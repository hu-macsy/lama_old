--- conflicted
+++ resolved
@@ -158,14 +158,9 @@
 template<typename ValueType>
 void BLAS_BLAS2::RegistratorV<ValueType>::initAndReg( kregistry::KernelRegistry::KernelRegistryFlag flag )
 {
-<<<<<<< HEAD
-    using common::context::Host;
     using kregistry::KernelRegistry;
-=======
-    using kregistry::KernelRegistry;
-
-    const common::context::ContextType Host = common::context::Host;
->>>>>>> 7c1d9c1a
+
+    const common::context::ContextType ctx = common::context::Host;
 
     bool useBLAS = false;
     int level = 0;
@@ -187,7 +182,7 @@
 
     SCAI_LOG_INFO( logger, "register BLAS2 wrapper routines for Host at kernel registry [" << flag << "]" )
 
-    KernelRegistry::set<BLASKernelTrait::gemv<ValueType> >( BLAS_BLAS2::gemv, Host, flag );
+    KernelRegistry::set<BLASKernelTrait::gemv<ValueType> >( BLAS_BLAS2::gemv, ctx, flag );
 }
 
 /* --------------------------------------------------------------------------- */
