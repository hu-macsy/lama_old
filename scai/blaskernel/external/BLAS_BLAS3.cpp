--- conflicted
+++ resolved
@@ -137,14 +137,9 @@
 template<typename ValueType>
 void BLAS_BLAS3::RegistratorV<ValueType>::initAndReg( kregistry::KernelRegistry::KernelRegistryFlag flag )
 {
-<<<<<<< HEAD
-    using common::context::Host;
-    using kregistry::KernelRegistry;
-=======
     using kregistry::KernelRegistry;
 
-    const common::context::ContextType Host = common::context::Host;
->>>>>>> 7c1d9c1a
+    const common::context::ContextType ctx = common::context::Host;
 
     bool useBLAS = false;
     int level = 0;
@@ -166,7 +161,7 @@
 
     SCAI_LOG_INFO( logger, "register BLAS3 wrapper routines for Host at kernel registry [" << flag << "]" )
 
-    KernelRegistry::set<BLASKernelTrait::gemm<ValueType> >( BLAS_BLAS3::gemm, Host, flag );
+    KernelRegistry::set<BLASKernelTrait::gemm<ValueType> >( BLAS_BLAS3::gemm, ctx, flag );
 }
 
 /* --------------------------------------------------------------------------- */
