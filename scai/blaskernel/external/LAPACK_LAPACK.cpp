/**
 * @file LAPACK_LAPACK.cpp
 *
 * @license
 * Copyright (c) 2009-2015
 * Fraunhofer Institute for Algorithms and Scientific Computing SCAI
 * for Fraunhofer-Gesellschaft
 *
 * Permission is hereby granted, free of charge, to any person obtaining a copy
 * of this software and associated documentation files (the "Software"), to deal
 * in the Software without restriction, including without limitation the rights
 * to use, copy, modify, merge, publish, distribute, sublicense, and/or sell
 * copies of the Software, and to permit persons to whom the Software is
 * furnished to do so, subject to the following conditions:
 *
 * The above copyright notice and this permission notice shall be included in
 * all copies or substantial portions of the Software.
 *
 * THE SOFTWARE IS PROVIDED "AS IS", WITHOUT WARRANTY OF ANY KIND, EXPRESS OR
 * IMPLIED, INCLUDING BUT NOT LIMITED TO THE WARRANTIES OF MERCHANTABILITY,
 * FITNESS FOR A PARTICULAR PURPOSE AND NONINFRINGEMENT. IN NO EVENT SHALL THE
 * AUTHORS OR COPYRIGHT HOLDERS BE LIABLE FOR ANY CLAIM, DAMAGES OR OTHER
 * LIABILITY, WHETHER IN AN ACTION OF CONTRACT, TORT OR OTHERWISE, ARISING FROM,
 * OUT OF OR IN CONNECTION WITH THE SOFTWARE OR THE USE OR OTHER DEALINGS IN THE
 * SOFTWARE.
 * @endlicense
 *
 * @brief LAPACK_LAPACK.cpp
 * @author lschubert
 * @date 02.07.2012
 * @since 1.0.0
 */

// hpp
#include <scai/blaskernel/external/LAPACK_LAPACK.hpp>

// local library
#include <scai/blaskernel/external/BLAS_BLAS1.hpp>
#include <scai/blaskernel/BLASKernelTrait.hpp>
#include <scai/blaskernel/external/LAPACKTrait.hpp>
#include <scai/blaskernel/external/LAPACKWrapper.hpp>
#include <scai/blaskernel/cblas.hpp>

// scai libraries
#include <scai/hmemo/Context.hpp>
#include <scai/kregistry/KernelRegistry.hpp>

#include <scai/tracing.hpp>

#include <scai/common/macros/assert.hpp>
#include <scai/common/unique_ptr.hpp>
#include <scai/common/macros/unused.hpp>
#include <scai/common/TypeTraits.hpp>
#include <scai/common/mepr/Container.hpp>

namespace scai {

using common::unique_ptr;

namespace blaskernel {

/* ------------------------------------------------------------------------- */

SCAI_LOG_DEF_LOGGER(LAPACK_LAPACK::logger, "LAPACK.LAPACK")

/* ------------------------------------------------------------------------- */
/*      getrf<float>                                                         */
/* ------------------------------------------------------------------------- */

template<typename ValueType>
IndexType LAPACK_LAPACK::getrf(const CBLAS_ORDER order, const IndexType m,
		const IndexType n, ValueType* const A, const IndexType lda,
		IndexType* const ipiv)
{
	SCAI_REGION( "LAPACK.LAPACK.getrf<float>" )

	SCAI_LOG_INFO(logger, "getrf<float> for A of size " << m << " x " << n)

	typedef LAPACKTrait::LAPACKIndexType LAPACKIndexType;

	if (common::TypeTraits<IndexType>::stype
			!= common::TypeTraits<LAPACKIndexType>::stype) {
		// ToDo: convert ipiv array
		COMMON_THROWEXCEPTION("indextype mismatch");
	}

	LAPACKIndexType info = 0;

	if (order == CblasColMajor) {
		info = LAPACKWrapper<ValueType>::getrf(static_cast<LAPACKIndexType>(m),
				static_cast<LAPACKIndexType>(n), A,
				static_cast<LAPACKIndexType>(lda), ipiv);
	} else if (m == n && n == lda) {
		for (IndexType i = 0; i < m; ++i) {
			for (IndexType j = i + 1; j < n; ++j) {
				std::swap(A[i * n + j], A[j * m + i]);
			}
		}

		info = LAPACKWrapper<ValueType>::getrf(static_cast<LAPACKIndexType>(m),
				static_cast<LAPACKIndexType>(n), A,
				static_cast<LAPACKIndexType>(lda), ipiv);

		for (IndexType i = 0; i < m; ++i) {
			for (IndexType j = i + 1; j < n; ++j) {
				std::swap(A[i * n + j], A[j * m + i]);
			}
		}
	} else {
		COMMON_THROWEXCEPTION("row major only supported for square matrices");
	}

	for (IndexType i = 0; i < m; ++i) {
		--ipiv[i]; // Fortran numbering from 1 to n ->  0 to n-1
	}

	if (info < 0) {
		COMMON_THROWEXCEPTION("illegal argument " << ( -info ))
	} else if (info > 0) {
		COMMON_THROWEXCEPTION(
				"value(" << info << "," << info << ")" << " is exactly zero")
	}

	return info;
}

/* ------------------------------------------------------------------------- */
/*      getinv<float>                                                        */
/* ------------------------------------------------------------------------- */

template<typename ValueType>
void LAPACK_LAPACK::getinv(const IndexType n, ValueType* a,
		const IndexType lda)
{
	SCAI_REGION( "LAPACK.LAPACK.getinv<float>" )

	typedef LAPACKTrait::LAPACKIndexType LAPACKIndexType;

	LAPACKIndexType info = 0;

	// unique_ptr, delete by destructor, also done in case of exception

	common::scoped_array<IndexType> ipiv(new IndexType[n]);

	SCAI_LOG_INFO(logger,
			"getinv<float> for " << n << " x " << n << " matrix, uses Fortran interface")

	info = LAPACKWrapper<ValueType>::getrf(static_cast<LAPACKIndexType>(n),
			static_cast<LAPACKIndexType>(n), a,
			static_cast<LAPACKIndexType>(lda), ipiv.get());

	if (info) {
		COMMON_THROWEXCEPTION("LAPACK sgetrf failed, info = " << info)
	}

	common::scoped_array<ValueType> work(new ValueType[n]);

	info = LAPACKWrapper<ValueType>::getri(static_cast<LAPACKIndexType>(n), a,
			static_cast<LAPACKIndexType>(lda), ipiv.get(), work.get(),
			static_cast<LAPACKIndexType>(n));

	if (info) {
		COMMON_THROWEXCEPTION("LAPACK sgetri failed, info = " << info)
	}
}

/* ------------------------------------------------------------------------- */
/*      getri<float>                                                         */
/* ------------------------------------------------------------------------- */

template<typename ValueType>
IndexType LAPACK_LAPACK::getri(const CBLAS_ORDER order, const IndexType n,
		ValueType* const a, const IndexType lda, IndexType* const ipiv)
{
	SCAI_REGION( "LAPACK.LAPACK.getri<float>" )

	SCAI_LOG_INFO(logger, "getri<float> for A of size " << n << " x " << n)

	typedef LAPACKTrait::LAPACKIndexType LAPACKIndexType;

	if (common::TypeTraits<IndexType>::stype
			!= common::TypeTraits<LAPACKIndexType>::stype) {
		// ToDo: convert ipiv array
		COMMON_THROWEXCEPTION("indextype mismatch");
	}

	LAPACKIndexType info = 0;

	// translate C indexes into  Fortran Indexes for ipiv

	for (IndexType i = 0; i < n; ++i) {
		++ipiv[i];
	}

	// transpose if not column major order

	if (order != CblasColMajor) {
		SCAI_ASSERT_EQUAL_ERROR(lda, n)

		for (IndexType i = 0; i < n; ++i) {
			// swap row and column

			for (IndexType j = i + 1; j < n; ++j) {
				std::swap(a[i * n + j], a[j * n + i]);
			}
		}
	}

	common::scoped_array<ValueType> work(new ValueType[n]);

	info = LAPACKWrapper<ValueType>::getri(static_cast<LAPACKIndexType>(n), a,
			static_cast<LAPACKIndexType>(lda), ipiv, work.get(),
			static_cast<LAPACKIndexType>(n));

	if (order != CblasColMajor) {
		// transpose back

		for (IndexType i = 0; i < n; ++i) {
			for (IndexType j = i + 1; j < n; ++j) {
				std::swap(a[i * n + j], a[j * n + i]);
			}
		}
	}

	if (info < 0) {
		COMMON_THROWEXCEPTION("illegal argument " << ( -info ))
	} else if (info > 0) {
		COMMON_THROWEXCEPTION(
				"value(" << info << "," << info << ")" << " is exactly zero")
	}

	return info;
}

template<typename ValueType>
IndexType LAPACK_LAPACK::tptrs(const CBLAS_ORDER order, const CBLAS_UPLO uplo,
		const CBLAS_TRANSPOSE trans, const CBLAS_DIAG diag, const IndexType n,
		const IndexType nrhs, const ValueType* AP, ValueType* B,
		const IndexType ldb)
{
	SCAI_REGION( "LAPACK.LAPACK.tptrs<float>" )

	typedef LAPACKTrait::LAPACKIndexType LAPACKIndexType;
	typedef LAPACKTrait::LAPACKFlag LAPACKFlag;

	LAPACKIndexType info = 0;

	LAPACKFlag UL = LAPACKTrait::enum2char(uplo);
	LAPACKFlag TA = LAPACKTrait::enum2char(trans);
	LAPACKFlag DI = LAPACKTrait::enum2char(diag);

	SCAI_LOG_INFO(logger,
			"tptrs<float>, n = " << n << ", nrhs = " << nrhs << ", order = " << order << ", UL = " << UL << ", TA = " << TA << ", DI = " << DI);

	if (order == CblasColMajor) {
		LAPACKWrapper<ValueType>::tptrs(UL, TA, DI,
				static_cast<LAPACKIndexType>(n),
				static_cast<LAPACKIndexType>(nrhs), AP, B,
				static_cast<LAPACKIndexType>(ldb));
	} else if (order == CblasRowMajor) {
		// TODO: transpose matrix.
		COMMON_THROWEXCEPTION("row major order not supported for tptrs");
	}

	return info;
}

/* --------------------------------------------------------------------------- */

template<typename ValueType>
void LAPACK_LAPACK::laswp(const CBLAS_ORDER order, const IndexType N,
		ValueType* A, const IndexType LDA, const IndexType K1,
		const IndexType K2, const IndexType* ipiv, const IndexType INCX)
{
	SCAI_REGION( "LAPACK.LAPACK.laswp<float>" )

	typedef LAPACKTrait::LAPACKIndexType LAPACKIndexType;

	if (common::TypeTraits<IndexType>::stype
			!= common::TypeTraits<LAPACKIndexType>::stype) {
		// ToDo: convert ipiv array
		COMMON_THROWEXCEPTION("indextype mismatch");
	}

	if (order == CblasRowMajor) {
		for (IndexType i = K1; i < K2; ++i) {
			if (ipiv[i * INCX] == i) {
				continue;
			}

			BLAS_BLAS1::swap<ValueType>(N, &A[ipiv[i * INCX] * LDA], INCX,
					&A[i * LDA], INCX);
		}
	} else if (order == CblasColMajor) {
		typedef LAPACKTrait::LAPACKIndexType LAPACKIndexType;

		LAPACKWrapper<ValueType>::laswp(static_cast<LAPACKIndexType>(N), A,
				static_cast<LAPACKIndexType>(LDA),
				static_cast<LAPACKIndexType>(K1),
				static_cast<LAPACKIndexType>(K2),
				reinterpret_cast<const LAPACKIndexType*>( ipiv ),
				static_cast<LAPACKIndexType>(INCX));
	} else {
		COMMON_THROWEXCEPTION( "cblas_laswp Illegal order setting")
	}
}

/* --------------------------------------------------------------------------- */
/*    Static registration of the LAPACK routines                               */
/* --------------------------------------------------------------------------- */

template<typename ValueType>
void LAPACK_LAPACK::RegistratorV<ValueType>::initAndReg( kregistry::KernelRegistry::KernelRegistryFlag flag )
{
<<<<<<< HEAD
    using common::context::Host;
    using kregistry::KernelRegistry;
=======
	using kregistry::KernelRegistry;

    const common::context::ContextType Host = common::context::Host;

	KernelRegistry::KernelRegistryFlag flag = KernelRegistry::KERNEL_REPLACE; // priority over OpenMPBLAS

	if (deleteFlag) {
		flag = KernelRegistry::KERNEL_ERASE;
	}

#define LAMA_LAPACK_REGISTER(z, I, _)                                                               \
    KernelRegistry::set<BLASKernelTrait::getrf<ARITHMETIC_HOST_TYPE_##I> >( getrf, Host, flag );    \
    KernelRegistry::set<BLASKernelTrait::getri<ARITHMETIC_HOST_TYPE_##I> >( getri, Host, flag );    \
    KernelRegistry::set<BLASKernelTrait::getinv<ARITHMETIC_HOST_TYPE_##I> >( getinv, Host, flag );  \
    KernelRegistry::set<BLASKernelTrait::tptrs<ARITHMETIC_HOST_TYPE_##I> >( tptrs, Host, flag );    \
    KernelRegistry::set<BLASKernelTrait::laswp<ARITHMETIC_HOST_TYPE_##I> >( laswp, Host, flag );
>>>>>>> 7c1d9c1a

    SCAI_LOG_INFO( logger, "register lapack wrapper routines for Host at kernel registry" )

    KernelRegistry::set<BLASKernelTrait::getrf<ValueType> >( LAPACK_LAPACK::getrf, Host, flag );
    KernelRegistry::set<BLASKernelTrait::getri<ValueType> >( LAPACK_LAPACK::getri, Host, flag );
    KernelRegistry::set<BLASKernelTrait::getinv<ValueType> >( LAPACK_LAPACK::getinv, Host, flag );
    KernelRegistry::set<BLASKernelTrait::tptrs<ValueType> >( LAPACK_LAPACK::tptrs, Host, flag );
    KernelRegistry::set<BLASKernelTrait::laswp<ValueType> >( LAPACK_LAPACK::laswp, Host, flag );
}
	/* --------------------------------------------------------------------------- */
	/*    Static initialiazion at program start                                    */
	/* --------------------------------------------------------------------------- */

LAPACK_LAPACK::LAPACK_LAPACK()
{
    kregistry::mepr::RegistratorV<RegistratorV, ARITHMETIC_EXT_HOST_LIST>::call(
                            kregistry::KernelRegistry::KERNEL_REPLACE );
}

LAPACK_LAPACK::~LAPACK_LAPACK()
{
    kregistry::mepr::RegistratorV<RegistratorV, ARITHMETIC_EXT_HOST_LIST>::call(
                            kregistry::KernelRegistry::KERNEL_ERASE );
}

/* --------------------------------------------------------------------------- */
/*    Static variable to force registration during static initialization      */
/* --------------------------------------------------------------------------- */

LAPACK_LAPACK LAPACK_LAPACK::guard;

} /* end namespace blaskernel */

} /* end namespace scai */<|MERGE_RESOLUTION|>--- conflicted
+++ resolved
@@ -312,35 +312,15 @@
 template<typename ValueType>
 void LAPACK_LAPACK::RegistratorV<ValueType>::initAndReg( kregistry::KernelRegistry::KernelRegistryFlag flag )
 {
-<<<<<<< HEAD
-    using common::context::Host;
-    using kregistry::KernelRegistry;
-=======
 	using kregistry::KernelRegistry;
 
-    const common::context::ContextType Host = common::context::Host;
-
-	KernelRegistry::KernelRegistryFlag flag = KernelRegistry::KERNEL_REPLACE; // priority over OpenMPBLAS
-
-	if (deleteFlag) {
-		flag = KernelRegistry::KERNEL_ERASE;
-	}
-
-#define LAMA_LAPACK_REGISTER(z, I, _)                                                               \
-    KernelRegistry::set<BLASKernelTrait::getrf<ARITHMETIC_HOST_TYPE_##I> >( getrf, Host, flag );    \
-    KernelRegistry::set<BLASKernelTrait::getri<ARITHMETIC_HOST_TYPE_##I> >( getri, Host, flag );    \
-    KernelRegistry::set<BLASKernelTrait::getinv<ARITHMETIC_HOST_TYPE_##I> >( getinv, Host, flag );  \
-    KernelRegistry::set<BLASKernelTrait::tptrs<ARITHMETIC_HOST_TYPE_##I> >( tptrs, Host, flag );    \
-    KernelRegistry::set<BLASKernelTrait::laswp<ARITHMETIC_HOST_TYPE_##I> >( laswp, Host, flag );
->>>>>>> 7c1d9c1a
-
-    SCAI_LOG_INFO( logger, "register lapack wrapper routines for Host at kernel registry" )
-
-    KernelRegistry::set<BLASKernelTrait::getrf<ValueType> >( LAPACK_LAPACK::getrf, Host, flag );
-    KernelRegistry::set<BLASKernelTrait::getri<ValueType> >( LAPACK_LAPACK::getri, Host, flag );
-    KernelRegistry::set<BLASKernelTrait::getinv<ValueType> >( LAPACK_LAPACK::getinv, Host, flag );
-    KernelRegistry::set<BLASKernelTrait::tptrs<ValueType> >( LAPACK_LAPACK::tptrs, Host, flag );
-    KernelRegistry::set<BLASKernelTrait::laswp<ValueType> >( LAPACK_LAPACK::laswp, Host, flag );
+    const common::context::ContextType ctx = common::context::Host;
+
+    KernelRegistry::set<BLASKernelTrait::getrf<ValueType> >( LAPACK_LAPACK::getrf, ctx, flag );
+    KernelRegistry::set<BLASKernelTrait::getri<ValueType> >( LAPACK_LAPACK::getri, ctx, flag );
+    KernelRegistry::set<BLASKernelTrait::getinv<ValueType> >( LAPACK_LAPACK::getinv, ctx, flag );
+    KernelRegistry::set<BLASKernelTrait::tptrs<ValueType> >( LAPACK_LAPACK::tptrs, ctx, flag );
+    KernelRegistry::set<BLASKernelTrait::laswp<ValueType> >( LAPACK_LAPACK::laswp, ctx, flag );
 }
 	/* --------------------------------------------------------------------------- */
 	/*    Static initialiazion at program start                                    */
