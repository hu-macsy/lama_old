--- conflicted
+++ resolved
@@ -48,10 +48,7 @@
 #include <scai/common/SCAITypes.hpp>
 #include <scai/common/ScalarType.hpp>
 #include <scai/common/TypeTraits.hpp>
-<<<<<<< HEAD
 #include <scai/common/Math.hpp>
-=======
->>>>>>> 7aef4275
 
 // external
 #include <omp.h>
@@ -449,11 +446,7 @@
 {
     // SCAI_REGION( "MIC.BLAS1.dot" )
 
-<<<<<<< HEAD
-    SCAI_LOG_INFO( logger, "dot<" << common::TypeTraits<ValueType>::id() << ">"
-=======
     SCAI_LOG_INFO( logger, "dot<" << common::TypeTraits<ValueType>::id() << ">" 
->>>>>>> 7aef4275
                            << ", n = " << n << ", incX = " << incX << ", incY = " << incY );
 
     MICSyncToken* syncToken = MICSyncToken::getCurrentSyncToken();
