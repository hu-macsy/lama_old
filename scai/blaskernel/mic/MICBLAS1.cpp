--- conflicted
+++ resolved
@@ -549,50 +549,20 @@
 template<typename ValueType>
 void MICBLAS1::RegistratorV<ValueType>::initAndReg( kregistry::KernelRegistry::KernelRegistryFlag flag )
 {
-<<<<<<< HEAD
-    using common::context::MIC;
     using kregistry::KernelRegistry;
 
+    const common::context::ContextType ctx = common::context::MIC;
     SCAI_LOG_INFO( logger, "register BLAS1 OpenMP-routines for MIC at kernel registry [" << flag << "]" )
 
-    KernelRegistry::set<BLASKernelTrait::scal<ValueType> >( MICBLAS1::scal, MIC, flag );
-    KernelRegistry::set<BLASKernelTrait::nrm2<ValueType> >( MICBLAS1::nrm2, MIC, flag );
-    KernelRegistry::set<BLASKernelTrait::asum<ValueType> >( MICBLAS1::asum, MIC, flag );
-    KernelRegistry::set<BLASKernelTrait::iamax<ValueType> >( MICBLAS1::iamax, MIC, flag );
-    KernelRegistry::set<BLASKernelTrait::swap<ValueType> >( MICBLAS1::swap, MIC, flag );
-    KernelRegistry::set<BLASKernelTrait::copy<ValueType> >( MICBLAS1::copy, MIC, flag );
-    KernelRegistry::set<BLASKernelTrait::axpy<ValueType> >( MICBLAS1::axpy, MIC, flag );
-    KernelRegistry::set<BLASKernelTrait::dot<ValueType> >( MICBLAS1::dot, MIC, flag );
-    KernelRegistry::set<BLASKernelTrait::sum<ValueType> >( MICBLAS1::sum, MIC, flag );
-=======
-    SCAI_LOG_INFO( logger, "register BLAS1 kernels for MIC in Kernel Registry" )
-
-    using kregistry::KernelRegistry;
-
-    const common::context::ContextType ctx = common::context::MIC;
-
-    KernelRegistry::KernelRegistryFlag flag = KernelRegistry::KERNEL_ADD ;   // add it or delete it
-
-    if ( deleteFlag )
-    {
-        flag = KernelRegistry::KERNEL_ERASE;
-    }
-
-#define LAMA_BLAS1_REGISTER(z, I, _)                                                             \
-        KernelRegistry::set<BLASKernelTrait::scal<ARITHMETIC_MIC_TYPE_##I> >( scal, ctx, flag );    \
-        KernelRegistry::set<BLASKernelTrait::nrm2<ARITHMETIC_MIC_TYPE_##I> >( nrm2, ctx, flag );    \
-        KernelRegistry::set<BLASKernelTrait::asum<ARITHMETIC_MIC_TYPE_##I> >( asum, ctx, flag );    \
-        KernelRegistry::set<BLASKernelTrait::iamax<ARITHMETIC_MIC_TYPE_##I> >( iamax, ctx, flag );  \
-        KernelRegistry::set<BLASKernelTrait::swap<ARITHMETIC_MIC_TYPE_##I> >( swap, ctx, flag );    \
-        KernelRegistry::set<BLASKernelTrait::copy<ARITHMETIC_MIC_TYPE_##I> >( copy, ctx, flag );    \
-        KernelRegistry::set<BLASKernelTrait::axpy<ARITHMETIC_MIC_TYPE_##I> >( axpy, ctx, flag );    \
-        KernelRegistry::set<BLASKernelTrait::dot<ARITHMETIC_MIC_TYPE_##I> >( dot, ctx, flag );      \
-    	KernelRegistry::set<BLASKernelTrait::sum<ARITHMETIC_MIC_TYPE_##I> >( sum, ctx, flag );
-
-        BOOST_PP_REPEAT( ARITHMETIC_MIC_TYPE_CNT, LAMA_BLAS1_REGISTER, _ )
-
-#undef LAMA_BLAS1_REGISTER
->>>>>>> 7c1d9c1a
+    KernelRegistry::set<BLASKernelTrait::scal<ValueType> >( MICBLAS1::scal, ctx, flag );
+    KernelRegistry::set<BLASKernelTrait::nrm2<ValueType> >( MICBLAS1::nrm2, ctx, flag );
+    KernelRegistry::set<BLASKernelTrait::asum<ValueType> >( MICBLAS1::asum, ctx, flag );
+    KernelRegistry::set<BLASKernelTrait::iamax<ValueType> >( MICBLAS1::iamax, ctx, flag );
+    KernelRegistry::set<BLASKernelTrait::swap<ValueType> >( MICBLAS1::swap, ctx, flag );
+    KernelRegistry::set<BLASKernelTrait::copy<ValueType> >( MICBLAS1::copy, ctx, flag );
+    KernelRegistry::set<BLASKernelTrait::axpy<ValueType> >( MICBLAS1::axpy, ctx, flag );
+    KernelRegistry::set<BLASKernelTrait::dot<ValueType> >( MICBLAS1::dot, ctx, flag );
+    KernelRegistry::set<BLASKernelTrait::sum<ValueType> >( MICBLAS1::sum, ctx, flag );
 }
 
 /* --------------------------------------------------------------------------- */
