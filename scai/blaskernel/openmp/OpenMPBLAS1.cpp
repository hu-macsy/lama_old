/**
 * @file OpenMPBLAS1.cpp
 *
 * @license
 * Copyright (c) 2009-2015
 * Fraunhofer Institute for Algorithms and Scientific Computing SCAI
 * for Fraunhofer-Gesellschaft
 *
 * Permission is hereby granted, free of charge, to any person obtaining a copy
 * of this software and associated documentation files (the "Software"), to deal
 * in the Software without restriction, including without limitation the rights
 * to use, copy, modify, merge, publish, distribute, sublicense, and/or sell
 * copies of the Software, and to permit persons to whom the Software is
 * furnished to do so, subject to the following conditions:
 *
 * The above copyright notice and this permission notice shall be included in
 * all copies or substantial portions of the Software.
 *
 * THE SOFTWARE IS PROVIDED "AS IS", WITHOUT WARRANTY OF ANY KIND, EXPRESS OR
 * IMPLIED, INCLUDING BUT NOT LIMITED TO THE WARRANTIES OF MERCHANTABILITY,
 * FITNESS FOR A PARTICULAR PURPOSE AND NONINFRINGEMENT. IN NO EVENT SHALL THE
 * AUTHORS OR COPYRIGHT HOLDERS BE LIABLE FOR ANY CLAIM, DAMAGES OR OTHER
 * LIABILITY, WHETHER IN AN ACTION OF CONTRACT, TORT OR OTHERWISE, ARISING FROM,
 * OUT OF OR IN CONNECTION WITH THE SOFTWARE OR THE USE OR OTHER DEALINGS IN THE
 * SOFTWARE.
 * @endlicense
 *
 * @brief Implementation of used BLAS1 routines in C++ wtih OpenMP parallelization.
 * @author Eric Schricker
 * @date 02.10.2013
 * @since 1.1.0
 */

// hpp
#include <scai/blaskernel/openmp/OpenMPBLAS1.hpp>

#include <scai/blaskernel/BLASKernelTrait.hpp>

// internal scai libraries

#include <scai/tasking/TaskSyncToken.hpp>

#include <scai/kregistry/KernelRegistry.hpp>

#include <scai/common/macros/unused.hpp>
#include <scai/common/Math.hpp>
#include <scai/common/TypeTraits.hpp>
#include <scai/common/bind.hpp>
#include <scai/common/OpenMP.hpp>
#include <scai/common/mepr/Container.hpp>

#include <scai/tracing.hpp>

// std
#include <cmath>
#include <complex>

namespace scai
{

using tasking::TaskSyncToken;
using common::TypeTraits;

namespace blaskernel
{

SCAI_LOG_DEF_LOGGER( OpenMPBLAS1::logger, "OpenMP.BLAS1" )

/** scal */

template<typename ValueType>
void OpenMPBLAS1::scal(
    const IndexType n,
    const ValueType alpha,
    ValueType* x,
    const IndexType incX )
{
    SCAI_REGION( "OpenMP.BLAS1.scal" )

    TaskSyncToken* syncToken = TaskSyncToken::getCurrentSyncToken();

    if ( syncToken )
    {
        // run this routine with same arguments by another thread, running thread will have syncToken == NULL

        syncToken->run( common::bind( scal<ValueType>, n, alpha, x, incX ) );
        return;
    }

    if ( incX <= 0 )
    {
        return;
    }

    SCAI_LOG_DEBUG( logger,
                    "scal<" << TypeTraits<ValueType>::id()<< ">, n = " << n << ", alpha = " << alpha << ", x = " << x << ", incX = " << incX )

    if( incX == 1 )
    {
        #pragma omp parallel for schedule( SCAI_OMP_SCHEDULE )

        for( int i = 0; i < n; i++ )
        {
            x[i] = x[i] * alpha;
        }
    }
    else
    {
        //incX != 1
        #pragma omp parallel for schedule( SCAI_OMP_SCHEDULE )
        for( int i = 0; i < n; i++ )
        {
            x[i * incX] = x[i * incX] * alpha;
        }
   }
}

/** nrm2 */

template<typename ValueType>
ValueType OpenMPBLAS1::nrm2( const IndexType n, const ValueType* x, const IndexType incX )
{
    SCAI_REGION( "OpenMP.BLAS1.nrm2" )

    SCAI_LOG_DEBUG( logger,
                    "nrm2<" << TypeTraits<ValueType>::id()<< ">, n = " << n << ", x = " << x << ", incX = " << incX )

    ValueType sumOfSquares = 0;  // same as ... = ValueType( 0 )

    if ( incX <= 0 )
    {
        // considered as vector x is empty

        return sumOfSquares;
    }

    TaskSyncToken* syncToken = TaskSyncToken::getCurrentSyncToken();

    if ( syncToken )
    {
        SCAI_LOG_WARN( logger, "asynchronous execution not supported yet." )
    }

    // OpenMP reduction clause cannot be used as it doesn't support complex numbers

    #pragma omp parallel shared( sumOfSquares )
    {
        ValueType tSumOfSquares = 0; // private for each thread

        if( incX == 1 )
        {
            #pragma omp for  schedule( SCAI_OMP_SCHEDULE )

            for( int i = 0; i < n; i++ )
            {
                tSumOfSquares += x[i] * x[i];
            }
        }
        else
        {
            #pragma omp for  schedule( SCAI_OMP_SCHEDULE )

            for( int i = 0; i < n; i++ )
            {
                tSumOfSquares += x[i * incX] * x[i * incX];
            }
        }

        atomicAdd( sumOfSquares, tSumOfSquares );
    }
    return common::Math::sqrt( sumOfSquares );
}

/** asum (l1 norm) */

template<typename ValueType>
ValueType OpenMPBLAS1::asum( const IndexType n, const ValueType* x, const IndexType incX )
{
    SCAI_REGION( "OpenMP.BLAS1.asum" )

    SCAI_LOG_DEBUG( logger,
                    "asum<" << TypeTraits<ValueType>::id()<< ">, n = " << n << ", x = " << x << ", incX = " << incX )

    TaskSyncToken* syncToken = TaskSyncToken::getCurrentSyncToken();

    if( syncToken )
    {
        SCAI_LOG_WARN( logger, "asynchronous execution not supported yet" )
    }

    ValueType result = 0;

    if( incX <= 0 )
    {
        return result;
    }

// OpenMP reduction clause cannot be used as it doesn't support complex numbers

    #pragma omp parallel shared( result )
    {
        ValueType tResult = 0; // private for each thread

        if( incX == 1 )
        {
            #pragma omp for schedule( SCAI_OMP_SCHEDULE )

            for( int i = 0; i < n; i++ )
            {
                tResult += common::Math::abs( x[i] );
            }
        }
        else
        {
            #pragma omp for schedule( SCAI_OMP_SCHEDULE )

            for( int i = 0; i < n; i++ )
            {
                tResult += common::Math::abs( x[i * incX] );
            }
        }

        atomicAdd( result, tResult );
    }

    return result;
}

/** iamax */

template<typename ValueType>
IndexType OpenMPBLAS1::iamax( const IndexType n, const ValueType* x, const IndexType incX )
{
    SCAI_REGION( "OpenMP.BLAS1.iamax" )

    SCAI_LOG_INFO( logger,
                   "iamax<" << TypeTraits<ValueType>::id()<< ">, n = " << n << ", x = " << x << ", incX = " << incX )

    TaskSyncToken* syncToken = TaskSyncToken::getCurrentSyncToken();

    if( syncToken )
    {
        SCAI_LOG_WARN( logger, "asynchronous execution not supported here" )
    }

    if( n <= 0 || incX <= 0 )
    {
        return 0;
    }

    IndexType maxPos = 0;

    #pragma omp parallel shared( maxPos )
    {
        IndexType tMaxPos = 0;

        if( incX == 1 )
        {
            #pragma omp for schedule( SCAI_OMP_SCHEDULE )

            for( int i = 0; i < n; i++ )
            {
                if( common::Math::abs( x[i] ) > common::Math::abs( x[tMaxPos] ) )
                {
                    tMaxPos = i;
                }
            }
        }
        else
        {
            #pragma omp for schedule( SCAI_OMP_SCHEDULE )

            for( int i = 0; i < n; i++ )
            {
                if( common::Math::abs( x[i * incX] ) > common::Math::abs( x[tMaxPos * incX] ) )
                {
                    tMaxPos = i;
                }
            }
        }

        #pragma omp critical
        {
            if( ( common::Math::abs( x[tMaxPos] ) > common::Math::abs( x[maxPos] ) )
                    || ( ( common::Math::abs( x[tMaxPos] ) == common::Math::abs( x[maxPos] ) ) && tMaxPos < maxPos ) )
            {
                maxPos = tMaxPos;
            }
        }
    }

    return maxPos;
}

/** swap */

template<typename ValueType>
void OpenMPBLAS1::swap(
    const IndexType n,
    ValueType* x,
    const IndexType incX,
    ValueType* y,
    const IndexType incY )
{
    SCAI_REGION( "OpenMP.BLAS1.swap" )

    SCAI_LOG_DEBUG( logger,
                    "iamax<" << TypeTraits<ValueType>::id()<< ">, n = " << n << ", x = " << x << ", incX = " << incX << ", y = " << y << ", incY = " << incY )

    if( ( incX <= 0 ) || ( incY <= 0 ) )
    {
        return;
    }

    TaskSyncToken* syncToken = TaskSyncToken::getCurrentSyncToken();

    if( syncToken )
    {
        SCAI_LOG_WARN( logger, "asynchronous execution not supported here" )
    }

    ValueType *temp = 0;
    temp = new ValueType[n];

    if( incX == 1 && incY == 1 )
    {
        #pragma omp parallel
        {
            #pragma omp for schedule( SCAI_OMP_SCHEDULE )

            for( int i = 0; i < n; i++ )
            {
                temp[i] = x[i];
            }

            #pragma omp for schedule( SCAI_OMP_SCHEDULE )

            for( int i = 0; i < n; i++ )
            {
                x[i] = y[i];
            }

            #pragma omp for schedule( SCAI_OMP_SCHEDULE )

            for( int i = 0; i < n; i++ )
            {
                y[i] = temp[i];
            }
        }
    }
    else
    {
        //incX != 1 || incY != 1
        #pragma omp parallel
        {
            #pragma omp for schedule( SCAI_OMP_SCHEDULE )

            for( int i = 0; i < n; i++ )
            {
                temp[i] = x[i * incX];
            }

            #pragma omp for schedule( SCAI_OMP_SCHEDULE )

            for( int i = 0; i < n; i++ )
            {
                x[i * incX] = y[i * incY];
            }

            #pragma omp for schedule( SCAI_OMP_SCHEDULE )

            for( int i = 0; i < n; i++ )
            {
                y[i * incY] = temp[i];
            }
        }
    }

    delete[] temp;
}

/** copy */

template<typename ValueType>
void OpenMPBLAS1::copy(
    const IndexType n,
    const ValueType* x,
    const IndexType incX,
    ValueType* y,
    const IndexType incY )
{
    SCAI_REGION( "OpenMP.BLAS1.copy" )

    SCAI_LOG_DEBUG( logger,
                    "copy<" << TypeTraits<ValueType>::id() << ">, n = " << n << ", x = " << x << ", incX = " << incX << ", y = " << y << ", incY = " << incY )

    if( ( incX <= 0 ) || ( incY <= 0 ) )
    {
        return;
    }

    if( incX == 1 && incY == 1 )
    {
        #pragma omp parallel for schedule( SCAI_OMP_SCHEDULE )

        for( int i = 0; i < n; i++ )
        {
            y[i] = x[i];
        }
    }
    else
    {
        //incX != 1 || incY != 1
        #pragma omp parallel for schedule( SCAI_OMP_SCHEDULE )
        for( int i = 0; i < n; i++ )
        {
            y[i * incY] = x[i * incX];
        }
    }
}

/** axpy */

template<typename ValueType>
void OpenMPBLAS1::axpy(
    const IndexType n,
    const ValueType alpha,
    const ValueType* x,
    const IndexType incX,
    ValueType* y,
    const IndexType incY )
{
    TaskSyncToken* syncToken = TaskSyncToken::getCurrentSyncToken();

    if ( syncToken )
    {
        SCAI_LOG_WARN( logger, "asynchronous execution starts now" )
        syncToken->run( common::bind( axpy<ValueType>,  n, alpha, x, incX, y, incY ) );
        return;
    }

    SCAI_REGION( "OpenMP.BLAS1.axpy" )

    SCAI_LOG_DEBUG( logger,
                    "axpy<" << TypeTraits<ValueType>::id() << ">, n = " << n << ", alpha = " << alpha 
                     << ", x = " << x << ", incX = " << incX << ", y = " << y << ", incY = " << incY )

    if ( ( incX <= 0 ) || ( incY <= 0 ) )
    {
        return;
    }

    if( incX == 1 && incY == 1 )
    {
        #pragma omp parallel for schedule( SCAI_OMP_SCHEDULE )

        for( int i = 0; i < n; i++ )
        {
            y[i] = alpha * x[i] + y[i];
        }
    }
    else
    {
        //incX != 1 || incY != 1
        #pragma omp parallel for schedule( SCAI_OMP_SCHEDULE )
        for( int i = 0; i < n; i++ )
        {
            y[i * incY] = alpha * x[i * incX] + y[i * incY];
        }
    }

}
/** dot */

template<typename ValueType>
ValueType OpenMPBLAS1::dot(
    const IndexType n,
    const ValueType* x,
    const IndexType incX,
    const ValueType* y,
    const IndexType incY )
{
    SCAI_REGION( "OpenMP.BLAS1.dot" )

    SCAI_LOG_DEBUG( logger,
                    "dot<" << TypeTraits<ValueType>::id() << ">, n = " << n 
                     << ", x = " << x << ", incX = " << incX << ", y = " << y << ", incY = " << incY )

    if ( ( incX <= 0 ) || ( incY <= 0 ) )
    {
        return ValueType( 0 );
    }

    TaskSyncToken* syncToken = TaskSyncToken::getCurrentSyncToken();

    if ( syncToken )
    {
        SCAI_LOG_WARN( logger, "asynchronous execution not supported here" )
    }

    ValueType result = 0;

    #pragma omp parallel shared( result )
    {
        ValueType tResult = 0;

        if ( incX == 1 && incY == 1 )
        {
            #pragma omp for schedule( SCAI_OMP_SCHEDULE )

            for( int i = 0; i < n; i++ )
            {
                tResult += common::Math::conj( x[i] ) * y[i] ;
            }
        }
        else
        {
            // incX != 1 || incY != 1
            #pragma omp for schedule( SCAI_OMP_SCHEDULE )
            for( int i = 0; i < n; i++ )
            {
                tResult += common::Math::conj( x[i * incX] ) * y[i * incY] ;
            }
        }

        atomicAdd( result, tResult );
    }

    return result;
}

/** sum */

template<typename ValueType>
void OpenMPBLAS1::sum(
    const IndexType n,
    ValueType alpha,
    const ValueType* x,
    ValueType beta,
    const ValueType* y,
    ValueType* z )
{
    SCAI_REGION( "OpenMP.BLAS1.dot" )

    SCAI_LOG_DEBUG( logger,
                    "sum<" << TypeTraits<ValueType>::id() << ">, n = " << n << ", alpha = " << alpha << ", x = " << x << ", beta = " << beta << ", y = " << y << ", z = " << z )

    TaskSyncToken* syncToken = TaskSyncToken::getCurrentSyncToken();

    if( syncToken )
    {
        SCAI_LOG_WARN( logger, "asynchronous execution not supported here" )
    }

    #pragma omp parallel for schedule( SCAI_OMP_SCHEDULE )

    for( int i = 0; i < n; i++ )
    {
        z[i] = alpha * x[i] + beta * y[i];
    }

    return;
}

/* --------------------------------------------------------------------------- */
/*     Template instantiations via registration routine                        */
/* --------------------------------------------------------------------------- */

template<typename ValueType>
void OpenMPBLAS1::RegistratorV<ValueType>::initAndReg( kregistry::KernelRegistry::KernelRegistryFlag flag )
{
<<<<<<< HEAD
    using common::context::Host;

    using kregistry::KernelRegistry;
=======
    using kregistry::KernelRegistry;

    const common::context::ContextType ctx = common::context::Host;

    SCAI_LOG_INFO( logger, "set BLAS1 routines for OpenMP in Interface" )

    // KERNEL_ADD: these entries do not replace and can be replaced by other ones

    KernelRegistry::KernelRegistryFlag flag = KernelRegistry::KERNEL_ADD ;  

    if ( deleteFlag )
    {
        flag = KernelRegistry::KERNEL_ERASE;
    }

    // Loop over all support arithmetic types for Host

#define LAMA_BLAS1_REGISTER(z, I, _)                                                             \
    KernelRegistry::set<BLASKernelTrait::scal<ARITHMETIC_HOST_TYPE_##I> >( scal, ctx, flag );    \
    KernelRegistry::set<BLASKernelTrait::nrm2<ARITHMETIC_HOST_TYPE_##I> >( nrm2, ctx, flag );    \
    KernelRegistry::set<BLASKernelTrait::asum<ARITHMETIC_HOST_TYPE_##I> >( asum, ctx, flag );    \
    KernelRegistry::set<BLASKernelTrait::iamax<ARITHMETIC_HOST_TYPE_##I> >( iamax, ctx, flag );  \
    KernelRegistry::set<BLASKernelTrait::swap<ARITHMETIC_HOST_TYPE_##I> >( swap, ctx, flag );    \
    KernelRegistry::set<BLASKernelTrait::copy<ARITHMETIC_HOST_TYPE_##I> >( copy, ctx, flag );    \
    KernelRegistry::set<BLASKernelTrait::axpy<ARITHMETIC_HOST_TYPE_##I> >( axpy, ctx, flag );    \
    KernelRegistry::set<BLASKernelTrait::dot<ARITHMETIC_HOST_TYPE_##I> >( dot, ctx, flag );      \
    KernelRegistry::set<BLASKernelTrait::sum<ARITHMETIC_HOST_TYPE_##I> >( sum, ctx, flag );      \

    BOOST_PP_REPEAT( ARITHMETIC_HOST_TYPE_CNT, LAMA_BLAS1_REGISTER, _ )

#undef LAMA_BLAS1_REGISTER
>>>>>>> 7c1d9c1a

    SCAI_LOG_INFO( logger, "register BLAS1 OpenMP-routines for Host at kernel registry [" << flag
        << " --> " << common::getScalarType<ValueType>() << "]" )

    KernelRegistry::set<BLASKernelTrait::scal<ValueType> >( OpenMPBLAS1::scal, Host, flag );
    KernelRegistry::set<BLASKernelTrait::nrm2<ValueType> >( OpenMPBLAS1::nrm2, Host, flag );
    KernelRegistry::set<BLASKernelTrait::asum<ValueType> >( OpenMPBLAS1::asum, Host, flag );
    KernelRegistry::set<BLASKernelTrait::iamax<ValueType> >( OpenMPBLAS1::iamax, Host, flag );
    KernelRegistry::set<BLASKernelTrait::swap<ValueType> >( OpenMPBLAS1::swap, Host, flag );
    KernelRegistry::set<BLASKernelTrait::copy<ValueType> >( OpenMPBLAS1::copy, Host, flag );
    KernelRegistry::set<BLASKernelTrait::axpy<ValueType> >( OpenMPBLAS1::axpy, Host, flag );
    KernelRegistry::set<BLASKernelTrait::dot<ValueType> >( OpenMPBLAS1::dot, Host, flag );
    KernelRegistry::set<BLASKernelTrait::sum<ValueType> >( OpenMPBLAS1::sum, Host, flag );
}

/* --------------------------------------------------------------------------- */
/*    Constructor/Desctructor with registration                                */
/* --------------------------------------------------------------------------- */

OpenMPBLAS1::OpenMPBLAS1()
{
    kregistry::mepr::RegistratorV<RegistratorV, ARITHMETIC_HOST_LIST>::call(
                    kregistry::KernelRegistry::KERNEL_ADD );
}

OpenMPBLAS1::~OpenMPBLAS1()
{
    kregistry::mepr::RegistratorV<RegistratorV, ARITHMETIC_HOST_LIST>::call(
                        kregistry::KernelRegistry::KERNEL_ERASE );
}

/* --------------------------------------------------------------------------- */
/*    Static variable to force registration during static initialization      */
/* --------------------------------------------------------------------------- */

OpenMPBLAS1 OpenMPBLAS1::guard;

} /* end namespace blaskernel */

} /* end namespace scai */<|MERGE_RESOLUTION|>--- conflicted
+++ resolved
@@ -569,56 +569,22 @@
 template<typename ValueType>
 void OpenMPBLAS1::RegistratorV<ValueType>::initAndReg( kregistry::KernelRegistry::KernelRegistryFlag flag )
 {
-<<<<<<< HEAD
-    using common::context::Host;
-
     using kregistry::KernelRegistry;
-=======
-    using kregistry::KernelRegistry;
 
     const common::context::ContextType ctx = common::context::Host;
-
-    SCAI_LOG_INFO( logger, "set BLAS1 routines for OpenMP in Interface" )
-
-    // KERNEL_ADD: these entries do not replace and can be replaced by other ones
-
-    KernelRegistry::KernelRegistryFlag flag = KernelRegistry::KERNEL_ADD ;  
-
-    if ( deleteFlag )
-    {
-        flag = KernelRegistry::KERNEL_ERASE;
-    }
-
-    // Loop over all support arithmetic types for Host
-
-#define LAMA_BLAS1_REGISTER(z, I, _)                                                             \
-    KernelRegistry::set<BLASKernelTrait::scal<ARITHMETIC_HOST_TYPE_##I> >( scal, ctx, flag );    \
-    KernelRegistry::set<BLASKernelTrait::nrm2<ARITHMETIC_HOST_TYPE_##I> >( nrm2, ctx, flag );    \
-    KernelRegistry::set<BLASKernelTrait::asum<ARITHMETIC_HOST_TYPE_##I> >( asum, ctx, flag );    \
-    KernelRegistry::set<BLASKernelTrait::iamax<ARITHMETIC_HOST_TYPE_##I> >( iamax, ctx, flag );  \
-    KernelRegistry::set<BLASKernelTrait::swap<ARITHMETIC_HOST_TYPE_##I> >( swap, ctx, flag );    \
-    KernelRegistry::set<BLASKernelTrait::copy<ARITHMETIC_HOST_TYPE_##I> >( copy, ctx, flag );    \
-    KernelRegistry::set<BLASKernelTrait::axpy<ARITHMETIC_HOST_TYPE_##I> >( axpy, ctx, flag );    \
-    KernelRegistry::set<BLASKernelTrait::dot<ARITHMETIC_HOST_TYPE_##I> >( dot, ctx, flag );      \
-    KernelRegistry::set<BLASKernelTrait::sum<ARITHMETIC_HOST_TYPE_##I> >( sum, ctx, flag );      \
-
-    BOOST_PP_REPEAT( ARITHMETIC_HOST_TYPE_CNT, LAMA_BLAS1_REGISTER, _ )
-
-#undef LAMA_BLAS1_REGISTER
->>>>>>> 7c1d9c1a
 
     SCAI_LOG_INFO( logger, "register BLAS1 OpenMP-routines for Host at kernel registry [" << flag
         << " --> " << common::getScalarType<ValueType>() << "]" )
 
-    KernelRegistry::set<BLASKernelTrait::scal<ValueType> >( OpenMPBLAS1::scal, Host, flag );
-    KernelRegistry::set<BLASKernelTrait::nrm2<ValueType> >( OpenMPBLAS1::nrm2, Host, flag );
-    KernelRegistry::set<BLASKernelTrait::asum<ValueType> >( OpenMPBLAS1::asum, Host, flag );
-    KernelRegistry::set<BLASKernelTrait::iamax<ValueType> >( OpenMPBLAS1::iamax, Host, flag );
-    KernelRegistry::set<BLASKernelTrait::swap<ValueType> >( OpenMPBLAS1::swap, Host, flag );
-    KernelRegistry::set<BLASKernelTrait::copy<ValueType> >( OpenMPBLAS1::copy, Host, flag );
-    KernelRegistry::set<BLASKernelTrait::axpy<ValueType> >( OpenMPBLAS1::axpy, Host, flag );
-    KernelRegistry::set<BLASKernelTrait::dot<ValueType> >( OpenMPBLAS1::dot, Host, flag );
-    KernelRegistry::set<BLASKernelTrait::sum<ValueType> >( OpenMPBLAS1::sum, Host, flag );
+    KernelRegistry::set<BLASKernelTrait::scal<ValueType> >( OpenMPBLAS1::scal, ctx, flag );
+    KernelRegistry::set<BLASKernelTrait::nrm2<ValueType> >( OpenMPBLAS1::nrm2, ctx, flag );
+    KernelRegistry::set<BLASKernelTrait::asum<ValueType> >( OpenMPBLAS1::asum, ctx, flag );
+    KernelRegistry::set<BLASKernelTrait::iamax<ValueType> >( OpenMPBLAS1::iamax, ctx, flag );
+    KernelRegistry::set<BLASKernelTrait::swap<ValueType> >( OpenMPBLAS1::swap, ctx, flag );
+    KernelRegistry::set<BLASKernelTrait::copy<ValueType> >( OpenMPBLAS1::copy, ctx, flag );
+    KernelRegistry::set<BLASKernelTrait::axpy<ValueType> >( OpenMPBLAS1::axpy, ctx, flag );
+    KernelRegistry::set<BLASKernelTrait::dot<ValueType> >( OpenMPBLAS1::dot, ctx, flag );
+    KernelRegistry::set<BLASKernelTrait::sum<ValueType> >( OpenMPBLAS1::sum, ctx, flag );
 }
 
 /* --------------------------------------------------------------------------- */
