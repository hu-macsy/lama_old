/**
 * @file OpenMPBLAS2.cpp
 *
 * @license
 * Copyright (c) 2009-2015
 * Fraunhofer Institute for Algorithms and Scientific Computing SCAI
 * for Fraunhofer-Gesellschaft
 *
 * Permission is hereby granted, free of charge, to any person obtaining a copy
 * of this software and associated documentation files (the "Software"), to deal
 * in the Software without restriction, including without limitation the rights
 * to use, copy, modify, merge, publish, distribute, sublicense, and/or sell
 * copies of the Software, and to permit persons to whom the Software is
 * furnished to do so, subject to the following conditions:
 *
 * The above copyright notice and this permission notice shall be included in
 * all copies or substantial portions of the Software.
 *
 * THE SOFTWARE IS PROVIDED "AS IS", WITHOUT WARRANTY OF ANY KIND, EXPRESS OR
 * IMPLIED, INCLUDING BUT NOT LIMITED TO THE WARRANTIES OF MERCHANTABILITY,
 * FITNESS FOR A PARTICULAR PURPOSE AND NONINFRINGEMENT. IN NO EVENT SHALL THE
 * AUTHORS OR COPYRIGHT HOLDERS BE LIABLE FOR ANY CLAIM, DAMAGES OR OTHER
 * LIABILITY, WHETHER IN AN ACTION OF CONTRACT, TORT OR OTHERWISE, ARISING FROM,
 * OUT OF OR IN CONNECTION WITH THE SOFTWARE OR THE USE OR OTHER DEALINGS IN THE
 * SOFTWARE.
 * @endlicense
 *
 * @brief Implementation of BLAS2 routines used in LAMA with own C++/OpenMP implementations.
 * @author Eric Schricker
 * @date 09.10.2013
 * @since 1.1.0
 */

// hpp
#include <scai/blaskernel/openmp/OpenMPBLAS2.hpp>

#include <scai/blaskernel/BLASKernelTrait.hpp>

// internal scai libraries
#include <scai/tasking/TaskSyncToken.hpp>
#include <scai/kregistry/KernelRegistry.hpp>

#include <scai/common/macros/unused.hpp>
#include <scai/common/bind.hpp>
#include <scai/common/TypeTraits.hpp>
#include <scai/common/mepr/Container.hpp>

namespace scai
{

using tasking::TaskSyncToken;
using common::TypeTraits;

namespace blaskernel
{

SCAI_LOG_DEF_LOGGER( OpenMPBLAS2::logger, "OpenMP.BLAS2" )

/** gemv */

template<typename ValueType>
void OpenMPBLAS2::gemv(
    const CBLAS_ORDER order,
    const CBLAS_TRANSPOSE TransA,
    const IndexType M,
    const IndexType N,
    const ValueType alpha,
    const ValueType* A,
    const IndexType lda,
    const ValueType* X,
    const IndexType incX,
    const ValueType beta,
    ValueType* Y,
    const IndexType incY )
{
    SCAI_LOG_INFO( logger,
                   "gemv<" << common::TypeTraits<ValueType>::id()<< ">: M = " << M << ", N = " << N 
                      << ", LDA = " << lda << ", incX = " << incX << ", incY = " << incY 
                      << ", alpha = " << alpha << ", beta = " << beta )

    if( M == 0 )
    {
        return; // empty X, Y, A
    }

    // N == 0: empty A, but deal with X, Y, we can handle this here

    TaskSyncToken* syncToken = TaskSyncToken::getCurrentSyncToken();

    if ( syncToken )
    {
        SCAI_LOG_WARN( logger, "no asynchronous execution for openmp possible at this level." )
    }

    if( order == CblasColMajor )
    {
        if( TransA == CblasNoTrans )
        {
            //'N'
            // y = alpha * A * x + beta * y
            ValueType Z;

            if( incX == 1 && incY == 1 )
            {
                #pragma omp parallel for private(Z) schedule( SCAI_OMP_SCHEDULE )

                for( int i = 0; i < M; i++ )
                {
                    Z = static_cast<ValueType>(0.0);

                    for( int j = 0; j < N; j++ )
                    {
                        Z += A[lda * j + i] * X[j];
                    }

                    Y[i] = Z * alpha + Y[i] * beta;
                }
            }
            else
            {
                //incX != 1 || incY != 1
                #pragma omp parallel for private(Z) schedule( SCAI_OMP_SCHEDULE )
                for( int i = 0; i < M; i++ )
                {
                    Z = static_cast<ValueType>(0.0);

                    for( int j = 0; j < N; j++ )
                    {
                        Z += A[lda * j + i] * X[j * incX];
                    }

                    Y[i * incY] = Z * alpha + Y[i * incY] * beta;
                }
            }

        }
        else if( TransA == CblasTrans )
        {
            //'T'
            // y = alpha * A^T * x + beta * y
            ValueType Z;

            if( incX == 1 && incY == 1 )
            {
                #pragma omp parallel for private(Z) schedule( SCAI_OMP_SCHEDULE )

                for( int i = 0; i < N; i++ )
                {
                    Z = static_cast<ValueType>(0.0);

                    for( int j = 0; j < M; j++ )
                    {
                        Z += A[lda * i + j] * X[j];
                    }

                    Y[i] = Z * alpha + Y[i] * beta;
                }
            }
            else
            {
                //incX != 1 || incY != 1
                #pragma omp parallel for private(Z) schedule( SCAI_OMP_SCHEDULE )
                for( int i = 0; i < N; i++ )
                {
                    Z = static_cast<ValueType>(0.0);

                    for( int j = 0; j < M; j++ )
                    {
                        Z += A[lda * i + j] * X[j * incX];
                    }

                    Y[i * incY] = Z * alpha + Y[i * incY] * beta;
                }
            }

        }
        else if( TransA == CblasConjTrans )
        {
            //'C'
        }
        else
        {
        	COMMON_THROWEXCEPTION( "Illegal TransA setting " << TransA )
        }

    }
    else if( order == CblasRowMajor )
    {
        if( TransA == CblasNoTrans )
        {
            //'T'
            ValueType Z;

            if( incX == 1 && incY == 1 )
            {
                #pragma omp parallel for private(Z) schedule( SCAI_OMP_SCHEDULE )

                for( int i = 0; i < M; i++ )
                {
                    Z = static_cast<ValueType>(0.0);

                    for( int j = 0; j < N; j++ )
                    {
                        Z += A[lda * i + j] * X[j];
                    }

                    Y[i] = Z * alpha + Y[i] * beta;
                }
            }
            else
            {
                //incX != 1 || incY != 1
                #pragma omp parallel for private(Z) schedule( SCAI_OMP_SCHEDULE )
                for( int i = 0; i < M; i++ )
                {
                    Z = static_cast<ValueType>(0.0);

                    for( int j = 0; j < N; j++ )
                    {
                        Z += A[lda * i + j] * X[j * incX];
                    }

                    Y[i * incY] = Z * alpha + Y[i * incY] * beta;
                }
            }

        }
        else if( TransA == CblasTrans )
        {
            //'N'
            ValueType Z;

            if( incX == 1 && incY == 1 )
            {
                #pragma omp parallel for private(Z) schedule( SCAI_OMP_SCHEDULE )

                for( int i = 0; i < N; i++ )
                {
                    Z = static_cast<ValueType>(0.0);

                    for( int j = 0; j < M; j++ )
                    {
                        Z += A[lda * j + i] * X[j];
                    }

                    Y[i] = Z * alpha + Y[i] * beta;
                }
            }
            else
            {
                //incX != 1 || incY != 1
                #pragma omp parallel for private(Z) schedule( SCAI_OMP_SCHEDULE )
                for( int i = 0; i < N; i++ )
                {
                    Z = static_cast<ValueType>(0.0);

                    for( int j = 0; j < M; j++ )
                    {
                        Z += A[lda * j + i] * X[j * incX];
                    }

                    Y[i * incY] = Z * alpha + Y[i * incY] * beta;
                }
            }
        }
        else if( TransA == CblasConjTrans )
        {
            //TA = 'N'
        }
        else
        {
        	COMMON_THROWEXCEPTION( "illegal transA setting " << TransA )
        }

    }
    else
    {
    	COMMON_THROWEXCEPTION( "illegal order setting " << order )
    }

    return;
}

/* --------------------------------------------------------------------------- */
/*     Template instantiations via registration routine                        */
/* --------------------------------------------------------------------------- */

template<typename ValueType>
void OpenMPBLAS2::RegistratorV<ValueType>::initAndReg( kregistry::KernelRegistry::KernelRegistryFlag flag )
{
<<<<<<< HEAD
    using common::context::Host;
    using kregistry::KernelRegistry;

    SCAI_LOG_INFO( logger, "register BLAS2 OpenMP-routines for Host at kernel registry [" << flag << "]" )
=======
    using kregistry::KernelRegistry;

    const common::context::ContextType ctx = common::context::Host;

    SCAI_LOG_INFO( logger, "register BLAS2 routines for OpenMP in Kernel Registry" )

    KernelRegistry::KernelRegistryFlag flag = KernelRegistry::KERNEL_ADD ;   // lower priority

    if ( deleteFlag )
    {
        flag = KernelRegistry::KERNEL_ERASE;
    }

#define LAMA_BLAS2_REGISTER(z, I, _)                                                          \
    KernelRegistry::set<BLASKernelTrait::gemv<ARITHMETIC_HOST_TYPE_##I> >( gemv, ctx, flag ); \

    BOOST_PP_REPEAT( ARITHMETIC_HOST_TYPE_CNT, LAMA_BLAS2_REGISTER, _ )

#undef LAMA_BLAS2_REGISTER
>>>>>>> 7c1d9c1a

    KernelRegistry::set<BLASKernelTrait::gemv<ValueType> >( OpenMPBLAS2::gemv, Host, flag );
}

/* --------------------------------------------------------------------------- */
/*    Constructor/Desctructor with registration                                */
/* --------------------------------------------------------------------------- */

OpenMPBLAS2::OpenMPBLAS2()
{
    kregistry::mepr::RegistratorV<RegistratorV, ARITHMETIC_HOST_LIST>::call(
                        kregistry::KernelRegistry::KERNEL_ADD );
}

OpenMPBLAS2::~OpenMPBLAS2()
{
    kregistry::mepr::RegistratorV<RegistratorV, ARITHMETIC_HOST_LIST>::call(
                        kregistry::KernelRegistry::KERNEL_ERASE );
}

/* --------------------------------------------------------------------------- */
/*    Static variable to force registration during static initialization      */
/* --------------------------------------------------------------------------- */

OpenMPBLAS2 OpenMPBLAS2::guard;

} /* end namespace blaskernel */

} /* end namespace scai */<|MERGE_RESOLUTION|>--- conflicted
+++ resolved
@@ -288,34 +288,13 @@
 template<typename ValueType>
 void OpenMPBLAS2::RegistratorV<ValueType>::initAndReg( kregistry::KernelRegistry::KernelRegistryFlag flag )
 {
-<<<<<<< HEAD
-    using common::context::Host;
     using kregistry::KernelRegistry;
 
-    SCAI_LOG_INFO( logger, "register BLAS2 OpenMP-routines for Host at kernel registry [" << flag << "]" )
-=======
-    using kregistry::KernelRegistry;
-
     const common::context::ContextType ctx = common::context::Host;
 
     SCAI_LOG_INFO( logger, "register BLAS2 routines for OpenMP in Kernel Registry" )
 
-    KernelRegistry::KernelRegistryFlag flag = KernelRegistry::KERNEL_ADD ;   // lower priority
-
-    if ( deleteFlag )
-    {
-        flag = KernelRegistry::KERNEL_ERASE;
-    }
-
-#define LAMA_BLAS2_REGISTER(z, I, _)                                                          \
-    KernelRegistry::set<BLASKernelTrait::gemv<ARITHMETIC_HOST_TYPE_##I> >( gemv, ctx, flag ); \
-
-    BOOST_PP_REPEAT( ARITHMETIC_HOST_TYPE_CNT, LAMA_BLAS2_REGISTER, _ )
-
-#undef LAMA_BLAS2_REGISTER
->>>>>>> 7c1d9c1a
-
-    KernelRegistry::set<BLASKernelTrait::gemv<ValueType> >( OpenMPBLAS2::gemv, Host, flag );
+    KernelRegistry::set<BLASKernelTrait::gemv<ValueType> >( OpenMPBLAS2::gemv, ctx, flag );
 }
 
 /* --------------------------------------------------------------------------- */
