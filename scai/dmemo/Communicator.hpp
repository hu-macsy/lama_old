/**
 * @file Communicator.hpp
 *
 * @license
 * Copyright (c) 2009-2016
 * Fraunhofer Institute for Algorithms and Scientific Computing SCAI
 * for Fraunhofer-Gesellschaft
 *
 * This file is part of the SCAI framework LAMA.
 *
 * LAMA is free software: you can redistribute it and/or modify it under the
 * terms of the GNU Affero General Public License as published by the Free
 * Software Foundation, either version 3 of the License, or (at your option)
 * any later version.
 *
 * LAMA is distributed in the hope that it will be useful, but WITHOUT ANY
 * WARRANTY; without even the implied warranty of MERCHANTABILITY or FITNESS
 * FOR A PARTICULAR PURPOSE. See the GNU Affero General Public License for
 * more details.
 *
 * You should have received a copy of the GNU Affero General Public License
 * along with LAMA. If not, see <http://www.gnu.org/licenses/>.
 *
 * Other Usage
 * Alternatively, this file may be used in accordance with the terms and
 * conditions contained in a signed written agreement between you and
 * Fraunhofer SCAI. Please contact our distributor via info[at]scapos.com.
 * @endlicense
 *
 * @brief Base and interface class for communicators used in LAMA
 * @author Jiri Kraus, Thomas Brandes
 * @date 23.02.2011
 */
#pragma once

// for dll_import
#include <scai/common/config.hpp>

// base classes
#include <scai/common/NonCopyable.hpp>
#include <scai/common/Factory.hpp>
#include <scai/common/Printable.hpp>

#include <scai/dmemo/CommunicationPlan.hpp>

// internal scai libraris
#include <scai/hmemo.hpp>

#include <scai/tasking/SyncToken.hpp>
#include <scai/tasking/NoSyncToken.hpp>

#include <scai/logging.hpp>

#include <scai/common/macros/assert.hpp>
#include <scai/common/macros/count.hpp>
#include <scai/common/SCAITypes.hpp>
#include <scai/common/shared_ptr.hpp>
#include <scai/common/Math.hpp>
#include <scai/common/macros/loop.hpp>

// std
#include <memory>
#include <vector>

//#include <cmath>

namespace scai
{

namespace hmemo
{
template<typename ValueType> class HArray;
}

/** @brief The namespace dmemo contains all stuff belonging to project dmemo (distributed memory). */

namespace dmemo
{

// Forward declaration of all classes that are used in the interface

class Distribution;

class Halo;

class Communicator;

typedef common::shared_ptr<const Communicator> CommunicatorPtr;

/** @brief Own namespace for the enum type CommunicatorKind and its values */

struct _Communicator
{

    typedef enum
    {
        NO,                  //!< No communicator
        MPI,                 //!< MPI communicator
        GPI,                 //!< GPI communicator
        MAX_COMMUNICATOR     //!< dummy value for number of communicators
    } CommunicatorKind;

};

COMMON_DLL_IMPORTEXPORT std::ostream& operator<<( std::ostream& stream, const _Communicator::CommunicatorKind& kind );

/**
 * @brief Base and interface class for communicators used in LAMA
 *
 * This base class defines pure methods for communication and data exchange
 * between the different partitions of a distributed application. These pure
 * methods must be provided by base classes that implement a full communicator.
 *
 * Furthermore, this class provides also some higher functionality communication methods
 * especially for LAMA arrays that will use the pure virtual methods.
 *
 * Communicator objects will be managed by the Communicator factory. All
 * operations on a communicator are const methods. Communicators are referenced
 * via shared pointers so that resources are freed only if no more reference
 * to the communicator exists.
 *
 * Default copy constructor and assignment operator are disabled.
 *
 */
class COMMON_DLL_IMPORTEXPORT Communicator:

    public  _Communicator,
    public  scai::common::Printable,
    public  scai::common::Factory<_Communicator::CommunicatorKind, CommunicatorPtr>,
    private scai::common::NonCopyable
{

public:

    /** Get a communicator of a certain type from the factory.
     *
     *  @param type specifies the required communicator.
     *  @returns shared pointer to the queried communicator
     *
     *  @throws common::Exception for unsupported type
     */

    static CommunicatorPtr getCommunicatorPtr( const CommunicatorKind& type );

    /** Get communicator from the factory.
     *
     *  @returns shared pointer to the default communicator.
     *
     *  The rules for choosing the default communicator are as follows:
     *   - take the one specified by environment/argument SCAI_COMMUNICATOR
     *   - if not specified take the default one
     */

    static CommunicatorPtr getCommunicatorPtr();

    /** Get a default communicator from the factory.
     *
     *  @returns shared pointer to the default communicator.
     *
     *  The rules for choosing the default communicator are as follows:
     *   - take if available in this order: MPI, GPI, NO
     */

    static CommunicatorPtr getDefaultCommunicatorPtr();

    /** Enumeration type for supported thread safety levels. */

    enum ThreadSafetyLevel
    {
        Funneled = 1,   //!< The Program can be multithreaded but only the master thread should communicate
        Serialized = 2, //!< The Program can be multithreaded but the communicator usage is serialized
        Multiple = 3    //!< The Program can be multithreaded and the communicator can be used by all threads concurrently
    };

    virtual ~Communicator();

    /** @brief Find a facotorization of size with two factors
     *
     *  @param[in] sizeX      weight for the first dimension
     *  @param[in] sizeY      weight for the second dimension
     *  @param[out] procgrid   array of size 2 with the two factors
     */
    void factorize2( PartitionId procgrid[2], const double sizeX, const double sizeY ) const;

    /** @brief Find a factorization of size with three factors
     *
     *  @param[out] procgrid   array of size 3 with the three factors
     *  @param[in] sizeX      weight for the first dimension
     *  @param[in] sizeY      weight for the second dimension
     *  @param[in] sizeZ      weight for the third dimension
     */
    void factorize3( PartitionId procgrid[3], const double sizeX, const double sizeY, const double sizeZ ) const;

    /** @brief Get the position of this processor in a two-dimensional processor grid
     *
     *  @param[out] pos       my position
     *  @param[in]  procgrid  sizes of the two dimensions
     */
    void getGrid2Rank( PartitionId pos[2], const PartitionId procgrid[2] ) const;

    /** @brief Get the position of this processor in a three-dimensional processor grid
     *
     *  @param[out] pos       my position
     *  @param[in]  procgrid  sizes of the three dimensions
     */
    void getGrid3Rank( PartitionId pos[3], const PartitionId procgrid[3] ) const;

    /** @brief Equality operator for two communicators.
     *
     *  @param[in] other   communicator for comparison
     *  @return            true if this communicator is equal to other communicator.
     *
     *  Note: Logic of this operator is implemented via the virtual function
     *  isEqual.
     */
    bool operator==( const Communicator& other ) const;

    /** @brief Diversity operator for two communicators.
     *
     *  @param[in] other   communicator for comparison
     *  @returns           true if this communicator is unequal to other communicator.
     *
     *  Note: Logic of this operator is implemented via the virtual function
     *  isEqual.
     */
    bool operator!=( const Communicator& other ) const;

    /** @brief Virtual method used for the equality operator. */

    virtual bool isEqual( const Communicator& other ) const = 0;

    /** @brief Getter function for the thread safety level.
     *
     *  @return   the thread safety level.
     */

    virtual ThreadSafetyLevel getThreadSafetyLevel() const = 0;

    /** @brief Getter of the number of partitions.
     *
     * @return number of partitions.
     */

    inline PartitionId getSize() const;

    /** @brief Getter of rank of this partition.
     *
     * @return rank of this partition, 0 <= rank < getSize()
     */
    inline PartitionId getRank() const;

    /** @brief Getter of the number of partitions on same node.
     *
     * @return number of partitions on same node as this partition.
     */
    inline PartitionId getNodeSize() const;

    /** @brief Getter of node rank
     *
     * @return rank of this partition on its node, 0 <= rank < getNodeSize()
     */
    inline PartitionId getNodeRank() const;

    /**
     * Help routine to get the rank of a neighbored position.
     *
     * @param[in] pos   is the distance to the neighbor (also negative)
     * @return          rank of the neighbored processor
     *
     * This method assumes a circular ring formed by all processors.
     */
    inline PartitionId getNeighbor( int pos ) const;

    /**************************************************************************************
     *                                                                                    *
     *  Virtual routines provided by derived class for each supported TypeID              *
     *                                                                                    *
     *************************************************************************************/

    /* @brief Exchange of data between all processors by communication plans.
     *
     *  @param[out] recvVals   buffer for data received from other processors
     *  @param[in]  recvPlan   number of elements and offsets for receiving
     *  @param[in]  sendVals   buffer for data to send to other processors
     *  @param[in]  sendPlan   contains number of elements and offsets for sending data
     *
     *  All send and receive data between each pair of processors must be a contiguous
     *  part of the sendData or recvData.
     *
     *  The size of recvData must be recvPlan.totalQuantity().
     *  The size of sendData must be sendPlan.totalQuantity().
     */
    template<typename ValueType>
    void exchangeByPlan( 
        ValueType recvVals[],
        const CommunicationPlan& recvPlan,
        const ValueType sendVals[],
        const CommunicationPlan& sendPlan ) const;

    /** Pure virtual routine, no template arguments as ValueType is coded via ScalarType */

    virtual void exchangeByPlanImpl(
        void* recvData,
        const CommunicationPlan& recvPlan,
        const void* sendData,
        const CommunicationPlan& sendPlan,
        const common::scalar::ScalarType stype ) const = 0;

    /* @brief Asynchronous exchange of data between all processors by communication plans.
     *
     *  @param[out] recvVals   buffer for data received from other processors
     *  @param[in]  recvPlan   number of elements and offsets for receiving
     *  @param[in]  sendVals   buffer for data to send to other processors
     *  @param[in]  sendPlan   contains number of elements and offsets for sending data
     *
     *  @return SyncToken that can be used to wait for completion
     *
     *  All send and receive data between each pair of processors must be a contiguous
     *  part of the sendData or recvData.
     *
     *  The size of recvData must be recvPlan.totalQuantity().
     *  The size of sendData must be sendPlan.totalQuantity().
     */
    template<typename ValueType>
    tasking::SyncToken* exchangeByPlanAsync(
        ValueType recvVals[],
        const CommunicationPlan& recvPlan,
        const ValueType sendVals[],
        const CommunicationPlan& sendPlan ) const;

    /** Non-template version with coded ValueType is pure routine to be implemented by derived classes. */

    virtual tasking::SyncToken* exchangeByPlanAsyncImpl(
        void* recvData,
        const CommunicationPlan& recvPlan,
        const void* sendData,
        const CommunicationPlan& sendPlan,
        const common::scalar::ScalarType stype ) const = 0;

    /* @brief Scatter of an array of values from root to all other processors.
     *
     *  @param[out]   myVals values that I receive
     *  @param[in]    n      number of elements in vector val
     *  @param[in]    root   processor with values for all processors
     *  @param[in]    allVals values for all processors (size must be n * size() )
     */
    template<typename ValueType>
    void scatter( ValueType myVals[], const IndexType n, const PartitionId root, const ValueType allVals[] ) const;

    /** Non-template version with coded ValueType is pure routine to be implemented by derived classes. */

    virtual void scatterImpl( void* myVals, const IndexType n, const PartitionId root, 
                              const void* allVals, common::scalar::ScalarType stype ) const = 0;

    /* @brief Scatter of an array of values from root to all other processors.
     *
     *  @param[out]   myVals values that I receive
     *  @param[in]    n      number of elements in vector val
     *  @param[in]    root   processor with values for all processors
     *  @param[in]    allVals values for all processors (size must be sum(sizes) )
     *  @param[in]    sizes   number of total values for all processors
     */
    template<typename ValueType>
    void scatterV( ValueType myVals[], const IndexType n, const PartitionId root, const ValueType allVals[], const IndexType sizes[] ) const;

    virtual void scatterVImpl( void* myVals, const IndexType n, const PartitionId root,
                               const void* allVals, const IndexType sizes[], common::scalar::ScalarType stype ) const = 0;

    /* @brief Gather of an array of values from all processors to root.
     *
     *  @param[out]   allVals values that I receive (size must be n * size() )
     *  @param[in]    n      number of elements in vector val
     *  @param[in]    root   processor with values for all processors
     *  @param[in]    myVals values that this processor contributes
     *  @param[in]    stype  specifies the data type used              
     */
    template<typename ValueType>
    void gather( ValueType allVals[], const IndexType n, const PartitionId root, const ValueType myVals[] ) const;

    virtual void gatherImpl( void* allVals, const IndexType n, const PartitionId root, const void* myVals, common::scalar::ScalarType stype ) const = 0;

    /* @brief Gather of an array of double values from all processors to root.
     *
     *  @param[out]   allVals values that I receive (size must be sum(sizes) )
     *  @param[in]    n      number of elements in myvals
     *  @param[in]    root   processor with values for all processors
     *  @param[in]    myVals values on this processor
     *  @param[in]    sizes  array with sizes from each processor
     *
     *  The array sizes must only be valid on the root processor. The
     *  output array allvals will only be valid on the root processor.
     */
    template<typename ValueType>
    void gatherV( ValueType allVals[], const IndexType n, const PartitionId root, const ValueType myVals[], const IndexType sizes[] ) const;

    virtual void gatherVImpl(
        void* allvals,
        const IndexType n,
        const PartitionId root,
        const void* myvals,
        const IndexType sizes[],
        common::scalar::ScalarType stype ) const = 0;

    /* @brief Swap of an array with another processor.
     *
     * @param[in,out] val is the data array to be swapped
     * @param[in] n is the number of entries in array val
     * @param[in] partner is the rank of partition with which this partition swaps
     *
     * This method can also be used if partner is same as this processor.
     */
    template<typename ValueType>
    void swap( ValueType val[], const IndexType n, const PartitionId partner ) const;

    virtual void swapImpl( 
        void* val, 
        const IndexType n, 
        PartitionId partner, 
        common::scalar::ScalarType stype ) const = 0;

    /* @brief This routine shifts data between neighbored processors.
     *
     *  @param[out] newVals  array with data this partition get from neighbored partition
     *  @param[in]  newSize  allocated size of array newVals
     *  @param[in]  oldVals  array with data this partition sends to neighbored partition
     *  @param[in]  oldSize  number of elements of array oldVals that will be sent
     *  @param[in]  direction specifies the neighbored partitions to send and receive
     *
     *  @returns number of values received in newVals (newSize must have been larger before)
     *
     *  Each partition sends to rank() + direction and receives from rank() - direction.
     */

    template<typename ValueType>
    IndexType shift( ValueType newVals[], const IndexType newSize,
                     const ValueType oldVals[], const IndexType oldSize,
                     const int direction ) const;

    virtual IndexType shiftImpl(
        void* newVals,
        const IndexType newSize,
        const PartitionId source,
        const void* oldVals,
        const IndexType oldSize,
        const PartitionId dest,
        common::scalar::ScalarType stype ) const = 0;

    /* @brief Asynchronous version of shift.
     *
     *  @param[out] newVals  array with data this partition get from neighbored partition
     *  @param[in]  oldVals  array with data this partition sends to neighbored partition
     *  @param[in]  size  number of elements of array oldVals to be sent andd newVals to receive
     *  @param[in]  direction specifies the neighbored partitions to send and receive
     *
     *  As there is no information about the received size this routine can only be called for
     *  arrays that have the same size on all partitions.
     *
     *  A default implementation is provided that returns a NoSyncToken. Derived classes
     *  should override this method if there is a benefit of using asynchronous transfers.
     */

    template<typename ValueType>
    tasking::SyncToken* shiftAsync( 
        ValueType recvVals[], 
        const ValueType sendVals[], 
        const IndexType size, 
        const int direction ) const;

    /** Pure method that provides the wanted functionality for each communicator */

    virtual tasking::SyncToken* shiftAsyncImpl(
        void* newVals,
        const PartitionId source,
        const void* oldVals,
        const PartitionId dest,
        const IndexType size,
        common::scalar::ScalarType stype ) const = 0;

    /** All-to-all exchange of an IndexType value between all processors.
     *
     * @param[out] recvValues   will contain one value from each processor
     * @param[in]  sendValues   must contain one value for each processor
     *
     * recvValues and sendValues must both have a size of communicator size.
     * recvValues[i] on processor j contains sendValues[j] of processor i.
     */
    virtual void all2all( IndexType recvValues[], const IndexType sendValues[] ) const = 0;

    template<typename ValueType>
    void all2allv( ValueType* recvVal[], IndexType recvCount[],
                   ValueType* sendVal[], IndexType sendCount[] ) const;

    /** Same routine but uses void pointers and codes the ValueType so it can
     *  become a virtual method that is provided by all derived communicator classes. 
     */

    virtual void all2allvImpl( 
        void* recvBuffer[], IndexType recvCount[],
        void* sendBuffer[], IndexType sendCount[],
        common::scalar::ScalarType stype ) const = 0;

<<<<<<< HEAD
=======
    /**  Sum values from all processes and distributes the result back to all processes. 
     * 
     *   @param[out] outValues array with the result values, same on all processes
     *   @param[in]  inValues individual contributions on each process
     *   @param[in]  n is the number of values in arrays inValues and outValues
     *   @param[in]  stype specifies the data type of the data 
     */
 
    virtual void sumImpl( void* outValues, const void* inValues, const IndexType n, common::scalar::ScalarType stype ) const = 0;

    /**  Find minimal values from all processes and distributes the result back to all processes. */

    virtual void minImpl( void* outValues, const void* inValues, const IndexType n, common::scalar::ScalarType stype ) const = 0;

    /**  Find maximal values from all processes and distributes the result back to all processes. */

    virtual void maxImpl( void* outValues, const void* inValues, const IndexType n, common::scalar::ScalarType stype ) const = 0;

>>>>>>> 1f384727
    /** Pure method for bcast
     *
     *  @param[in,out] values  in on root, out on all other processors
     *  @param[in]     n    number of elements in vector val
     *  @param[in]     root processor with correct values of val
     *  @param[in]     stype codes the used data type of values     
     */
    virtual void bcastImpl( void* values, const IndexType n, const PartitionId root, common::scalar::ScalarType stype ) const = 0;

    /**************************************************************************************
     *                                                                                    *
     *  Other Virtual routines provided by derived class                                  *
     *                                                                                    *
     *************************************************************************************/

    /** @brief Barrier synchronization between all processors. */

    virtual void synchronize() const = 0;

    /**************************************************************************************
     *                                                                                    *
     *  Communication routines provided by this base class using other routines           *
     *                                                                                    *
     *************************************************************************************/

    // Boolean global reduction operations are implemented by using the sum reduction.
    virtual bool all( const bool flag ) const;
    virtual bool any( const bool flag ) const;

    /* @brief Broadcast a typed array from root to all other processors.
     *
     *  @tparam ValueType  is the data type
     *  @param[in,out] val  in on root, out on all other processors
     *  @param[in]     n    number of elements in vector val
     *  @param[in]     root processor with correct values of val
     *
     *  Note: implementation uses pure method bcastImpl without template argument
     */
    template<typename ValueType>
    void bcast( ValueType val[], const IndexType n, const PartitionId root ) const;

    /** Broadcast of a string.
     *
     *  This class provides one implementation, but derived classes might override it.
     */
    virtual void bcast( std::string&, const PartitionId root ) const;

    /* @brief Sum  up one single value from each partition to a global value.
     *
     *  @param[in] localValue  value on the calling partition
     *  @returns   global value, available for all partitions.
     *
     *  Implementation uses pure virtual method sumImpl (without template arguments)
     */
    template<typename ValueType>
    inline ValueType sum( const ValueType localValue ) const;

    template<typename ValueType>
    inline ValueType min( const ValueType localValue ) const;

    template<typename ValueType>
    inline ValueType max( const ValueType localValue ) const;

    /**  Sum values from all processes and distributes the result back to all processes. 
     * 
     *   @param[out] outValues array with the result values, same on all processes
     *   @param[in]  inValues individual contributions on each process
     *   @param[in]  stype specifies the data type of the data 
     */
 
    virtual void sumImpl( void* outValues, const void* inValues, const IndexType n, common::scalar::ScalarType stype ) const = 0;

    virtual void minImpl( void* outValues, const void* inValues, const IndexType n, common::scalar::ScalarType stype ) const = 0;

    virtual void maxImpl( void* outValues, const void* inValues, const IndexType n, common::scalar::ScalarType stype ) const = 0;

    /* @brief Maximal value combined with a location value where maximum was found.
     *
     *  @param[in,out] val        is a value on each processor, only out for root with maximal value
     *  @param[in,out] location   is an additional int value, only out for root
     *  @param[in]     root       rank of processor that has valid results at end of the routine
     *
     *  Only root processor will contain the maximal value and the location loc,
     *
     * virtual void maxloc( TypeId& val, IndexType& location, const PartitionId root ) const = 0;
     */

    template<typename ValueType>
    void maxloc( ValueType& val, IndexType& location, const PartitionId root ) const;

    template<typename ValueType>
    void minloc( ValueType& val, IndexType& location, const PartitionId root ) const;

    virtual void maxlocImpl( void* val, IndexType* location, PartitionId root, common::scalar::ScalarType stype ) const = 0;

    virtual void minlocImpl( void* val, IndexType* location, PartitionId root, common::scalar::ScalarType stype ) const = 0;

    /**
     *  Predicate that returns true if (derived) Communicator class supports minloc/maxlocImpl for a 
     *  given value type.
     */
    virtual bool supportsLocReduction( common::scalar::ScalarType stype ) const = 0;

    /** Default implementation for maxloc that uses a gather operation instead of reduction. */

    template<typename ValueType>
    void maxlocDefault( ValueType& val, IndexType& location, const PartitionId root ) const;

    /** Default implementation for minloc that uses a gather operation instead of reduction. */

    template<typename ValueType>
    void minlocDefault( ValueType& val, IndexType& location, const PartitionId root ) const;

    /** @brief allgather is combination of gather and broadcast
     *
     *  @param[out]  allvals result array with values from all processors ( allocated for at least n * getSize() )
     *  @param[in]   n      number of elements in myvals
     *  @param[in]   myvals array with n values that this processor contributes
     *
     *  This routine will be implemented by other available routines.
     */
    template<typename ValueType>
    void allgather( ValueType allvals[], const IndexType n, const ValueType myvals[] ) const
    {
        PartitionId root = 0;
        gather( allvals, n, root, myvals );
        bcast( allvals, n * getSize(), root );
        // @ToDo: implement this by a circular shift
    }

    /** Ownership computation for indexes where only each partition
     * individually can determine whether an index is local or not.
     *
     * This method should not be called for distributions where the
     * owner can be computed by a closed formula.
     */
    void computeOwners(
        PartitionId owners[],
        const Distribution& distribution,
        const IndexType requiredIndexes[],
        const IndexType n ) const;

    void computeOwners(
        const std::vector<IndexType>& requiredIndexes,
        const Distribution& distribution,
        std::vector<PartitionId>& owners ) const
    {
        IndexType n = requiredIndexes.size();
        owners.resize( n );
        computeOwners( &owners[0], distribution, &requiredIndexes[0], n );
    }

    void computeOwners(
        hmemo::HArray<PartitionId>& owners,
        const Distribution& distribution,
        const hmemo::HArray<IndexType>& requiredIndexes ) const;

    /**************************************************************************************
     *                                                                                    *
     *  Communication routines for HArrays for convenience                             *
     *                                                                                    *
     *************************************************************************************/

    /** exchangeByPlan for HArrays instead of usual array */

    template<typename ValueType>
    void exchangeByPlan(
        hmemo::HArray<ValueType>& recvArray,
        const CommunicationPlan& recvPlan,
        const hmemo::HArray<ValueType>& sendArray,
        const CommunicationPlan& sendPlan ) const;

    /** Asynchronous exchange of HArrays. */

    template<typename ValueType>
    tasking::SyncToken* exchangeByPlanAsync(
        hmemo::HArray<ValueType>& recvArray,
        const CommunicationPlan& recvPlan,
        const hmemo::HArray<ValueType>& sendArray,
        const CommunicationPlan& sendPlan ) const;

    /** @brief Update of halo array via Halo object.
     *
     *  @tparam     ValueType             arithmetic type of involved arrays
     *  @param[out] haloValues    will contain the non-local values from other processors
     *  @param[in]  localValues   is the local part of the array on each processor
     *  @param[in]  halo is the   Halo object containing all information about exchange
     *
     *  This method is not virtual but will use the pure virtual methods of base classes.
     */
    template<typename ValueType>
    void updateHalo(
        hmemo::HArray<ValueType>& haloValues,
        const hmemo::HArray<ValueType>& localValues,
        const Halo& halo ) const;

    /** @brief Asynchronous update of halo array via Halo object. */

    template<typename ValueType>
    tasking::SyncToken* updateHaloAsync(
        hmemo::HArray<ValueType>& haloValues,
        const hmemo::HArray<ValueType>& localValues,
        const Halo& halo ) const;

    /** @brief Shift on LAMA arrays.
     *
     *  @tparam     ValueType           type of data to be shifted
     *  @param[out] recv        array to receive  this partition
     *  @param[in]  send        array to send from this partition
     *  @param[in]  direction   number of positions to shift, e.g. 1 or -1
     *
     *  Note: The recv array must have a capacity that is sufficent to
     *        receive all the data.
     */
    template<typename ValueType>
    void shiftArray( hmemo::HArray<ValueType>& recv, const hmemo::HArray<ValueType>& send, const int direction ) const;

    /** @brief Asychronous shift on LAMA arrays.
     *
     *  @tparam     ValueType           TODO[doxy] Complete Description.
     *  @param[out] recvArray   array to receive for this partition
     *  @param[in]  sendArray   array to send from this partition
     *  @param[in]  direction   number of positions to shift, e.g. 1 or -1
     *
     *  Note: All partitions must have the same size for send/recv array
     */
    template<typename ValueType>
    tasking::SyncToken* shiftAsync(
        hmemo::HArray<ValueType>& recvArray,
        const hmemo::HArray<ValueType>& sendArray,
        const int direction ) const;

    /** @brief Sum up values of an array
     *
     *  @tparam        ValueType   specifies the type of the array data
     *  @param[in,out] array       in are the local values, out are the global summed values
     *
     *  Note: All partitions must have the same size for the array
     */
    template<typename ValueType>
    void sumArray( hmemo::HArray<ValueType>& array ) const;

    /** Override routine of base class Printable. */

    virtual void writeAt( std::ostream& stream ) const;

    /** @brief Getter for the type of a communicator. */

    inline CommunicatorKind getType() const;

    /** This routine provides a context that might be most efficient for
     *  the communication of data.
     *
     * @param[in] array is a LAMA array that is used for communication
     * @returns a context pointer where data should be available for communication
     *
     * Note: this routine is mainly used for sending of values; in case of CUDA aware
     *       communication it might return a CUDA context if the array has valid data there.
     */
    virtual hmemo::ContextPtr getCommunicationContext( const hmemo::_HArray& array ) const = 0;

    /** Read in the environment variable SCAI_NP for user processor array.
     *
     * @param[out] userProcArray specifies the user processor array.
     *
     */
    static void getUserProcArray( PartitionId userProcArray[3] );

protected:

    /** Constructor of abstract classes are always protected. */

    Communicator( const CommunicatorKind& type );

    CommunicatorKind mCommunicatorType; //!< type of this communicator

    int mRank; //!< rank of this processor 

    int mSize; //!< number of processors in this communicato

    int mNodeRank; //!< rank of this processor on its node

    int mNodeSize; //!< number of processors on same node

    /** This method determines node rank and node size by comparing the names. */

    void setNodeData();

    /** Get the processor name.
     *
     *  @param[out] name is the processor name, allocated with at least maxProcessorName 
     */
    virtual void getProcessorName( char* name ) const = 0;

    /** Pure method that returns the maximal length of string set by getProcessorName */

    virtual size_t maxProcessorName() const = 0;

    SCAI_LOG_DECL_STATIC_LOGGER( logger )

    /** Shift implementation for direction == 0, just copies values. */

    template<typename ValueType>
    IndexType shift0( ValueType newVals[], const IndexType newSize,
                      const ValueType oldVals[], const IndexType oldSize ) const;
};

/* -------------------------------------------------------------------------- */
/*  Implementation of inline methods                                          */
/* -------------------------------------------------------------------------- */

PartitionId Communicator::getSize() const
{
    return mSize;
}

/* -------------------------------------------------------------------------- */

PartitionId Communicator::getRank() const
{
    return mRank;
}

/* -------------------------------------------------------------------------- */

PartitionId Communicator::getNodeSize() const
{
    return mNodeSize;
}

/* -------------------------------------------------------------------------- */

PartitionId Communicator::getNodeRank() const
{
    return mNodeRank;
}

/* -------------------------------------------------------------------------- */

template<typename ValueType> 
ValueType Communicator::sum( ValueType localValue ) const
{
    ValueType globalValue;
  
    // general routine uses typeless pointers void*, type is coded via ScalarType

    sumImpl( &globalValue, &localValue, 1, common::TypeTraits<ValueType>::stype );

    return globalValue;
}

/* -------------------------------------------------------------------------- */

template<typename ValueType>
ValueType Communicator::min( ValueType localValue ) const
{
    ValueType globalValue;

    // general routine uses typeless pointers void*, type is coded via ScalarType

    minImpl( &globalValue, &localValue, 1, common::TypeTraits<ValueType>::stype );

    return globalValue;
}

/* -------------------------------------------------------------------------- */

template<typename ValueType>
ValueType Communicator::max( ValueType localValue ) const
{
    ValueType globalValue;

    // general routine uses typeless pointers void*, type is coded via ScalarType

    maxImpl( &globalValue, &localValue, 1, common::TypeTraits<ValueType>::stype );

    return globalValue;
}

/* -------------------------------------------------------------------------- */

template<typename ValueType>
void Communicator::bcast( ValueType val[], const IndexType n, const PartitionId root ) const
{
    SCAI_ASSERT_LT_ERROR( root, getSize(), *this << ": Illegal root " << root )

    // general pure routine uses typeless pointers void*, type is coded via ScalarType

    bcastImpl( val, n, root, common::TypeTraits<ValueType>::stype );
}

/* -------------------------------------------------------------------------- */

template<typename ValueType>
void Communicator::gather( ValueType allVals[], const IndexType n, const PartitionId root, const ValueType myVals[] ) const
{
    gatherImpl( allVals, n, root, myVals, common::TypeTraits<ValueType>::stype );
}

template<typename ValueType>
void Communicator::scatter( ValueType myVals[], const IndexType n, const PartitionId root, const ValueType allVals[] ) const
{
    scatterImpl( myVals, n, root, allVals, common::TypeTraits<ValueType>::stype );
}

template<typename ValueType>
void Communicator::gatherV( ValueType allVals[], const IndexType n, const PartitionId root, const ValueType myVals[], const IndexType sizes[] ) const
{
    gatherVImpl( allVals, n, root, myVals, sizes, common::TypeTraits<ValueType>::stype );
}

template<typename ValueType>
void Communicator::scatterV( ValueType myVals[], const IndexType n, const PartitionId root, const ValueType allVals[], const IndexType sizes[] ) const
{
    scatterVImpl( myVals, n, root, allVals, sizes, common::TypeTraits<ValueType>::stype );
}

/* -------------------------------------------------------------------------- */

template<typename ValueType>
tasking::SyncToken* Communicator::exchangeByPlanAsync(
    ValueType recvVals[],
    const CommunicationPlan& recvPlan,
    const ValueType sendVals[],
    const CommunicationPlan& sendPlan ) const
{
    return exchangeByPlanAsyncImpl( recvVals, recvPlan, sendVals, sendPlan, common::TypeTraits<ValueType>::stype );
}

/* -------------------------------------------------------------------------- */

PartitionId Communicator::getNeighbor( int pos ) const
{
    PartitionId size = getSize();
    PartitionId rank = getRank();
    PartitionId apos = common::Math::abs( pos );
    SCAI_ASSERT( apos <= size, "neighbor pos " << pos << " out of range (" << size << ")" )
    return ( size + rank + pos ) % size;
}

/* -------------------------------------------------------------------------- */

template<typename ValueType>
void Communicator::swap( ValueType val[], const IndexType n, const PartitionId partner ) const
{
    swapImpl( val, n, partner, common::TypeTraits<ValueType>::stype );
}

/* -------------------------------------------------------------------------- */

template<typename ValueType>
void Communicator::exchangeByPlan( 
    ValueType recvVals[],
    const CommunicationPlan& recvPlan,
    const ValueType sendVals[],
    const CommunicationPlan& sendPlan ) const
{
    exchangeByPlanImpl( recvVals, recvPlan, sendVals, sendPlan, common::TypeTraits<ValueType>::stype );
}

/* -------------------------------------------------------------------------- */

template<typename ValueType>
IndexType Communicator::shift( 
    ValueType newVals[], const IndexType newSize,
    const ValueType oldVals[], const IndexType oldSize,
    const int direction ) const
{
    if ( direction % getSize() == 0 )
    {
        // source and dest are the same processor

        return shift0( newVals, newSize, oldVals, oldSize );
    }

    PartitionId dest = getNeighbor( direction );
    PartitionId source = getNeighbor( -direction );

    return shiftImpl( newVals, newSize, source, oldVals, oldSize, dest, common::TypeTraits<ValueType>::stype );
}

/* -------------------------------------------------------------------------- */

template<typename ValueType>
tasking::SyncToken* Communicator::shiftAsync( 
    ValueType recvVals[], 
    const ValueType sendVals[], 
    const IndexType size, 
    const int direction ) const
{
    if ( direction % getSize() == 0 )
    {
        // source and dest are the same processor

        shift0( recvVals, size, sendVals, size );
        return new tasking::NoSyncToken();
    }

    PartitionId dest = getNeighbor( direction );
    PartitionId source = getNeighbor( -direction );

    return shiftAsyncImpl( recvVals, source, sendVals, dest, size, common::TypeTraits<ValueType>::stype );
}

/* -------------------------------------------------------------------------- */

Communicator::CommunicatorKind Communicator::getType() const
{
    return mCommunicatorType;
}

} /* end namespace dmemo */

} /* end namespace scai */<|MERGE_RESOLUTION|>--- conflicted
+++ resolved
@@ -499,8 +499,69 @@
         void* sendBuffer[], IndexType sendCount[],
         common::scalar::ScalarType stype ) const = 0;
 
-<<<<<<< HEAD
-=======
+    /** Pure method for bcast
+     *
+     *  @param[in,out] values  in on root, out on all other processors
+     *  @param[in]     n    number of elements in vector val
+     *  @param[in]     root processor with correct values of val
+     *  @param[in]     stype codes the used data type of values     
+     */
+    virtual void bcastImpl( void* values, const IndexType n, const PartitionId root, common::scalar::ScalarType stype ) const = 0;
+
+    /**************************************************************************************
+     *                                                                                    *
+     *  Other Virtual routines provided by derived class                                  *
+     *                                                                                    *
+     *************************************************************************************/
+
+    /** @brief Barrier synchronization between all processors. */
+
+    virtual void synchronize() const = 0;
+
+    /**************************************************************************************
+     *                                                                                    *
+     *  Communication routines provided by this base class using other routines           *
+     *                                                                                    *
+     *************************************************************************************/
+
+    // Boolean global reduction operations are implemented by using the sum reduction.
+    virtual bool all( const bool flag ) const;
+    virtual bool any( const bool flag ) const;
+
+    /* @brief Broadcast a typed array from root to all other processors.
+     *
+     *  @tparam ValueType  is the data type
+     *  @param[in,out] val  in on root, out on all other processors
+     *  @param[in]     n    number of elements in vector val
+     *  @param[in]     root processor with correct values of val
+     *
+     *  Note: implementation uses pure method bcastImpl without template argument
+     */
+    template<typename ValueType>
+    void bcast( ValueType val[], const IndexType n, const PartitionId root ) const;
+
+    /** Broadcast of a string.
+     *
+     *  This class provides one implementation, but derived classes might override it.
+     */
+    virtual void bcast( std::string&, const PartitionId root ) const;
+
+    /* @brief Sum  up one single value from each partition to a global value.
+     *
+     *  @param[in] localValue  value on the calling partition
+     *  @returns   global value, available for all partitions.
+     *
+     *  Implementation uses pure virtual method sumImpl (without template arguments)
+     */
+    template<typename ValueType>
+    inline ValueType sum( const ValueType localValue ) const;
+
+    template<typename ValueType>
+    inline ValueType min( const ValueType localValue ) const;
+
+    template<typename ValueType>
+    inline ValueType max( const ValueType localValue ) const;
+
     /**  Sum values from all processes and distributes the result back to all processes. 
      * 
      *   @param[out] outValues array with the result values, same on all processes
@@ -508,7 +569,6 @@
      *   @param[in]  n is the number of values in arrays inValues and outValues
      *   @param[in]  stype specifies the data type of the data 
      */
- 
     virtual void sumImpl( void* outValues, const void* inValues, const IndexType n, common::scalar::ScalarType stype ) const = 0;
 
     /**  Find minimal values from all processes and distributes the result back to all processes. */
@@ -516,83 +576,6 @@
     virtual void minImpl( void* outValues, const void* inValues, const IndexType n, common::scalar::ScalarType stype ) const = 0;
 
     /**  Find maximal values from all processes and distributes the result back to all processes. */
-
-    virtual void maxImpl( void* outValues, const void* inValues, const IndexType n, common::scalar::ScalarType stype ) const = 0;
-
->>>>>>> 1f384727
-    /** Pure method for bcast
-     *
-     *  @param[in,out] values  in on root, out on all other processors
-     *  @param[in]     n    number of elements in vector val
-     *  @param[in]     root processor with correct values of val
-     *  @param[in]     stype codes the used data type of values     
-     */
-    virtual void bcastImpl( void* values, const IndexType n, const PartitionId root, common::scalar::ScalarType stype ) const = 0;
-
-    /**************************************************************************************
-     *                                                                                    *
-     *  Other Virtual routines provided by derived class                                  *
-     *                                                                                    *
-     *************************************************************************************/
-
-    /** @brief Barrier synchronization between all processors. */
-
-    virtual void synchronize() const = 0;
-
-    /**************************************************************************************
-     *                                                                                    *
-     *  Communication routines provided by this base class using other routines           *
-     *                                                                                    *
-     *************************************************************************************/
-
-    // Boolean global reduction operations are implemented by using the sum reduction.
-    virtual bool all( const bool flag ) const;
-    virtual bool any( const bool flag ) const;
-
-    /* @brief Broadcast a typed array from root to all other processors.
-     *
-     *  @tparam ValueType  is the data type
-     *  @param[in,out] val  in on root, out on all other processors
-     *  @param[in]     n    number of elements in vector val
-     *  @param[in]     root processor with correct values of val
-     *
-     *  Note: implementation uses pure method bcastImpl without template argument
-     */
-    template<typename ValueType>
-    void bcast( ValueType val[], const IndexType n, const PartitionId root ) const;
-
-    /** Broadcast of a string.
-     *
-     *  This class provides one implementation, but derived classes might override it.
-     */
-    virtual void bcast( std::string&, const PartitionId root ) const;
-
-    /* @brief Sum  up one single value from each partition to a global value.
-     *
-     *  @param[in] localValue  value on the calling partition
-     *  @returns   global value, available for all partitions.
-     *
-     *  Implementation uses pure virtual method sumImpl (without template arguments)
-     */
-    template<typename ValueType>
-    inline ValueType sum( const ValueType localValue ) const;
-
-    template<typename ValueType>
-    inline ValueType min( const ValueType localValue ) const;
-
-    template<typename ValueType>
-    inline ValueType max( const ValueType localValue ) const;
-
-    /**  Sum values from all processes and distributes the result back to all processes. 
-     * 
-     *   @param[out] outValues array with the result values, same on all processes
-     *   @param[in]  inValues individual contributions on each process
-     *   @param[in]  stype specifies the data type of the data 
-     */
- 
-    virtual void sumImpl( void* outValues, const void* inValues, const IndexType n, common::scalar::ScalarType stype ) const = 0;
-
-    virtual void minImpl( void* outValues, const void* inValues, const IndexType n, common::scalar::ScalarType stype ) const = 0;
 
     virtual void maxImpl( void* outValues, const void* inValues, const IndexType n, common::scalar::ScalarType stype ) const = 0;
 
