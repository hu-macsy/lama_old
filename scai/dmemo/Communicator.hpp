--- conflicted
+++ resolved
@@ -859,7 +859,6 @@
     void setSeed( int seed ) const;
 
     /**
-<<<<<<< HEAD
      *  @brief  Function that returns the name of node on which this communicator runs
      */
     const char* getNodeName() const;
@@ -871,14 +870,14 @@
      *  The rank of a node is given by sorting by the ranks of those processors with node rank equal 0.
      */
     int getNodeId() const;
-=======
-     *  This method forces an explicit finalize of the communicator.
+
+    /**
+     *  @brief This method forces an explicit finalize of the communicator.
      *
      *  Reasoning: there are situations where it is necessary to call MPI_finalize explicitly
      *             as it might be too late when the static destructor is called.
      */
     virtual void finalize() const;
->>>>>>> 75e6057c
 
 protected:
 
