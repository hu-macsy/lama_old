--- conflicted
+++ resolved
@@ -209,11 +209,7 @@
 
 /** Inline function for convenience */
 
-<<<<<<< HEAD
-inline std::shared_ptr<CyclicDistribution> cyclicDistribution( 
-=======
 inline std::shared_ptr<const CyclicDistribution> cyclicDistribution( 
->>>>>>> 10ea285a
     const IndexType globalSize,
     const IndexType chunkSize,
     const CommunicatorPtr comm = Communicator::getCommunicatorPtr() )
