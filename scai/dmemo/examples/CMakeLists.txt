###
 # @file dmemo/examples/CMakeLists.txt
 #
 # @license
 # Copyright (c) 2009-2018
 # Fraunhofer Institute for Algorithms and Scientific Computing SCAI
 # for Fraunhofer-Gesellschaft
 #
 # This file is part of the SCAI framework LAMA.
 #
 # LAMA is free software: you can redistribute it and/or modify it under the
 # terms of the GNU Lesser General Public License as published by the Free
 # Software Foundation, either version 3 of the License, or (at your option)
 # any later version.
 #
 # LAMA is distributed in the hope that it will be useful, but WITHOUT ANY
 # WARRANTY; without even the implied warranty of MERCHANTABILITY or FITNESS
 # FOR A PARTICULAR PURPOSE. See the GNU Lesser General Public License for
 # more details.
 #
 # You should have received a copy of the GNU Lesser General Public License
 # along with LAMA. If not, see <http://www.gnu.org/licenses/>.
 # @endlicense
 #
 # @brief CMake configuration file for common examples
 # @author Thomas Brandes
 # @date 16.06.2015
###

include ( scai_macro/scai_add_example )
include ( scai_macro/scai_example_makefile )
include ( scai_macro/scai_run_script )
include ( scai_function/scai_example_directory )

<<<<<<< HEAD
foreach ( executable DemoDistribution DemoGeneralDistribution DemoGenBlockDistribution )
=======
foreach ( executable DemoDistribution DemoGeneralDistribution DemoSplitComm )
>>>>>>> 146f2a0a

    scai_add_example( EXECUTABLE ${executable}.exe 
                      FILES      ${executable}.cpp )

endforeach ( executable )

# use the recommended installation directory for this example directory
scai_example_directory ( INSTALL_EXAMPLE_DIR )

# generate build file in example directory
scai_example_makefile ( DESTINATION ${INSTALL_EXAMPLE_DIR} )

# copy the script to run all examples
scai_run_script ( COPY run_all.sh DESTINATION ${INSTALL_EXAMPLE_DIR} )

## install examples sources

install ( FILES       ${EXAMPLE_FILES}
          DESTINATION ${INSTALL_EXAMPLE_DIR} )
<|MERGE_RESOLUTION|>--- conflicted
+++ resolved
@@ -32,11 +32,7 @@
 include ( scai_macro/scai_run_script )
 include ( scai_function/scai_example_directory )
 
-<<<<<<< HEAD
-foreach ( executable DemoDistribution DemoGeneralDistribution DemoGenBlockDistribution )
-=======
-foreach ( executable DemoDistribution DemoGeneralDistribution DemoSplitComm )
->>>>>>> 146f2a0a
+foreach ( executable DemoDistribution DemoGeneralDistribution DemoGenBlockDistribution DemoSplitComm )
 
     scai_add_example( EXECUTABLE ${executable}.exe 
                       FILES      ${executable}.cpp )
