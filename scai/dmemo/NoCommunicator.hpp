/**
 * @file NoCommunicator.hpp
 *
 * @license
 * Copyright (c) 2009-2016
 * Fraunhofer Institute for Algorithms and Scientific Computing SCAI
 * for Fraunhofer-Gesellschaft
 *
 * This file is part of the SCAI framework LAMA.
 *
 * LAMA is free software: you can redistribute it and/or modify it under the
 * terms of the GNU Affero General Public License as published by the Free
 * Software Foundation, either version 3 of the License, or (at your option)
 * any later version.
 *
 * LAMA is distributed in the hope that it will be useful, but WITHOUT ANY
 * WARRANTY; without even the implied warranty of MERCHANTABILITY or FITNESS
 * FOR A PARTICULAR PURPOSE. See the GNU Affero General Public License for
 * more details.
 *
 * You should have received a copy of the GNU Affero General Public License
 * along with LAMA. If not, see <http://www.gnu.org/licenses/>.
 *
 * Other Usage
 * Alternatively, this file may be used in accordance with the terms and
 * conditions contained in a signed written agreement between you and
 * Fraunhofer SCAI. Please contact our distributor via info[at]scapos.com.
 * @endlicense
 *
 * @brief Implementation of a communicator class for non-distributed (replicated) objects.
 * @author Thomas Brandes
 * @date 15.03.2011
 */
#pragma once

// for dll_import
#include <scai/common/config.hpp>

// base classes
#include <scai/dmemo/Communicator.hpp>

namespace scai
{

namespace dmemo
{

/** The class NoCommunicator stands for objects that are replicated on each
 *  partition or processor.
 */

class COMMON_DLL_IMPORTEXPORT NoCommunicator:

    public Communicator,
    public Communicator::Register<NoCommunicator>           // register at factory
{
public:

    NoCommunicator();

    virtual ~NoCommunicator();

    virtual bool isEqual( const Communicator& other ) const;

    virtual ThreadSafetyLevel getThreadSafetyLevel() const;

    virtual void all2all( IndexType recvValues[], const IndexType sendValues[] ) const;

    virtual void synchronize() const;

    virtual void writeAt( std::ostream& stream ) const;

    /** Implementation of pure method Communicator::shiftImpl */

    IndexType shiftImpl(
        void* newVals,
        const IndexType newSize,
        const PartitionId source,
        const void* oldVals,
        const IndexType oldSize,
        const PartitionId dest,
        common::scalar::ScalarType stype ) const;

    /** Implementation of pure method Communicator::shiftAsyncImpl */

    tasking::SyncToken* shiftAsyncImpl(
        void* newVals,
        const PartitionId source,
        const void* oldVals,
        const PartitionId dest,
        const IndexType size,
        common::scalar::ScalarType stype ) const;

    /** Implementation of pure method Communicator::bcastImpl */

    void bcastImpl( void* val, const IndexType n, const PartitionId root, common::scalar::ScalarType stype ) const;

    /** Implementation of pure method Communciator::all2allvImpl */

    void all2allvImpl( void* recvBuffer[], IndexType recvCount[],
                       void* sendBuffer[], IndexType sendCount[],
                       common::scalar::ScalarType stype ) const;

    /** Implementation of pure method Communicator::scatterImpl */

    void scatterImpl( void* myVals, const IndexType n, const PartitionId root, const void* allVals, common::scalar::ScalarType stype ) const;

    /** Implementation of pure method Communicator::scatterVImpl */

    void scatterVImpl( void* myVals, const IndexType n, const PartitionId root,
                       const void* allVals, const IndexType sizes[], common::scalar::ScalarType stype ) const;

    /** Implementation of pure method Communicator::gatherImpl */

    void gatherImpl( void* allVals, const IndexType n, const PartitionId root, const void* myVals, common::scalar::ScalarType stype ) const;

    /** Implementation of pure method Communicator::gatherVImpl */

    void gatherVImpl(
        void* allvals,
        const IndexType n,
        const PartitionId root,
        const void* myvals,
        const IndexType sizes[],
        const common::scalar::ScalarType stype ) const;

    void maxlocImpl( void* val, IndexType* location, PartitionId root, common::scalar::ScalarType stype ) const;

    void minlocImpl( void* val, IndexType* location, PartitionId root, common::scalar::ScalarType stype ) const;

    /** Implementation of Communicator::supportsLocReduction */
 
    virtual bool supportsLocReduction( common::scalar::ScalarType type ) const;

    void swapImpl( void* val, const IndexType n, const PartitionId partner, common::scalar::ScalarType stype ) const;

    /** Implementation of pure method Communicator::exchangeByPlanImpl */

    void exchangeByPlanImpl(
        void* recvData,
        const CommunicationPlan& recvPlan,
        const void* sendData,
        const CommunicationPlan& sendPlan,
        const common::scalar::ScalarType stype ) const;

    /** Implementation of pure method Communicator::exchangeByPlanAsyncImpl */

    tasking::SyncToken* exchangeByPlanAsyncImpl(
        void* recvData,
        const CommunicationPlan& recvPlan,
        const void* sendData,
        const CommunicationPlan& sendPlan,
        const common::scalar::ScalarType stype ) const;

    virtual hmemo::ContextPtr getCommunicationContext( const hmemo::_HArray& array ) const;

    /** Implementation of Communicator::sumImpl */

    virtual void sumImpl( void* outValues, const void* inValues, const IndexType n, common::scalar::ScalarType stype ) const;

    /** Implementation of Communicator::minImpl */

    virtual void minImpl( void* outValues, const void* inValues, const IndexType n, common::scalar::ScalarType stype ) const;

    /** Implementation of Communicator::maxImpl */

    virtual void maxImpl( void* outValues, const void* inValues, const IndexType n, common::scalar::ScalarType stype ) const;

<<<<<<< HEAD
=======
    /** Implementation of Communicator::getProcessorName */

    virtual void getProcessorName( char* name ) const;

    /** Implementation of Communicator::maxProcessorName */

    virtual size_t maxProcessorName() const;

public:

>>>>>>> 1f384727
    // static methods, variables to register create routine in Communicator factory of base class.

    static CommunicatorPtr create();

    // key for factory

    static CommunicatorKind createValue();

protected:

    SCAI_LOG_DECL_STATIC_LOGGER( logger )
};

} /* end namespace dmemo */

} /* end namespace scai */<|MERGE_RESOLUTION|>--- conflicted
+++ resolved
@@ -166,8 +166,6 @@
 
     virtual void maxImpl( void* outValues, const void* inValues, const IndexType n, common::scalar::ScalarType stype ) const;
 
-<<<<<<< HEAD
-=======
     /** Implementation of Communicator::getProcessorName */
 
     virtual void getProcessorName( char* name ) const;
@@ -178,7 +176,6 @@
 
 public:
 
->>>>>>> 1f384727
     // static methods, variables to register create routine in Communicator factory of base class.
 
     static CommunicatorPtr create();
