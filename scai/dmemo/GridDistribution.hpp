/**
 * @file GridDistribution.hpp
 *
 * @license
 * Copyright (c) 2009-2018
 * Fraunhofer Institute for Algorithms and Scientific Computing SCAI
 * for Fraunhofer-Gesellschaft
 *
 * This file is part of the SCAI framework LAMA.
 *
 * LAMA is free software: you can redistribute it and/or modify it under the
 * terms of the GNU Lesser General Public License as published by the Free
 * Software Foundation, either version 3 of the License, or (at your option)
 * any later version.
 *
 * LAMA is distributed in the hope that it will be useful, but WITHOUT ANY
 * WARRANTY; without even the implied warranty of MERCHANTABILITY or FITNESS
 * FOR A PARTICULAR PURPOSE. See the GNU Lesser General Public License for
 * more details.
 *
 * You should have received a copy of the GNU Lesser General Public License
 * along with LAMA. If not, see <http://www.gnu.org/licenses/>.
 * @endlicense
 *
 * @brief GridDistribution.hpp
 * @author Thomas Brandes
 * @date 30.01.2017
 */

#pragma once

// for dll_import
#include <scai/common/config.hpp>

#include <scai/common/Grid.hpp>

// base classes
#include <scai/dmemo/Distribution.hpp>
#include <scai/dmemo/NoCommunicator.hpp>

namespace scai
{

namespace dmemo
{

/** Grid distribution stands for a block distribution in multiple dimensions.
 *
 *  For a one-dimensional grid, this distribution is exactly the same as a block distribution.
 *  Compared to a GeneralDistribution that might also be used for the distributon of matrices and vectors
 *  it offers some advantages:
 *
 *  - ownership can be calculated by closed formulas, i.e. each processor can determine directly without
 *    communication the owning processor of each grid element
 *  - This distribution delivers a 'local' grid with the local dimensions on each processor that might
 *    be used to allocate local data for distributed grids
 */
class COMMON_DLL_IMPORTEXPORT GridDistribution:

    public Distribution,
    private Distribution::Register<GridDistribution>

{
public:

    /** Constructor for a grid distribution
     *
     *  @param[in] globalGrid specifies the problem grid to be distributed
     *  @param[in] communicator used for the partitions onto which grid is distributed
     *  @param[in] procGrid specifies the processor grid
     *
     *  Note: procGrid.size() must be less or equal than communicator.size()
     */
    GridDistribution( const common::Grid& globalGrid, const CommunicatorPtr communicator, const common::Grid& procGrid );

    virtual ~GridDistribution();

    /** Implementation of pure method Distribution::isLocal */

    virtual bool isLocal( const IndexType globalIndex ) const;

    /** Overrides the default implementation of Distribution::findOwner
     *
     *  Note: In contrary to the default implemantion here no communication is needed.
     */
    virtual PartitionId findOwner( const IndexType globalIndex ) const;

    /** Implementation of pure method Distribution::getLocalSize */

    virtual IndexType getLocalSize() const;

    /** Get access to the local grid, helpful for traversing */

    inline const common::Grid& getLocalGrid() const;

    /** Get access to the global grid, helpful for traversing */

    inline const common::Grid& getGlobalGrid() const;

    /** Override default implementation Distribution::getMaxLocalSize() */

    virtual IndexType getMaxLocalSize() const;

    /** Implementation of pure method Distribution::local2Global */

    virtual IndexType local2Global( const IndexType localIndex ) const;

    /** This method does the local2Global calculation with the grid positions. */

    void local2Global( IndexType globalGridPos[], const IndexType localGridPos[] ) const;

    /** Implementation of pure method Distribution::global2Local */

    virtual IndexType global2Local( const IndexType globalIndex ) const;

    /** This method does the global to local calculation with the grid positions.
     *
     *  @param[in] globalGridPos global position in the grid
     *  @param[out] localGridPos  local position in the grid (undefined if not local)
     *  @return     true if the global position is owned by this processor
     */

    bool global2Local( IndexType localGridPos[], const IndexType globalGridPos[] ) const;

    /** Implementation of pure function Distribution::getBlockDistributionSize
     *
     *  A grid distribution is block distributed iff only the first dimension is distributed
     */

    virtual IndexType getBlockDistributionSize() const;

    virtual bool isEqual( const Distribution& other ) const;

    virtual void writeAt( std::ostream& stream ) const;

    /** Override Distribution::computeOwners with more efficient version. */

    virtual void computeOwners( hmemo::HArray<PartitionId>& owners, const hmemo::HArray<IndexType>& indexes ) const;

    /** Override Distribution::getOwnedIndexes with more efficient version. */

    virtual void getOwnedIndexes( hmemo::HArray<IndexType>& myGlobalIndexes ) const;

    /** Implementation of pure method Distribution::hasAnyAddressing */

    virtual bool hasAnyAddressing() const;

    /** Implementation of pure method Distribution::enableAnyAddressing */

    virtual void enableAnyAddressing() const;

    /** Implementation of pure method Distribution::getAnyLocalSize */

    virtual IndexType getAnyLocalSize( const PartitionId partition ) const;

    /** Implementation of pure method Distribution::getAnyOwner */

    virtual PartitionId getAnyOwner( const IndexType globalIndex ) const;

    /** Implementation of pure method Distribution::getAnyLocalIndex */

    virtual IndexType getAnyLocalIndex( const IndexType globalIndex, const PartitionId owner ) const;

    /** Implementation of pure method Distribution::getAnyGlobalIndex */

    virtual IndexType getAnyGlobalIndex( const IndexType localIndex, const PartitionId owner ) const;

    /** Static method required for create to use in Distribution::Register */

    static DistributionPtr create( const DistributionArguments args );

    /** Static method required for Distribution::Register */

    static std::string createValue();

    /** Implementation of pure method Distribution::getKind for this class.  */

    inline virtual const char* getKind() const;

    /** static method to get kind of this class. */

    static inline const char* getId();

    /** Return pointer to array with lower bound pos of the local grid in global grid */

    const IndexType* localLB() const
    {
        return mLB;
    }

    /** Return pointer to array with upper bound pos of the local grid in global grid */

    const IndexType* localUB() const
    {
        return mUB;
    }

    const common::Grid& getProcGrid() const
    {
        return mProcGrid;
    }

    /**
     *   @brief Override Distribution::toBlockDistribution()
     *
     *   Create a grid distribution where only first dimension is distributed
     */
    virtual DistributionPtr toBlockDistribution( CommunicatorPtr comm ) const;

    /**
     *   @brief Override Distribution::toMasterDistribution()
     *
     *   Create a replicated grid distribution (single not supported here)
     */
    virtual DistributionPtr toMasterDistribution( CommunicatorPtr comm ) const;

    /**
     *   @brief Override Distribution::toReplicatedDistribution()
     *
     *   Create a replicated grid distribution
     */
    virtual DistributionPtr toReplicatedDistribution() const;

    /**
     *  @brief (static) method to get the default processor grid
     *
     *  @param[in] grid specifies the data grid
     *  @param[in] np is the total number of processors available
     *  @returns   a processor grid, same rank as grid and total size is np
     */
    static common::Grid getDefaultProcGrid( const common::Grid& grid, const PartitionId np );

protected:

    SCAI_LOG_DECL_STATIC_LOGGER( logger )

private:

    GridDistribution(); // disable default constructor as it has no size

    // Method to determine the local grid for any processor rank

    void setLocalGrid( common::Grid& localGrid, const PartitionId rank ) const;

    void localize();    // help routine to compute block sizes and local dimensions

    common::Grid mGlobalGrid;  // class keeps an own copy with the shape of the global grid
    common::Grid mLocalGrid;   // class keeps an own copy with the shape of the local grid

    common::Grid mProcGrid;    // class keeps an own copy with the shape of the processor grid

    // block distribution in each dimension

    IndexType mRank[SCAI_GRID_MAX_DIMENSION];        //!< rank of this processor in each dimension
    IndexType mBlockSize[ SCAI_GRID_MAX_DIMENSION];  //!< block size of each dimension
    IndexType mLB[ SCAI_GRID_MAX_DIMENSION];
    IndexType mUB[ SCAI_GRID_MAX_DIMENSION];
};

/* -----------------------------------------------------------------------------*/
/*  Implementation of inline methods                                            */
/* -----------------------------------------------------------------------------*/

const common::Grid& GridDistribution::getLocalGrid() const
{
    return mLocalGrid;
}

const common::Grid& GridDistribution::getGlobalGrid() const
{
    return mGlobalGrid;
}

const char* GridDistribution::getKind() const
{
    return getId();
}

const char* GridDistribution::getId()
{
    return "GRID";
}

/* -----------------------------------------------------------------------------*/
/*  Inline functions for convenience                                            */
/* -----------------------------------------------------------------------------*/

inline std::shared_ptr<GridDistribution> gridDistribution(
    const common::Grid& globalGrid, 
    const CommunicatorPtr communicator, 
    const common::Grid& procGrid )
{
    return std::make_shared<GridDistribution>( globalGrid, communicator, procGrid );
}

/** Construct a grid distribution on a default processor array
 *
 *  @param[in] globalGrid specifies the problem grid to be distributed
 *  @param[in] communicator used for the partitions onto which grid is distributed
 *
 *  Note: Here the processor grid is determined by a good factorization of the available processors in the communicator.
 *  The size of the grid can be set by the environment variable SCAI_NP, e.g. SCAI_NP=3x3x3, but the product has to
 *  be the same as the total number of processors in the communicator.
 */
inline std::shared_ptr<GridDistribution> gridDistribution(
    const common::Grid& globalGrid, 
    const CommunicatorPtr communicator = Communicator::getCommunicatorPtr() )
{
<<<<<<< HEAD
    const PartitionId np = communicator->getSize();

    return std::make_shared<GridDistribution>( globalGrid, communicator,
                                               GridDistribution::getDefaultProcGrid( globalGrid, np ) );
}

inline std::shared_ptr<GridDistribution> gridDistributionReplicated( const common::Grid& globalGrid )
{
    return std::make_shared<GridDistribution>( globalGrid, std::make_shared<NoCommunicator>(), 
                                               GridDistribution::getDefaultProcGrid( globalGrid, 1 ) );
}

/* -----------------------------------------------------------------------------*/
/*  Constructor functions                                                       */
/* -----------------------------------------------------------------------------*/

/**
 *  @brief Build a grid distribution by local grids
 *  
 *  It is assumed that the processor grid is ( nprocs, 1, 1, ... ), i.e. the global grid
 *  is block distributed only in the first dimension.
 */
std::shared_ptr<GridDistribution> gridDistributionByLocalGrid( 
    const common::Grid& localGrid,
    const CommunicatorPtr communicator );

=======
    return std::make_shared<GridDistribution>( globalGrid, communicator );
}

>>>>>>> 10ea285a
} /* end namespace dmemo */

} /* end namespace scai */<|MERGE_RESOLUTION|>--- conflicted
+++ resolved
@@ -302,18 +302,17 @@
  *  The size of the grid can be set by the environment variable SCAI_NP, e.g. SCAI_NP=3x3x3, but the product has to
  *  be the same as the total number of processors in the communicator.
  */
-inline std::shared_ptr<GridDistribution> gridDistribution(
+inline std::shared_ptr<const GridDistribution> gridDistribution(
     const common::Grid& globalGrid, 
     const CommunicatorPtr communicator = Communicator::getCommunicatorPtr() )
 {
-<<<<<<< HEAD
     const PartitionId np = communicator->getSize();
 
     return std::make_shared<GridDistribution>( globalGrid, communicator,
                                                GridDistribution::getDefaultProcGrid( globalGrid, np ) );
 }
 
-inline std::shared_ptr<GridDistribution> gridDistributionReplicated( const common::Grid& globalGrid )
+inline std::shared_ptr<const GridDistribution> gridDistributionReplicated( const common::Grid& globalGrid )
 {
     return std::make_shared<GridDistribution>( globalGrid, std::make_shared<NoCommunicator>(), 
                                                GridDistribution::getDefaultProcGrid( globalGrid, 1 ) );
@@ -329,15 +328,10 @@
  *  It is assumed that the processor grid is ( nprocs, 1, 1, ... ), i.e. the global grid
  *  is block distributed only in the first dimension.
  */
-std::shared_ptr<GridDistribution> gridDistributionByLocalGrid( 
+std::shared_ptr<const GridDistribution> gridDistributionByLocalGrid( 
     const common::Grid& localGrid,
     const CommunicatorPtr communicator );
 
-=======
-    return std::make_shared<GridDistribution>( globalGrid, communicator );
-}
-
->>>>>>> 10ea285a
 } /* end namespace dmemo */
 
 } /* end namespace scai */