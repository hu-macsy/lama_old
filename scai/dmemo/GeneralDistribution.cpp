/**
 * @file GeneralDistribution.cpp
 *
 * @license
 * Copyright (c) 2009-2017
 * Fraunhofer Institute for Algorithms and Scientific Computing SCAI
 * for Fraunhofer-Gesellschaft
 *
 * This file is part of the SCAI framework LAMA.
 *
 * LAMA is free software: you can redistribute it and/or modify it under the
 * terms of the GNU Affero General Public License as published by the Free
 * Software Foundation, either version 3 of the License, or (at your option)
 * any later version.
 *
 * LAMA is distributed in the hope that it will be useful, but WITHOUT ANY
 * WARRANTY; without even the implied warranty of MERCHANTABILITY or FITNESS
 * FOR A PARTICULAR PURPOSE. See the GNU Affero General Public License for
 * more details.
 *
 * You should have received a copy of the GNU Affero General Public License
 * along with LAMA. If not, see <http://www.gnu.org/licenses/>.
 *
 * Other Usage
 * Alternatively, this file may be used in accordance with the terms and
 * conditions contained in a signed written agreement between you and
 * Fraunhofer SCAI. Please contact our distributor via info[at]scapos.com.
 * @endlicense
 *
 * @brief GeneralDistribution.cpp
 * @author brandes
 * @date 25.02.2011
 */

// hpp
#include <scai/dmemo/GeneralDistribution.hpp>
#include <scai/dmemo/GenBlockDistribution.hpp>

// internal scai libraries
#include <scai/hmemo/WriteAccess.hpp>
#include <scai/hmemo/ReadAccess.hpp>
#include <scai/common/macros/assert.hpp>

#include <scai/utilskernel/openmp/OpenMPUtils.hpp>
#include <scai/utilskernel/LArray.hpp>
#include <scai/utilskernel/LAMAKernel.hpp>
#include <scai/utilskernel/UtilKernelTrait.hpp>

// std
#include <algorithm>
#include <functional>

#define MASTER 0

namespace scai
{

using namespace hmemo;

namespace dmemo
{

SCAI_LOG_DEF_LOGGER( GeneralDistribution::logger, "Distribution.General" )

const char GeneralDistribution::theCreateValue[] = "GENERAL";

GeneralDistribution::GeneralDistribution(
    const IndexType globalSize,
    const HArray<IndexType>& myIndexes,
    const CommunicatorPtr communicator ) : 

    Distribution( globalSize, communicator )

{
    SCAI_LOG_INFO( logger, "GeneralDistribution( size = " << globalSize 
                            << ", myIndexes = " << myIndexes.size() << ", comm = " << *communicator )

    SCAI_ASSERT_DEBUG( utilskernel::HArrayUtils::validIndexes( myIndexes, globalSize ), "myIndexes contains illegal values" )

    // make a copy of the indexes and sort them ascending = true, perm not needed

    utilskernel::HArrayUtils::sort( NULL, &mLocal2Global, myIndexes, true );

    // Note: the constructor is completely local, but make some consistency check now

<<<<<<< HEAD
    //SCAI_ASSERT_EQ_ERROR( mGlobalSize, communicator->sum( nLocal ), "illegal general distribution" )
=======
    IndexType nLocal = myIndexes.size(); 

    SCAI_ASSERT_EQ_ERROR( mGlobalSize, communicator->sum( nLocal ), "illegal general distribution" )
>>>>>>> a1a47f92
}

GeneralDistribution::GeneralDistribution(
    const HArray<PartitionId>& owners,
    const CommunicatorPtr communicator ) :

    Distribution( 0, communicator )

{
    using namespace hmemo;

    ContextPtr ctx = Context::getHostPtr();

    PartitionId rank = mCommunicator->getRank();
    PartitionId size = mCommunicator->getSize();

    if ( rank == MASTER )
    {
        mGlobalSize = owners.size();
    }

    mCommunicator->bcast( &mGlobalSize, 1, MASTER );

    SCAI_LOG_DEBUG( logger, *mCommunicator << ": global size = " << mGlobalSize )

    utilskernel::LArray<IndexType> localSizes;
    utilskernel::LArray<IndexType> localOffsets;

    // count in localSizes for each partition the owners
    // owners = [ 0, 1, 2, 1, 2, 1, 0 ] -> sizes = [2, 3, 2 ]
    // sizes.sum() == owners.size()

    if ( rank == MASTER )
    {
        utilskernel::HArrayUtils::bucketCount( localSizes, owners, size );
        IndexType lsum = localSizes.sum();
        SCAI_LOG_DEBUG( logger, *mCommunicator << ": sum( localSizes ) = " << lsum << ", must be " << mGlobalSize );
    }
    else
    {
        // all other procs intialize localSizes with a dummy value to avoid read access of uninitialized array
        utilskernel::HArrayUtils::setOrder( localSizes, 1 );
    }

    IndexType localSize;

    // scatter partition sizes

    {
        SCAI_LOG_DEBUG( logger, *mCommunicator << ": before scatter, localSizes = " << localSizes )
        ReadAccess<IndexType> rSizes( localSizes );
        mCommunicator->scatter( &localSize, 1, MASTER, rSizes.get() );
        SCAI_LOG_DEBUG( logger, *mCommunicator << ": after scatter, localSize = " << localSize )
    }

    SCAI_LOG_DEBUG( logger, *mCommunicator << ": owns " << localSize << " of " << mGlobalSize << " elements" )

    if ( rank == MASTER )
    {
        localOffsets.reserve( ctx, size + 1 );
        localOffsets = localSizes;
        utilskernel::HArrayUtils::scan1( localOffsets );
        SCAI_LOG_DEBUG( logger, "scan done, sum = " << localOffsets[ size ] )
    }

    // Now resort 0, ..., n - 1 according to the owners

    HArray<IndexType> sortedIndexes;

    if ( rank == MASTER )
    {
        SCAI_LOG_DEBUG( logger, "reorder for indexes" )

        ContextPtr loc = Context::getHostPtr();

        static utilskernel::LAMAKernel<utilskernel::UtilKernelTrait::sortInBuckets<PartitionId> > sortInBuckets;

        sortInBuckets.getSupportedContext( loc );

        WriteOnlyAccess<IndexType> wIndexes( sortedIndexes, loc, mGlobalSize );
        WriteAccess<IndexType> wOffsets( localOffsets, loc );
        ReadAccess<PartitionId> rOwners( owners, loc );

        sortInBuckets[loc]( wIndexes, wOffsets, size, rOwners, mGlobalSize );
    }
    else
    {
        SCAI_LOG_DEBUG( logger, *mCommunicator << ": initialize sortedIndexes " )

        // all other procs intialize sortedIndexes with a dummy value to avoid read access of uninitialized array
        utilskernel::HArrayUtils::setOrder( sortedIndexes, 1 );
    }

    WriteOnlyAccess<IndexType> wLocal2Global( mLocal2Global, localSize );

    {
        SCAI_LOG_DEBUG( logger, *mCommunicator << ": before scatterV, sortedIndexes = " << sortedIndexes  )
        ReadAccess<IndexType> rIndexes( sortedIndexes );
        ReadAccess<IndexType> rSizes( localSizes );
        mCommunicator->scatterV( wLocal2Global.get(), localSize, MASTER, rIndexes.get(), rSizes.get() );
        SCAI_LOG_DEBUG( logger, *mCommunicator << ": after scatterV, sortedIndexes = " << sortedIndexes )
    }
}

/* ---------------------------------------------------------------------- */

GeneralDistribution::GeneralDistribution( const Distribution& other ) :

    Distribution( other.getGlobalSize(), other.getCommunicatorPtr() )

{
    SCAI_LOG_INFO( logger, "GeneralDistribution( copy = " << other << " ) " )

    // just get form the other distribution the owned indexes, and it is done

    other.getOwnedIndexes( mLocal2Global );

    SCAI_ASSERT_EQ_DEBUG( mLocal2Global.size(), other.getLocalSize(), 
                          "serious mismatch in other dist = " << other )
}

/* ---------------------------------------------------------------------- */

GeneralDistribution::GeneralDistribution( const GeneralDistribution& other ) :

    Distribution( other.getGlobalSize(), other.getCommunicatorPtr() )

{
    SCAI_LOG_INFO( logger, "GeneralDistribution( copy = " << other << " ) " )

    mLocal2Global = other.mLocal2Global;
}

/* ---------------------------------------------------------------------- */

GeneralDistribution::GeneralDistribution( const IndexType globalSize, const CommunicatorPtr communicator ) :

    Distribution( globalSize, communicator )
{
    SCAI_LOG_INFO( logger, "GeneralDistribuiton constructor only for derived classes" )
}

/* ---------------------------------------------------------------------- */

GeneralDistribution::~GeneralDistribution()
{
    SCAI_LOG_DEBUG( logger, "~GeneralDistribution" )
}

/* ---------------------------------------------------------------------- */

bool GeneralDistribution::isLocal( const IndexType globalIndex ) const
{
    IndexType pos = utilskernel::HArrayUtils::findPosInSortedIndexes( mLocal2Global, globalIndex );
    return pos != nIndex;
}

/* ---------------------------------------------------------------------- */

IndexType GeneralDistribution::getLocalSize() const
{
    return mLocal2Global.size();
}

/* ---------------------------------------------------------------------- */

IndexType GeneralDistribution::local2global( const IndexType localIndex ) const
{
    return mLocal2Global[localIndex];
}

/* ---------------------------------------------------------------------- */

IndexType GeneralDistribution::global2local( const IndexType globalIndex ) const
{
    // do a binary search in the array of global indexes for entries owned by this partition

    return utilskernel::HArrayUtils::findPosInSortedIndexes( mLocal2Global, globalIndex );
}

/* ---------------------------------------------------------------------- */

IndexType GeneralDistribution::getBlockDistributionSize() const
{
    // Note: we assume that the local indexes are descending and do not contain doubles

    IndexType localSize = mLocal2Global.size();

    bool isBlocked = true;

    ReadAccess<IndexType> rIndexes( mLocal2Global );

    for ( IndexType i = 0; i < localSize; ++i )
    {
        if ( rIndexes[i] - rIndexes[0] != i )
        {
            isBlocked = false;
        }
    }

    CommunicatorPtr comm = getCommunicatorPtr();

    isBlocked = comm->all( isBlocked );

    if ( !isBlocked )
    {
        return nIndex;
    }

    // Each processor has a contiguous part, but verify that it is in the same order

    GenBlockDistribution genBlock( mGlobalSize, localSize, comm );

    IndexType lb;
    IndexType ub;

    genBlock.getLocalRange( lb, ub );

    isBlocked = true;

    if ( localSize > 0 )
    {
        isBlocked = ( rIndexes[0] == lb ) && ( rIndexes[localSize - 1] == ub - 1 );
    }

    isBlocked = comm->all( isBlocked );

    if ( !isBlocked )
    {
        return nIndex;
    }

    return localSize;
}

/* ---------------------------------------------------------------------- */

bool GeneralDistribution::isEqual( const Distribution& other ) const
{
    bool isSame = false;

    bool proven = proveEquality( isSame, other );

    if ( proven )
    {
        return isSame;
    }

    if ( other.getKind() != getKind() )
    {
        return false;
    }

    const GeneralDistribution& otherGen = reinterpret_cast<const GeneralDistribution&>( other );

    bool localSameSize = otherGen.getLocalSize() == getLocalSize();

    bool allSameSize = mCommunicator->all( localSameSize );

    SCAI_LOG_DEBUG( logger, *this << ": localSameSize = " << localSameSize << ", allSameSize = " << allSameSize )

    if ( !allSameSize )
    {
        return false;
    }

    // values will only be compared it sizes are same on all processors

    bool localSameVals = mLocal2Global.maxDiffNorm( otherGen.getMyIndexes() ) == 0;
    bool allSameVals   = mCommunicator->all( localSameVals );

    SCAI_LOG_DEBUG( logger, *this << ": localSameVals = " << localSameVals << ", allSameVals = " << allSameVals )

    return allSameVals;
}

/* ---------------------------------------------------------------------- */

void GeneralDistribution::writeAt( std::ostream& stream ) const
{
    // write identification of this object
    stream << "GeneralDistribution( size = " << mLocal2Global.size() << " of " << mGlobalSize << ", comm = "
           << *mCommunicator << " )";
}

/* ---------------------------------------------------------------------- */

static void setOwners( HArray<PartitionId>& owners, const HArray<IndexType>& indexes, const HArray<IndexType>& offsets )
{
    IndexType globalSize = indexes.size();
    IndexType nOwners    = offsets.size() - 1;

    WriteOnlyAccess<PartitionId> wOwners( owners, indexes.size() );
    ReadAccess<IndexType> rOffsets( offsets );
    ReadAccess<IndexType> rIndexes( indexes );

    // for testing: init

    for ( IndexType i = 0; i < globalSize; ++i )
    {
        wOwners[i] = nPartition;
    }

    for ( IndexType owner = 0; owner < nOwners; ++owner )
    {
        for ( IndexType j = rOffsets[owner]; j < rOffsets[owner + 1]; ++j )
        {
            wOwners[rIndexes[j]] = owner;
        }
    }
}

/* ---------------------------------------------------------------------- */

void GeneralDistribution::allOwners( HArray<PartitionId>& owners, const PartitionId root ) const
{
    ContextPtr ctx = Context::getHostPtr();

    PartitionId rank  = mCommunicator->getRank();
    PartitionId parts = mCommunicator->getSize();

    IndexType localSize = getLocalSize();

    // gather number of local rows

    HArray<IndexType> localSizes;

    {
        WriteOnlyAccess<IndexType> wLocalSizes( localSizes, ctx, parts );
        mCommunicator->gather( wLocalSizes.get(), 1, root, &localSize );
    }

    HArray<IndexType> offsets;
    offsets.reserve( ctx, parts + 1 );;

    if ( rank == root )
    {
        utilskernel::HArrayUtils::assign( offsets, localSizes, ctx );
        IndexType nTotal = utilskernel::HArrayUtils::scan1( offsets );
        SCAI_ASSERT( nTotal == mGlobalSize, "sum of local rows is not global size" )
    }

    // gather global indices of local rows

    HArray<IndexType> allIndexes( rank == root ? mGlobalSize : 2 );

    {
        WriteAccess<IndexType> wAllIndexes( allIndexes );
        ReadAccess<IndexType> rLocalSizes( localSizes );
        ReadAccess<IndexType> rIndexes( mLocal2Global );
        mCommunicator->gatherV( wAllIndexes.get(), localSize, root, rIndexes.get(), rLocalSizes.get() );
    }

    // now we ca scatter the owner ids in the owner array

    if ( rank == root )
    {
        setOwners( owners, allIndexes, offsets );
    }
}

/* ---------------------------------------------------------------------- */

void GeneralDistribution::getOwnedIndexes( hmemo::HArray<IndexType>& myGlobalIndexes ) const
{
    utilskernel::HArrayUtils::assign( myGlobalIndexes, mLocal2Global );
}

/* ---------------------------------------------------------------------- */

void GeneralDistribution::enableAnyAddressing() const
{
    if ( mAllOwners.size() > 0 ) 
    {
        // already computed, but just verify correct sizes

        SCAI_ASSERT_EQ_DEBUG( mAllOwners.size(), getGlobalSize(), "serious mismatch" )
        SCAI_ASSERT_EQ_DEBUG( mAllLocalOffsets.size(), getNumPartitions() + 1, "serious mismatch" )
        SCAI_ASSERT_EQ_DEBUG( mAllLocal2Global.size(), getGlobalSize(), "serious mismatch" )
        SCAI_ASSERT_EQ_DEBUG( mAllGlobal2Local.size(), getGlobalSize(), "serious mismatch" )

        return;   // already done
    }

    // compute mAllOwners

    HArray<IndexType> indexes;   // will contain all column indexes to get all owners
  
    utilskernel::HArrayUtils::setOrder( indexes, mGlobalSize );

    Distribution::computeOwners( mAllOwners, indexes );

    // bucket sort the owners, gives offsets and permutation to block values according to owners

    utilskernel::HArrayUtils::bucketSort( mAllLocalOffsets, mAllLocal2Global, mAllOwners, mCommunicator->getSize() );
    utilskernel::HArrayUtils::inversePerm( mAllGlobal2Local, mAllLocal2Global ); // global2local
}

/* ---------------------------------------------------------------------- */

IndexType GeneralDistribution::getAnyLocalSize( const PartitionId rank ) const
{
    SCAI_ASSERT( mAllLocalOffsets.size() > 0, "any addressing not enabled" )

    return mAllLocalOffsets[ rank + 1] - mAllLocalOffsets[rank];
}

/* ---------------------------------------------------------------------- */

PartitionId GeneralDistribution::getAnyOwner( const IndexType globalIndex ) const
{
    SCAI_ASSERT( mAllOwners.size() > 0, "any addressing not enabled" )

    return mAllOwners[ globalIndex ];
}

/* ---------------------------------------------------------------------- */

IndexType GeneralDistribution::getAnyLocalIndex( const IndexType globalIndex, const PartitionId owner ) const
{
    SCAI_ASSERT( mAllGlobal2Local.size() > 0, "any addressing not enabled" )

    // here the owner is important as local index  requires size offsets

    return mAllGlobal2Local[ globalIndex ] - mAllLocalOffsets[ owner ];
}

/* ---------------------------------------------------------------------- */

IndexType GeneralDistribution::getAnyGlobalIndex( const IndexType localIndex, const PartitionId owner ) const
{
    SCAI_ASSERT( mAllGlobal2Local.size() > 0, "any addressing not enabled" )

    // here the owner is important as local index  requires size offsets

    return mAllLocal2Global[ localIndex + mAllLocalOffsets[ owner ] ];
}

} /* end namespace dmemo */

} /* end namespace scai */<|MERGE_RESOLUTION|>--- conflicted
+++ resolved
@@ -83,13 +83,9 @@
 
     // Note: the constructor is completely local, but make some consistency check now
 
-<<<<<<< HEAD
+    //IndexType nLocal = myIndexes.size(); 
+
     //SCAI_ASSERT_EQ_ERROR( mGlobalSize, communicator->sum( nLocal ), "illegal general distribution" )
-=======
-    IndexType nLocal = myIndexes.size(); 
-
-    SCAI_ASSERT_EQ_ERROR( mGlobalSize, communicator->sum( nLocal ), "illegal general distribution" )
->>>>>>> a1a47f92
 }
 
 GeneralDistribution::GeneralDistribution(
