--- conflicted
+++ resolved
@@ -37,11 +37,6 @@
 #include <scai/lama.hpp>
 
 #include <scai/common/Settings.hpp>
-<<<<<<< HEAD
-=======
-
-#include <memory>
->>>>>>> 095a803c
 
 using namespace std;
 
@@ -100,13 +95,8 @@
 
     // oops, no factory for storage, only for matrix
 
-<<<<<<< HEAD
     _MatrixPtr matrixPtr( _Matrix::getMatrix( Format::CSR, type ) );
-=======
-    std::unique_ptr<Matrix> matrixPtr( Matrix::getMatrix( Matrix::CSR, type ) );
->>>>>>> 095a803c
-
-    _Matrix& matrix = *matrixPtr;
+    _Matrix&   matrix = *matrixPtr;
 
     std::string inFileName = argv[1];
 
