--- conflicted
+++ resolved
@@ -160,11 +160,7 @@
 
     common::scalar::ScalarType stype = getType();
 
-<<<<<<< HEAD
     _MatrixPtr matrixPtr( _Matrix::getMatrix( Format::CSR, stype ) );
-=======
-    std::unique_ptr<Matrix> matrixPtr( Matrix::getMatrix( Matrix::CSR, stype ) );
->>>>>>> 095a803c
 
     _Matrix& m = *matrixPtr;
 
@@ -188,13 +184,8 @@
         }
     }
 
-<<<<<<< HEAD
-    scai::common::unique_ptr<_Vector> xPtr( _Vector::getVector( VectorKind::DENSE, stype ) );
-    scai::common::unique_ptr<_Vector> bPtr( _Vector::getVector( VectorKind::DENSE, stype ) );
-=======
-    std::unique_ptr<Vector> xPtr( Vector::getVector( Vector::DENSE, stype ) );
-    std::unique_ptr<Vector> bPtr( Vector::getVector( Vector::DENSE, stype ) );
->>>>>>> 095a803c
+    std::unique_ptr<_Vector> xPtr( _Vector::getVector( VectorKind::DENSE, stype ) );
+    std::unique_ptr<_Vector> bPtr( _Vector::getVector( VectorKind::DENSE, stype ) );
 
     _Vector& x = *xPtr;
     _Vector& b = *bPtr;
