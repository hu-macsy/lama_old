/**
 * @file lamaGenRandomMatrix.cpp
 *
 * @license
 * Copyright (c) 2009-2017
 * Fraunhofer Institute for Algorithms and Scientific Computing SCAI
 * for Fraunhofer-Gesellschaft
 *
 * This file is part of the SCAI framework LAMA.
 *
 * LAMA is free software: you can redistribute it and/or modify it under the
 * terms of the GNU Affero General Public License as published by the Free
 * Software Foundation, either version 3 of the License, or (at your option)
 * any later version.
 *
 * LAMA is distributed in the hope that it will be useful, but WITHOUT ANY
 * WARRANTY; without even the implied warranty of MERCHANTABILITY or FITNESS
 * FOR A PARTICULAR PURPOSE. See the GNU Affero General Public License for
 * more details.
 *
 * You should have received a copy of the GNU Affero General Public License
 * along with LAMA. If not, see <http://www.gnu.org/licenses/>.
 *
 * Other Usage
 * Alternatively, this file may be used in accordance with the terms and
 * conditions contained in a signed written agreement between you and
 * Fraunhofer SCAI. Please contact our distributor via info[at]scapos.com.
 * @endlicense
 *
 * @brief Example program that generates matrices and writes them to a file
 * @author Thomas Brandes
 * @date 09.07.2016
 */

// Define levels for assertion, logging and tracing

#include <scai/lama.hpp>

#include <scai/lama/DenseVector.hpp>
#include <scai/lama/Scalar.hpp>
#include <scai/lama/expression/all.hpp>
#include <scai/lama/matrix/CSRSparseMatrix.hpp>
#include <scai/lama/matrix/MatrixAssemblyAccess.hpp>

#include <scai/common/mepr/TypeListUtils.hpp>
#include <scai/common/Settings.hpp>

#include <iostream>
#include <sstream>

using namespace scai;
using namespace scai::lama;
using namespace scai::dmemo;
using namespace std;

static void replaceInfo( std::string& str, const std::string& info )
{
    size_t i = str.find( "%s" );

    if ( i != string::npos )
    {
        str.replace( i, 2, info );
    }
}

static void printUsage( const char* prog_name )
{
    cout << "Usage: " << prog_name << " <filename> nrows ncols [ fillrate ]" << endl;
    cout << "         filename : name of the output file for matrix, vector" << endl;
    cout << "         fillrate : 1 for dense matrix" << endl;
    cout << "Other command line options:" << endl;
    cout << "     --SCAI_TYPE=float|double|ComplexFloat|ComplexDouble|... specifies value type matrix,vectors" << endl;
    cout << "     --SCAI_IO_BINARY=[0|1]  force formatted or binary output" << endl;
    cout << "Purpose: generate random matrix m, random vector x and b with b = m * x" << endl;
}

/** Get the value type used for this application.
 *
 *  Default value type is RealType( double ) but can be overwritten by
 *
 *   - environment variable SCAI_TYPE=float|double|LongDouble|ComplexFloat|ComplexDouble| ...
 *   - or command line argument --SCAI_TYPE=...
 */

static common::ScalarType getType()
{
    common::ScalarType type = common::TypeTraits<RealType>::stype;

    std::string val;

    if ( scai::common::Settings::getEnvironment( val, "SCAI_TYPE" ) )
    {
        scai::common::ScalarType env_type = scai::common::str2ScalarType( val.c_str() );

        if ( env_type == scai::common::ScalarType::UNKNOWN )
        {
            std::cout << "SCAI_TYPE=" << val << " illegal, is not a scalar type" << std::endl;
        }

        type = env_type;
    }

    return type;
}

int main( int argc, const char* argv[] )
{
    common::Settings::parseArgs( argc, argv );

    CommunicatorPtr comm = Communicator::getCommunicatorPtr();

    int myRank = comm->getRank();

    IndexType nrows = 1;
    IndexType ncols = 1;

    std::string matrixFileName;
    float fillRate = 0.3;

    if ( argc >= 4 )
    {
        matrixFileName = argv[1];

        {
            stringstream ss;
            ss << argv[2];
            ss >> nrows;
        }

        {
            stringstream ss;
            ss << argv[3];
            ss >> ncols;
        }

        if ( argc > 4 )
        {
            stringstream ss;
            ss << argv[4];
            ss >> fillRate;
        }
    }
    else
    {
        if ( myRank == 0 )
        {
            printUsage( argv[0] );
        }

        return -1;
    }

    ostringstream info;   // takes nrows x ncols _ fill, fill in %

    info << nrows << "x" << ncols << "_" << static_cast<int>( fillRate * 100 + 0.5f );

    replaceInfo( matrixFileName, info.str() );

    cout << "Generate random file " << matrixFileName << ", fillRate = " << fillRate << endl;

    common::ScalarType stype = getType();

    _MatrixPtr matrixPtr( _Matrix::getMatrix( Format::CSR, stype ) );

    _Matrix& m = *matrixPtr;

    m.allocate( nrows, ncols );

    {
<<<<<<< HEAD
        MatrixAssemblyAccess<double> access( m, common::BinaryOp::COPY );
=======
        MatrixAssemblyAccess<RealType> access( m, common::BinaryOp::COPY );
>>>>>>> 2bd73b44

        for ( IndexType i = 0; i < nrows; ++i )
        {
            for ( IndexType j = 0; j < ncols; ++j )
            {
                bool takeIt = common::Math::randomBool( fillRate );

                if ( takeIt )
                {
                    RealType val = common::Math::random<RealType>( 1 );
                    access.push( i, j, val );
                }
            }
        }
    }

    std::unique_ptr<_Vector> xPtr( _Vector::getVector( VectorKind::DENSE, stype ) );
    std::unique_ptr<_Vector> bPtr( _Vector::getVector( VectorKind::DENSE, stype ) );

    _Vector& x = *xPtr;
    _Vector& b = *bPtr;

    x.setRandom( m.getColDistributionPtr(), 1 );
    b = m * x;

    cout << "m = " << m << endl;
    cout << "m has diagonal property = " << m.hasDiagonalProperty() << endl;
    cout << "x = " << x << endl;
    cout << "b = " << b << endl;
    cout << endl;

    string suffix = FileIO::getSuffix( matrixFileName );

    string vectorXFileName = matrixFileName;
    string vectorBFileName = matrixFileName;


    if ( FileIO::canCreate( suffix ) )
    {
        // known suffix so we can use it directly

        vectorXFileName.replace( vectorXFileName.length() - suffix.length(), 1, "_x." );
        vectorBFileName.replace( vectorBFileName.length() - suffix.length(), 1, "_b." );

        if ( suffix == ".frm" )
        {
            // SAMG format uses two different suffixes for matrix and vector
            // take <filename>.frv instead of <filename>.frm

            vectorXFileName.replace( vectorXFileName.length() - 1, 1, "v" );
            vectorBFileName.replace( vectorBFileName.length() - 1, 1, "v" );
        }
    }
    else
    {
        if ( suffix.length() > 0 )
        {
            cout << "ATTENTION: " << suffix << " is unknown suffix, take SAMG format" << endl;
        }

        matrixFileName += ".frm";
        vectorXFileName += "_x.frv";
        vectorBFileName += "_b.frv";

    }

    cout << "Write matrix to file " << matrixFileName;
    cout << ", vector x to " << vectorXFileName;
    cout << ", and vector b to file " << vectorBFileName << endl;

    b.writeToFile( vectorBFileName );
    cout << "Written vector b (rhs) to file " << vectorBFileName << endl;
    x.writeToFile( vectorXFileName );
    cout << "Written matrix to file " << matrixFileName << endl;
    m.writeToFile( matrixFileName );
    cout << "Written vector x (solution) to file " << vectorXFileName << endl;

    return 0;
}<|MERGE_RESOLUTION|>--- conflicted
+++ resolved
@@ -167,11 +167,7 @@
     m.allocate( nrows, ncols );
 
     {
-<<<<<<< HEAD
         MatrixAssemblyAccess<double> access( m, common::BinaryOp::COPY );
-=======
-        MatrixAssemblyAccess<RealType> access( m, common::BinaryOp::COPY );
->>>>>>> 2bd73b44
 
         for ( IndexType i = 0; i < nrows; ++i )
         {
@@ -181,7 +177,7 @@
 
                 if ( takeIt )
                 {
-                    RealType val = common::Math::random<RealType>( 1 );
+                    double val = common::Math::random<double>( 1 );
                     access.push( i, j, val );
                 }
             }
