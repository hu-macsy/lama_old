--- conflicted
+++ resolved
@@ -249,13 +249,9 @@
     cout << "Generate vector ( size = " << options.size << ", val = " << options.value << " )" << endl;
 
     // use vector of outDataType so no information is lost
-<<<<<<< HEAD
+
     _MatrixPtr matrix;
     _VectorPtr v ( _Vector::getVector( VectorKind::DENSE, options.outDataType ) );
-=======
-    std::shared_ptr<Matrix> matrix;
-    std::shared_ptr<_DenseVector> v ( _DenseVector::create( options.outDataType ) );
->>>>>>> 095a803c
 
     if ( options.matFileName != "" )
     {
@@ -291,11 +287,8 @@
 
     if ( matrix.get() )
     {
-<<<<<<< HEAD
         _VectorPtr rhs ( _Vector::getVector( VectorKind::DENSE, options.outDataType ) );
-=======
-        std::shared_ptr<_DenseVector> rhs ( _DenseVector::create( options.outDataType ) );
->>>>>>> 095a803c
+
         *rhs = *matrix * *v;
         v = rhs;
         cout << "Vector now rhs of multiplication with matrix: " << *v << endl;
