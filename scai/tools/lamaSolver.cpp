/**
 * @file tools/lamaSolver.cpp
 *
 * @license
 * Copyright (c) 2009-2017
 * Fraunhofer Institute for Algorithms and Scientific Computing SCAI
 * for Fraunhofer-Gesellschaft
 *
 * This file is part of the SCAI framework LAMA.
 *
 * LAMA is free software: you can redistribute it and/or modify it under the
 * terms of the GNU Affero General Public License as published by the Free
 * Software Foundation, either version 3 of the License, or (at your option)
 * any later version.
 *
 * LAMA is distributed in the hope that it will be useful, but WITHOUT ANY
 * WARRANTY; without even the implied warranty of MERCHANTABILITY or FITNESS
 * FOR A PARTICULAR PURPOSE. See the GNU Affero General Public License for
 * more details.
 *
 * You should have received a copy of the GNU Affero General Public License
 * along with LAMA. If not, see <http://www.gnu.org/licenses/>.
 *
 * Other Usage
 * Alternatively, this file may be used in accordance with the terms and
 * conditions contained in a signed written agreement between you and
 * Fraunhofer SCAI. Please contact our distributor via info[at]scapos.com.
 * @endlicense
 *
 * @brief Example driver program for solvers in LAMA
 * @author Thomas Brandes
 * @date 04.12.2015
 */

#include "LamaConfig.hpp"
#include "LamaTiming.hpp"

#include <scai/lama/matrix/all.hpp>
#include <scai/lama/io/FileIO.hpp>

#include <scai/lama/DenseVector.hpp>
#include <scai/dmemo/GenBlockDistribution.hpp>
#include <scai/dmemo/SingleDistribution.hpp>
#include <scai/dmemo/NoDistribution.hpp>
#include <scai/partitioning/Partitioning.hpp>
#include <scai/lama/norm/Norm.hpp>

#include <scai/solver/GMRES.hpp>
#include <scai/solver/SimpleAMG.hpp>
#include <scai/solver/logger/CommonLogger.hpp>
#include <scai/solver/criteria/ResidualThreshold.hpp>
#include <scai/solver/criteria/IterationCount.hpp>

#include <scai/tracing.hpp>

#include <memory>

using namespace std;
using namespace scai;
using namespace dmemo;
using namespace lama;
using namespace solver;

typedef RealType ValueType;

#define HOST_PRINT( rank, msg )             \
    {                                           \
        if ( rank == 0 )                        \
        {                                       \
            std::cout << msg << std::endl;      \
        }                                       \
    }                                           \
     
static bool isNumeric( double& val, const string& str )
{
    bool is = true;

    for ( std::string::const_iterator p = str.begin(); str.end() != p; ++p )
    {
        if ( isdigit( *p ) )
        {
            continue;
        }

        if ( *p == '-' )
        {
            continue;
        }

        if ( *p == '.' )
        {
            continue;
        }

        is = false;
        break;
    }

    if ( is )
    {
        istringstream valStr( str );
        valStr >> val;
        is = ! valStr.fail();
    }

    return is;
}

/** Help routine to combine criterions. */

static void orCriterion( CriterionPtr& crit, const CriterionPtr& add )
{
    if ( crit )
    {
        // combine current one with the new one by an OR

        crit.reset( new Criterion ( crit, add, Criterion::OR ) );
    }
    else
    {
        crit = add;
    }
}

/**
 *  Main program
 *
 *  - first arg is filename for input matrix
 *  - all other arguments are passed to the configuration lamaconf
 *  - configuration will contain all information to setup the solver for the input matrix
 */
int main( int argc, const char* argv[] )
{
    SCAI_REGION( "Main.lamaSolver" )

    common::Settings::parseArgs( argc, argv );

    LamaConfig lamaconf;   // must be defined after parseArgs

    const Communicator& comm = lamaconf.getCommunicator();

    int myRank   = comm.getRank();
    int numProcs = comm.getSize();

    // accept only 2 - 4 arguments, --SCAI_xxx do not count here

    if ( argc < 2  || argc > 5 )
    {
        if ( myRank == 0 )
        {
            CONFIG_ERROR( "Illegal number of arguments" )
        }

        return -1;
    }

    try
    {
        std::string matrixFilename        = argv[1];
        std::string rhsFilename           = argc <= 2 ? "" : argv[2];
        std::string startSolutionFilename = argc <= 3 ? "" : argv[3];
        std::string finalSolutionFilename = argc <= 4 ? "" : argv[4];

        // use auto pointer so that matrix will be deleted at program exit

<<<<<<< HEAD
        _MatrixPtr matrixPtr( lamaconf.getMatrix() );
        _VectorPtr rhsPtr( matrixPtr->newVector( matrixPtr->getRowDistributionPtr() ) );
        _VectorPtr solutionPtr( rhsPtr->newVector() );
=======
        std::unique_ptr<Matrix> matrixPtr( lamaconf.getMatrix() );
        std::unique_ptr<Vector> rhsPtr( matrixPtr->newVector( matrixPtr->getRowDistributionPtr() ) );
        std::unique_ptr<Vector> solutionPtr( rhsPtr->newVector() );
>>>>>>> 095a803c

        _Matrix& matrix   = *matrixPtr;
        _Vector& rhs      = *rhsPtr;
        _Vector& solution = *solutionPtr;

        // input matrix will be CSR format

<<<<<<< HEAD
        _MatrixPtr in_MatrixPtr( _Matrix::getMatrix( Format::CSR, lamaconf.getValueType() ) );
        _Matrix& inMatrix = *in_MatrixPtr;
=======
        std::unique_ptr<Matrix> inMatrixPtr( Matrix::getMatrix( Matrix::CSR, lamaconf.getValueType() ) );
        Matrix& inMatrix = *inMatrixPtr;
>>>>>>> 095a803c

        // Here each processor should print its configuration

        cout << lamaconf << endl;

        // Now read in matrix and rhs

        HOST_PRINT( 0, "Setup matrix, rhs, initial solution" )

        {
            SCAI_REGION( "Main.loadData" )

            LamaTiming timer( comm, "Loading data" );

            // read matrix + rhs from disk

            std::string distFilename = "";

            if ( common::Settings::getEnvironment( distFilename, "SCAI_DISTRIBUTION" ) )
            {
                if ( distFilename.size() < 2 )
                {
                    distFilename = "";
                    HOST_PRINT( 0 , "Read matrix from file " << matrixFilename << ", with mapping by cols" )
                }
                else
                {
                    HOST_PRINT( 0, "Read matrix from file " << matrixFilename << ", with mapping from file " << distFilename )
                }

                inMatrix.readFromFile( matrixFilename, distFilename );
            }
            else
            {
                HOST_PRINT( myRank, "Read matrix from file " << matrixFilename )
                inMatrix.readFromFile( matrixFilename );
            }

            SCAI_ASSERT_EQUAL( inMatrix.getNumRows(), inMatrix.getNumColumns(), "solver only with square matrices" )

            HOST_PRINT( myRank, "Matrix from file " << matrixFilename << " : " << inMatrix )

            if ( rhsFilename.size() == 0 && FileIO::hasSuffix( matrixFilename, "frm" ) )
            {
                // this filename can also be taken for vector

                rhsFilename = matrixFilename.substr( 0, matrixFilename.size() - 4 ) + ".frv";

                if ( ! FileIO::fileExists( rhsFilename ) )
                {
                    HOST_PRINT( myRank, "rhs file " << rhsFilename << " does not exist, take default rhs" )
                    rhsFilename = "";
                }
            }

            double val;

            if ( isNumeric( val, rhsFilename ) )
            {
                rhs.setSameValue( inMatrix.getRowDistributionPtr(), Scalar( val ) );

                HOST_PRINT( myRank, "Set rhs = " << val )
            }
            else if ( rhsFilename.size() )
            {
                rhs.readFromFile( rhsFilename, inMatrix.getRowDistributionPtr() );

                HOST_PRINT( myRank, "Read rhs from file " << rhsFilename << " : " << rhs )
            }
            else
            {
                // build default rhs as rhs = A * x with x = 1

<<<<<<< HEAD
                scai::common::unique_ptr<_Vector> xPtr( rhs.newVector() );
                _Vector& x = *xPtr;
=======
                std::unique_ptr<Vector> xPtr( rhs.newVector() );
                Vector& x = *xPtr;
>>>>>>> 095a803c

                x.setSameValue( inMatrix.getColDistributionPtr(), 1 );

                rhs = inMatrix * x;

                HOST_PRINT( myRank, "Set rhs = sum( _Matrix, 2) : " << rhs )
            }

            if ( isNumeric( val, startSolutionFilename ) )
            {
                solution.setSameValue( inMatrix.getRowDistributionPtr(), val );
                HOST_PRINT( myRank, "Set initial solution = " << val )
            }
            else if ( startSolutionFilename.size() )
            {
                solution.readFromFile( startSolutionFilename, inMatrix.getRowDistributionPtr() );
                HOST_PRINT( myRank, "Read initial solution from file " << startSolutionFilename << ": " << solution )
            }
            else
            {
                solution.setSameValue( inMatrix.getRowDistributionPtr(), 0 );
                HOST_PRINT( myRank, "Set initial solution = 0" )
            }

            // only square matrices are accetpted

            SCAI_ASSERT_EQUAL( inMatrix.getNumRows(), rhs.size(), "size mismatch: #rows of matrix must be equal size of rhs" )
            SCAI_ASSERT_EQUAL( inMatrix.getNumColumns(), solution.size(),
                               "size mismatch: #cols of matrix must be equal size of initial solution" )
        }

        // for solution create vector with same format/type as rhs, size = numRows, init = 0.0

        int numRows = inMatrix.getNumRows();

        // distribute data (trivial block partitioning)

        if ( numProcs > 1 )
        {
            SCAI_REGION( "Main.redistribute" )

            LamaTiming timer( comm, "Redistribution" );
            // determine a new distribution so that each processor gets part of the matrix according to its weight
            float weight = lamaconf.getWeight();

            DistributionPtr oldDist = inMatrix.getRowDistributionPtr();

            DistributionPtr dist;

            if ( lamaconf.useMetis() )
            {
                using namespace partitioning;

                LamaTiming timer( comm, "Metis" );

                PartitioningPtr graphPartitioning( Partitioning::create( "METIS" ) );
                SCAI_ASSERT_ERROR( graphPartitioning.get(), "METIS partitioning not available" )
                dist = graphPartitioning->partitionIt( lamaconf.getCommunicatorPtr(), inMatrix, weight );
            }
            else if ( *oldDist == dmemo::SingleDistribution( numRows, oldDist->getCommunicatorPtr(), 0 ) )
            {
                // one single processor only has read the matrix, redistribute among all available processors

                dist.reset( new GenBlockDistribution( numRows, weight, lamaconf.getCommunicatorPtr() ) );
            }
            else
            {
                // was a distributed read, so take this as distribution

                dist = inMatrix.getRowDistributionPtr();
            }

            inMatrix.redistribute( dist, dist );

            rhs.redistribute ( dist );
            solution.redistribute ( dist );

            HOST_PRINT( myRank, "matrix redistributed = " << inMatrix )
        }

        // Now convert to th desired matrix format

        {
            LamaTiming timer( comm, "Type conversion from CSR<ValueType> to target format" );
            matrix = inMatrix;
        }

        cout << "matrix = " << matrix << endl;

        inMatrix.clear();
        double matrixSize  = matrix.getMemoryUsage() / 1024.0 / 1024.0;

        HOST_PRINT( myRank,  "Matrix Size = " << matrixSize << " MB" )

        {
            LamaTiming timer( comm, "Prefetching" );
            matrix.setCommunicationKind( lamaconf.getCommunicationKind() );
            matrix.setContextPtr( lamaconf.getContextPtr() );
            rhs.setContextPtr( lamaconf.getContextPtr() );
            solution.setContextPtr( lamaconf.getContextPtr() );
            rhs.prefetch();
            matrix.prefetch();
            matrix.wait();
            rhs.wait();
        }

        // setting up solver, get it from solver factory

        string solverName = "<" + lamaconf.getSolverName() + ">";

        std::unique_ptr<Solver> mySolver( Solver::create( lamaconf.getSolverName(), solverName ) );

        // setting up a common logger, prints also rank of communicator

        ostringstream loggerName;

        loggerName << solverName << ", " << lamaconf.getCommunicator() << ": ";

        bool suppressWriting = comm.getRank() > 0;   // only host processor logs

        LoggerPtr logger( new CommonLogger ( loggerName.str(),
                                             lamaconf.getLogLevel(),
                                             LoggerWriteBehaviour::toConsoleOnly,
                                             suppressWriting ) );

        mySolver->setLogger( logger );

        // Set up stopping criterion, take thresholds and max iterations if specified

        CriterionPtr crit;

        NormPtr norm( Norm::create( lamaconf.getNorm() ) );   // Norm from factory

        double eps = lamaconf.getAbsoluteTolerance();

        if ( eps > 0.0 )
        {
            crit.reset( new ResidualThreshold( norm, eps, ResidualThreshold::Absolute ) );
        }

        eps = lamaconf.getRelativeTolerance();

        if ( eps > 0.0 )
        {
            CriterionPtr rt( new ResidualThreshold( norm, eps, ResidualThreshold::Relative ) );

            orCriterion( crit, rt );
        }

        eps = lamaconf.getDivergenceTolerance();

        if ( eps > 0.0 )
        {
            CriterionPtr dt( new ResidualThreshold( norm, eps, ResidualThreshold::Divergence ) );

            orCriterion( crit, dt );
        }

        if ( lamaconf.hasMaxIter() )
        {
            CriterionPtr it( new IterationCount( lamaconf.getMaxIter() ) );

            orCriterion( crit, it );
        }

        if ( !crit )
        {
            HOST_PRINT( myRank, "No criterion set, take default" )

            eps = 0.001;

            crit.reset( new ResidualThreshold( norm, eps, ResidualThreshold::Absolute ) );
        }

        // Stopping criterion can ony be set for an iterative solver

        IterativeSolver* itSolver = dynamic_cast<IterativeSolver*>( mySolver.get() );

        if ( itSolver != NULL )
        {
            itSolver->setStoppingCriterion( crit );
        }
        else
        {
            cout << "Not iterative solver, stopping criterion ignored" << endl;
        }

        // Allow individual settings for GMRES solver

        GMRES* gmresSolver = dynamic_cast<GMRES*>( mySolver.get() );

        if ( gmresSolver )
        {
            // here is the possibility to set solver specific values

            int dim = 5;

            common::Settings::getEnvironment( dim, "SCAI_KRYLOV_DIM" );

            HOST_PRINT( myRank, "GMRES solver, krylov dim = " << dim )

            gmresSolver->setKrylovDim( dim );
        }

        // Allow individual settings for AMG solver

        SimpleAMG* amgSolver = dynamic_cast<SimpleAMG*>( mySolver.get() );

        if ( amgSolver )
        {
            amgSolver->setHostOnlyLevel( 4 );
            amgSolver->setReplicatedLevel( 5 );
            amgSolver->setMaxLevels( 25 );
            amgSolver->setMinVarsCoarseLevel( 200 );
        }

        // Initialization with timing

        {
            SCAI_REGION( "Main.solveSetup" )
            LamaTiming timer( comm, "Solver setup" );
            mySolver->initialize( matrix );
        }

        // Solve system with timing

        double solverTime;   // saves run-time spent in solve

        {
            SCAI_REGION( "Main.solveIt" )
            LamaTiming timer( comm, "Solver solve" );
            mySolver->solve( solution, rhs );
            solverTime = timer.getTime();
        }

        if ( itSolver != NULL )
        {
            double iterTime = solverTime / itSolver->getIterationCount();
            HOST_PRINT( myRank, "Time per Iteration = " << ( iterTime * 1000.0 ) << " ms" )
        }

        // if 3rd argument for solution file is specified, write it or compare it

        if ( finalSolutionFilename.size() )
        {
            if ( FileIO::fileExists( finalSolutionFilename ) )
            {
                HOST_PRINT( myRank, "Compare solution with vector in " << finalSolutionFilename )
                LamaTiming timer( comm, "Comparing solution" );
<<<<<<< HEAD
                scai::common::unique_ptr<_Vector> compSolutionPtr( rhs.newVector() );
                _Vector& compSolution = *compSolutionPtr;
=======
                std::unique_ptr<Vector> compSolutionPtr( rhs.newVector() );
                Vector& compSolution = *compSolutionPtr;
>>>>>>> 095a803c
                compSolution.readFromFile( finalSolutionFilename );
                compSolution.redistribute( solution.getDistributionPtr() );
                compSolution -= solution;
                Scalar maxDiff = compSolution._maxNorm();
                HOST_PRINT( myRank, "Maximal difference between solution in " << finalSolutionFilename << ": " << maxDiff )
            }
            else
            {
                HOST_PRINT( myRank, "Write solution to output file " << finalSolutionFilename )
                LamaTiming timer( comm, "Writing solution" );
                solution.writeToFile( finalSolutionFilename );
            }
        }
    }
    catch ( common::Exception& e )
    {
        HOST_PRINT( myRank, "Terminate due to error: " << e.what() )
    }
}<|MERGE_RESOLUTION|>--- conflicted
+++ resolved
@@ -163,15 +163,9 @@
 
         // use auto pointer so that matrix will be deleted at program exit
 
-<<<<<<< HEAD
         _MatrixPtr matrixPtr( lamaconf.getMatrix() );
         _VectorPtr rhsPtr( matrixPtr->newVector( matrixPtr->getRowDistributionPtr() ) );
         _VectorPtr solutionPtr( rhsPtr->newVector() );
-=======
-        std::unique_ptr<Matrix> matrixPtr( lamaconf.getMatrix() );
-        std::unique_ptr<Vector> rhsPtr( matrixPtr->newVector( matrixPtr->getRowDistributionPtr() ) );
-        std::unique_ptr<Vector> solutionPtr( rhsPtr->newVector() );
->>>>>>> 095a803c
 
         _Matrix& matrix   = *matrixPtr;
         _Vector& rhs      = *rhsPtr;
@@ -179,13 +173,8 @@
 
         // input matrix will be CSR format
 
-<<<<<<< HEAD
         _MatrixPtr in_MatrixPtr( _Matrix::getMatrix( Format::CSR, lamaconf.getValueType() ) );
         _Matrix& inMatrix = *in_MatrixPtr;
-=======
-        std::unique_ptr<Matrix> inMatrixPtr( Matrix::getMatrix( Matrix::CSR, lamaconf.getValueType() ) );
-        Matrix& inMatrix = *inMatrixPtr;
->>>>>>> 095a803c
 
         // Here each processor should print its configuration
 
@@ -259,13 +248,8 @@
             {
                 // build default rhs as rhs = A * x with x = 1
 
-<<<<<<< HEAD
-                scai::common::unique_ptr<_Vector> xPtr( rhs.newVector() );
+                _VectorPtr xPtr( rhs.newVector() );
                 _Vector& x = *xPtr;
-=======
-                std::unique_ptr<Vector> xPtr( rhs.newVector() );
-                Vector& x = *xPtr;
->>>>>>> 095a803c
 
                 x.setSameValue( inMatrix.getColDistributionPtr(), 1 );
 
@@ -515,13 +499,10 @@
             {
                 HOST_PRINT( myRank, "Compare solution with vector in " << finalSolutionFilename )
                 LamaTiming timer( comm, "Comparing solution" );
-<<<<<<< HEAD
-                scai::common::unique_ptr<_Vector> compSolutionPtr( rhs.newVector() );
+
+                _VectorPtr compSolutionPtr( rhs.newVector() );
                 _Vector& compSolution = *compSolutionPtr;
-=======
-                std::unique_ptr<Vector> compSolutionPtr( rhs.newVector() );
-                Vector& compSolution = *compSolutionPtr;
->>>>>>> 095a803c
+
                 compSolution.readFromFile( finalSolutionFilename );
                 compSolution.redistribute( solution.getDistributionPtr() );
                 compSolution -= solution;
