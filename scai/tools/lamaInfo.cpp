--- conflicted
+++ resolved
@@ -113,13 +113,8 @@
     for ( size_t i = 0; i < keys.size(); ++i )
     {
         cout << "  Registered values[" << i << "] = " << keys[i].first << ", " << keys[i].second << endl;
-<<<<<<< HEAD
         _MatrixPtr matrix ( _Matrix::create( keys[i] ) );
         cout << "    _Matrix: " << *matrix << endl;
-=======
-        std::shared_ptr<Matrix> matrix ( Matrix::create( keys[i] ) );
-        cout << "    Matrix: " << *matrix << endl;
->>>>>>> 095a803c
     }
 
     cout << endl;
@@ -138,11 +133,7 @@
     for ( size_t i = 0; i < keys.size(); ++i )
     {
         cout << "  Registered values[" << i << "] = " << keys[i].first << ", " << keys[i].second << endl;
-<<<<<<< HEAD
         _VectorPtr vector ( _Vector::create( keys[i] ) );
-=======
-        std::shared_ptr<Vector> vector ( Vector::create( keys[i] ) );
->>>>>>> 095a803c
         cout << "    Vector: " << *vector << endl;
     }
 
@@ -162,11 +153,7 @@
     for ( size_t i = 0; i < values.size(); ++i )
     {
         cout << "   Registered values[" << i << "] = " << values[i] << endl;
-<<<<<<< HEAD
         NormPtr norm( Norm::create( values[i] ) );
-=======
-        std::shared_ptr<Norm> norm( Norm::create( values[i] ) );
->>>>>>> 095a803c
         cout << "      Norm: " << *norm << endl;
     }
 
