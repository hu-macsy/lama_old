--- conflicted
+++ resolved
@@ -91,17 +91,12 @@
         return -1;
     }
 
-    // take double as default
+    // the code here works fine for any type, so it can be chosen by command  line argument
 
     common::scalar::ScalarType type = getType();
 
-<<<<<<< HEAD
     _VectorPtr vectorPtr( _Vector::getVector( VectorKind::DENSE, type ) );
-=======
-    std::unique_ptr<Vector> vectorPtr( Vector::getVector( Vector::DENSE, type ) );
->>>>>>> 095a803c
-
-    _Vector& vector = *vectorPtr;
+    _Vector&   vector = *vectorPtr;
 
     std::string inFileName = argv[1];
 
