#!/bin/bash

# Makes the bash exit if one commands returns with an error
set -e

# Get location of the script to properly call all example scripts
MYDIR="$(dirname "$(readlink -f "$0")")"

# Function that executes an example and count up a counter
# Usage: RUN COUNT[0|1] EXECUTABLE
#
function RUN ( ) {
    # count up for each new example
    i=$((i+$1))
    
    echo ""
    echo "Executing: ${@:2}"
    $MYDIR/${@:2}
}

echo ""
echo "======================================================"
echo "==  Building and executing all scai hmemo examples  =="
echo "======================================================"
echo ""

cd $MYDIR

# build examples
make

# Use a counter to keep track of the number of executed examples
i=0

# run examples
RUN 1 Aliasing.exe
RUN 1 Array.exe
RUN 1 BenchArray.exe
RUN 1 BenchContext.exe
RUN 1 Create.exe
RUN 1 Threading.exe

# check if there are unkown examples
count=`ls -l -la $MYDIR/*.exe | wc -l`
if [ $count -ne $i ]; then
    echo "There are unknown executables in this directory, please add all examples to the related run_all.sh script!"
    exit 1
fi

cd $MYDIR/cuda

# build examples
make


# reset counter for CUDA examples
i=0

# run CUDA examples
<<<<<<< HEAD
#RUN 1 cuda/AliasProblem.exe
i=$((i+1))

=======

RUN 1 cuda/AliasProblem.exe
>>>>>>> 11cfd328
RUN 1 cuda/Allocate.exe
RUN 1 cuda/CUBlasExample.exe
RUN 1 cuda/CUDABenchContext.exe
RUN 1 cuda/CUSparseExample.exe
RUN 1 cuda/Devices.exe
RUN 1 cuda/Example1.exe
RUN 1 cuda/Example2.exe
RUN 1 cuda/MemBandwidth.exe
RUN 1 cuda/Prefetch.exe

# check if there are unkown examples
count=`ls -l -la $MYDIR/cuda/*.exe | wc -l`
if [ $count -ne $i ]; then
    echo "There are unknown executables in this directory, please add all examples to the related run_all.sh script!"
    exit 1
fi<|MERGE_RESOLUTION|>--- conflicted
+++ resolved
@@ -57,14 +57,7 @@
 i=0
 
 # run CUDA examples
-<<<<<<< HEAD
-#RUN 1 cuda/AliasProblem.exe
-i=$((i+1))
-
-=======
-
 RUN 1 cuda/AliasProblem.exe
->>>>>>> 11cfd328
 RUN 1 cuda/Allocate.exe
 RUN 1 cuda/CUBlasExample.exe
 RUN 1 cuda/CUDABenchContext.exe
