###
 # @file scai/hmemo/CMakeLists.txt
 #
 # @license
 # Copyright (c) 2009-2017
 # Fraunhofer Institute for Algorithms and Scientific Computing SCAI
 # for Fraunhofer-Gesellschaft
 #
 # This file is part of the SCAI framework LAMA.
 #
 # LAMA is free software: you can redistribute it and/or modify it under the
 # terms of the GNU Affero General Public License as published by the Free
 # Software Foundation, either version 3 of the License, or (at your option)
 # any later version.
 #
 # LAMA is distributed in the hope that it will be useful, but WITHOUT ANY
 # WARRANTY; without even the implied warranty of MERCHANTABILITY or FITNESS
 # FOR A PARTICULAR PURPOSE. See the GNU Affero General Public License for
 # more details.
 #
 # You should have received a copy of the GNU Affero General Public License
 # along with LAMA. If not, see <http://www.gnu.org/licenses/>.
 #
 # Other Usage
 # Alternatively, this file may be used in accordance with the terms and
 # conditions contained in a signed written agreement between you and
 # Fraunhofer SCAI. Please contact our distributor via info[at]scapos.com.
 # @endlicense
 #
 # @brief CMake configuration file for SCAI module hmemo
 # @author Thomas Brandes
 # @date 04.07.2017
###

## Include required scai macros

include ( scai_macro/scai_module )
include ( scai_macro/scai_project )
include ( scai_macro/scai_subdirectories )
include ( scai_macro/scai_library )
include ( scai_function/relative_install )

## Define new SCAI module project with its internal/external dependencies

scai_module(

    MODULE_NAME   hmemo
    INTERNAL_DEPS common logging tracing tasking
    EXTERNAL_DEPS OpenMP CUDA
)

### Add classes/headers to source files CXX_SOURCES, CXX_HEADERS, ...

scai_project (

    CLASSES                  # .cpp, .hpp

         Access
         ContextAccess
         Context
         ContextData
         ContextDataManager
         _HArray
         HostContext
         HostMemory
         Memory

    HEADERS                  # .hpp only

         HArray
         HArrayRef
         ReadAccess
         WriteAccess
         WriteOnlyAccess
         HostReadAccess
         HostWriteAccess
         HostWriteOnlyAccess
)

## add subdirectories

<<<<<<< HEAD
scai_subdirectories( CUDA EXAMPLES MIC TEST exception BENCHMARK )
=======
scai_subdirectories( CUDA EXAMPLES TEST exception )
>>>>>>> fb1f276c

if ( CUDA_FOUND AND USE_CUDA )
    cuda_compile ( CUDA_FILES ${CUDA_SOURCES} )
    set ( CXX_SOURCES ${CXX_SOURCES} ${CUDA_FILES} )
endif()

## Define library via macro using MODULE_NAME, INTERNAL_DEPS, EXTERNAL_DEPS
## and global variables SCAI_LIBRARY_PREFIX, SCAI_VERSION, ....

scai_library ( PREFIX  ${SCAI_LIBRARY_PREFIX}
               TYPE    ${SCAI_LIBRARY_TYPE}
               VERSION ${SCAI_VERSION}
               ${CXX_SOURCES} )

### install ###

## install headers
relative_install ( FILES ${CXX_HEADERS} DESTINATION "include/scai/${MODULE_NAME}" )

## install <module>.hpp
install ( FILES ../${MODULE_NAME}.hpp DESTINATION include/scai )

## add custom target doc_${MODULE_NAME} to generate Sphinx user documentation 
include ( CustomCommands/SphinxDoc )
<|MERGE_RESOLUTION|>--- conflicted
+++ resolved
@@ -79,11 +79,7 @@
 
 ## add subdirectories
 
-<<<<<<< HEAD
-scai_subdirectories( CUDA EXAMPLES MIC TEST exception BENCHMARK )
-=======
-scai_subdirectories( CUDA EXAMPLES TEST exception )
->>>>>>> fb1f276c
+scai_subdirectories( CUDA EXAMPLES TEST exception BENCHMARK )
 
 if ( CUDA_FOUND AND USE_CUDA )
     cuda_compile ( CUDA_FILES ${CUDA_SOURCES} )
