--- conflicted
+++ resolved
@@ -213,11 +213,8 @@
 {
     mNDims = 0;
 
-<<<<<<< HEAD
-=======
     // initialize all sizes with a default, just in case it is reinterpreted
 
->>>>>>> 162b04e0
     for ( IndexType i = 0; i < SCAI_GRID_MAX_DIMENSION; ++i )
     {
         mSize[i] = 1;
