--- conflicted
+++ resolved
@@ -152,13 +152,9 @@
 ## add exception dir
 add_subdirectory ( exception )
 
-<<<<<<< HEAD
-#add_subdirectory ( test )
-=======
 if ( FOUND_BOOST_TEST AND BUILD_TEST )
     add_subdirectory ( test )
 endif ( FOUND_BOOST_TEST AND BUILD_TEST )
->>>>>>> 2c503de2
 
 ## add library
 add_library ( scai_common ${SCAI_LIBRARY_TYPE} ${CXX_SOURCES} )
