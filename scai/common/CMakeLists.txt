###
 # @file scai/common/CMakeLists.txt
 #
 # @license
 # Copyright (c) 2009-2015
 # Fraunhofer Institute for Algorithms and Scientific Computing SCAI
 # for Fraunhofer-Gesellschaft
 #
 # Permission is hereby granted, free of charge, to any person obtaining a copy
 # of this software and associated documentation files (the "Software"), to deal
 # in the Software without restriction, including without limitation the rights
 # to use, copy, modify, merge, publish, distribute, sublicense, and/or sell
 # copies of the Software, and to permit persons to whom the Software is
 # furnished to do so, subject to the following conditions:
 #
 # The above copyright notice and this permission notice shall be included in
 # all copies or substantial portions of the Software.
 #
 # THE SOFTWARE IS PROVIDED "AS IS", WITHOUT WARRANTY OF ANY KIND, EXPRESS OR
 # IMPLIED, INCLUDING BUT NOT LIMITED TO THE WARRANTIES OF MERCHANTABILITY,
 # FITNESS FOR A PARTICULAR PURPOSE AND NONINFRINGEMENT. IN NO EVENT SHALL THE
 # AUTHORS OR COPYRIGHT HOLDERS BE LIABLE FOR ANY CLAIM, DAMAGES OR OTHER
 # LIABILITY, WHETHER IN AN ACTION OF CONTRACT, TORT OR OTHERWISE, ARISING FROM,
 # OUT OF OR IN CONNECTION WITH THE SOFTWARE OR THE USE OR OTHER DEALINGS IN THE
 # SOFTWARE.
 # @endlicense
 #
 # @brief CMake configuration file for common library
 # @author Thomas Brandes
 # @date 09.06.2015
 # @since 2.0.0
###

### Set required CMake version
cmake_minimum_required ( VERSION 2.8 )

### Set PROJECT NAME / supported LANGUAGES
project ( scai_common CXX )

### Set Module Path
set ( CMAKE_MODULE_PATH "${CMAKE_CURRENT_SOURCE_DIR}/../../CMake/Modules" )

### includes ###

## important Variables for project
include ( SetProjectVariables)
include ( VersionDefinition )
include ( InternalDependencies )
include ( ExternalDependencies )

## needed functions
include ( Functions/scaiFunctions )
include ( Functions/scaiProject )
include ( Functions/relativeInstall )

### Include compile dependent things
if    ( NOT SCAI_COMPLETE_BUILD )
    include ( SetBuildFlags )
    include ( CompilerVersion )
    include ( SCAIAssert )
    include ( SetCPPFlags )
    include ( Package/Sphinx )
else  ( NOT SCAI_COMPLETE_BUILD )
<<<<<<< HEAD
	include ( Functions/CheckValueAtCompleteBuild )
    message ( STATUS "PROJECT_SURNAME ${PROJECT_SURNAME}" )
	CheckValueAtCompleteBuild ( ${PROJECT_SURNAME} )
=======
    include ( Functions/CheckValueAtCompleteBuild )
    CheckValueAtCompleteBuild ( common )
>>>>>>> 42fcbcaa
endif ( NOT SCAI_COMPLETE_BUILD )

## C++11 or Boost
include ( CheckC++11 )
if    ( NOT CXX_SUPPORTS_C11 OR BUILD_TEST )
    include( Package/Boost )
endif ( NOT CXX_SUPPORTS_C11 OR BUILD_TEST )

### include all search packages
addInternalAndExternalPackages()

### finalize build flags
include ( ConcludeFlags )

### add definitions
add_definitions( ${ADDITIONAL_WARNING_FLAGS} )
add_definitions ( -DSCAI_ASSERT_LEVEL_${SCAI_ASSERT_LEVEL} )

if    ( WIN32 )
    add_definitions ( -DCOMMON_COMPILING_DLL )
endif ( WIN32 )

### Project System-Include
include_directories ( ../.. ${CMAKE_CURRENT_BINARY_DIR}/include )
addInternalAndExternalIncludes()

### Add classes/headers to source files CXX_SOURCES, CXX_HEADERS, ...
scai_project (

    CLASSES                  # .cpp, .hpp

        Printable
        ScalarType
        SCAITypes
        ContextType
        Settings
        Thread
        Walltime
        LibModule

    HEADERS                  # .hpp only

        Complex
        config
        Constants
        Factory
        Factory1
        Math
        OpenMP
        ReductionOp
        NonCopyable
        TypeTraits
)

## configure c++11/boost dependent sources
set ( CONFIGURE_DIR "${CMAKE_CURRENT_BINARY_DIR}/include/scai/${PROJECT_SURNAME}" )

if    ( NOT CXX_SUPPORTS_C11 )
    configure_file ( "${CMAKE_CURRENT_SOURCE_DIR}/boost_check.hpp.in" "${CONFIGURE_DIR}/boost_check.hpp" )
    install ( FILES ${CONFIGURE_DIR}/boost_check.hpp DESTINATION ${${UPPER_PROJECT_NAME}_INCLUDE_DIR} )

    configure_file ( "${CMAKE_CURRENT_SOURCE_DIR}/bind.hpp.in_boost" "${CONFIGURE_DIR}/bind.hpp" )
    configure_file ( "${CMAKE_CURRENT_SOURCE_DIR}/function.hpp.in_boost" "${CONFIGURE_DIR}/function.hpp" )
    configure_file ( "${CMAKE_CURRENT_SOURCE_DIR}/shared_ptr.hpp.in_boost" "${CONFIGURE_DIR}/shared_ptr.hpp" )
    if    ( ${Boost_VERSION} GREATER "105700" )
        configure_file ( "${CMAKE_CURRENT_SOURCE_DIR}/unique_ptr.hpp.in_boost_157" "${CONFIGURE_DIR}/unique_ptr.hpp" )
    else  ( ${Boost_VERSION} GREATER "105700" )
        configure_file ( "${CMAKE_CURRENT_SOURCE_DIR}/unique_ptr.hpp.in_boost" "${CONFIGURE_DIR}/unique_ptr.hpp" )
    endif ( ${Boost_VERSION} GREATER "105700" )
    configure_file ( "${CMAKE_CURRENT_SOURCE_DIR}/weak_ptr.hpp.in_boost" "${CONFIGURE_DIR}/weak_ptr.hpp" )
else  ( NOT CXX_SUPPORTS_C11 )
    configure_file ( "${CMAKE_CURRENT_SOURCE_DIR}/bind.hpp.in" "${CONFIGURE_DIR}/bind.hpp" )
    configure_file ( "${CMAKE_CURRENT_SOURCE_DIR}/function.hpp.in" "${CONFIGURE_DIR}/function.hpp" )
    configure_file ( "${CMAKE_CURRENT_SOURCE_DIR}/shared_ptr.hpp.in" "${CONFIGURE_DIR}/shared_ptr.hpp" )
    configure_file ( "${CMAKE_CURRENT_SOURCE_DIR}/unique_ptr.hpp.in" "${CONFIGURE_DIR}/unique_ptr.hpp" )
    configure_file ( "${CMAKE_CURRENT_SOURCE_DIR}/weak_ptr.hpp.in" "${CONFIGURE_DIR}/weak_ptr.hpp" )
endif ( NOT CXX_SUPPORTS_C11 )
install ( FILES ${CONFIGURE_DIR}/bind.hpp ${CONFIGURE_DIR}/function.hpp
                ${CONFIGURE_DIR}/shared_ptr.hpp ${CONFIGURE_DIR}/unique_ptr.hpp
                ${CONFIGURE_DIR}/weak_ptr.hpp DESTINATION ${${UPPER_PROJECT_NAME}_INCLUDE_DIR} )

## add subdirectories

add_subdirectory ( doc )

if    ( CUDA_FOUND AND USE_CUDA )
    add_subdirectory ( cuda )
    include_directories ( ${CUDA_TOOLKIT_INCLUDE} )
endif ( CUDA_FOUND AND USE_CUDA )

add_subdirectory ( examples )
add_subdirectory ( macros )
add_subdirectory ( exception )

if ( FOUND_BOOST_TEST AND BUILD_TEST )
    add_subdirectory ( test )
endif ( FOUND_BOOST_TEST AND BUILD_TEST )

### add library ###
add_library ( ${PROJECT_NAME} ${SCAI_LIBRARY_TYPE} ${CXX_SOURCES} )
set_target_properties ( ${PROJECT_NAME} PROPERTIES VERSION ${${UPPER_PROJECT_NAME}_VERSION} )

## add link libraries
<<<<<<< HEAD
addExternalLinkLibraries()
=======
foreach    ( module ${SCAI_COMMON_EXTERNAL_DEPS} )
    string ( TOUPPER ${module} upper_module )
    target_link_libraries ( scai_common ${SCAI_${upper_module}_LIBRARIES} )
endforeach ( module ${SCAI_COMMON_EXTERNAL_DEPS} )

## add DL library (ToDo: add it to SCAI_COMMON_EXTERNAL_DEPS)

find_library( SCAI_DL_LIBRARIES dl )
target_link_libraries( scai_common ${SCAI_DL_LIBRARIES} )
>>>>>>> 42fcbcaa

### install ###

## install lib
install ( TARGETS ${PROJECT_NAME} DESTINATION lib )

## install headers
relative_install ( FILES ${CXX_HEADERS} DESTINATION ${${UPPER_PROJECT_NAME}_INCLUDE_DIR} )

## install library.hpp
install ( FILES ../${PROJECT_SURNAME}.hpp DESTINATION include/scai )

### add custum target distClean
include ( DistClean )

### summary ###
if    ( DEFINED SCAI_CMAKE_VERBOSE OR NOT DEFINED SCAI_COMPLETE_BUILD )
<<<<<<< HEAD
	include ( Summaries/${PROJECT_SURNAME} )
=======
    include ( Summaries/common )
>>>>>>> 42fcbcaa
endif ( DEFINED SCAI_CMAKE_VERBOSE OR NOT DEFINED SCAI_COMPLETE_BUILD )<|MERGE_RESOLUTION|>--- conflicted
+++ resolved
@@ -61,14 +61,8 @@
     include ( SetCPPFlags )
     include ( Package/Sphinx )
 else  ( NOT SCAI_COMPLETE_BUILD )
-<<<<<<< HEAD
 	include ( Functions/CheckValueAtCompleteBuild )
-    message ( STATUS "PROJECT_SURNAME ${PROJECT_SURNAME}" )
 	CheckValueAtCompleteBuild ( ${PROJECT_SURNAME} )
-=======
-    include ( Functions/CheckValueAtCompleteBuild )
-    CheckValueAtCompleteBuild ( common )
->>>>>>> 42fcbcaa
 endif ( NOT SCAI_COMPLETE_BUILD )
 
 ## C++11 or Boost
@@ -172,19 +166,7 @@
 set_target_properties ( ${PROJECT_NAME} PROPERTIES VERSION ${${UPPER_PROJECT_NAME}_VERSION} )
 
 ## add link libraries
-<<<<<<< HEAD
 addExternalLinkLibraries()
-=======
-foreach    ( module ${SCAI_COMMON_EXTERNAL_DEPS} )
-    string ( TOUPPER ${module} upper_module )
-    target_link_libraries ( scai_common ${SCAI_${upper_module}_LIBRARIES} )
-endforeach ( module ${SCAI_COMMON_EXTERNAL_DEPS} )
-
-## add DL library (ToDo: add it to SCAI_COMMON_EXTERNAL_DEPS)
-
-find_library( SCAI_DL_LIBRARIES dl )
-target_link_libraries( scai_common ${SCAI_DL_LIBRARIES} )
->>>>>>> 42fcbcaa
 
 ### install ###
 
@@ -202,9 +184,5 @@
 
 ### summary ###
 if    ( DEFINED SCAI_CMAKE_VERBOSE OR NOT DEFINED SCAI_COMPLETE_BUILD )
-<<<<<<< HEAD
 	include ( Summaries/${PROJECT_SURNAME} )
-=======
-    include ( Summaries/common )
->>>>>>> 42fcbcaa
 endif ( DEFINED SCAI_CMAKE_VERBOSE OR NOT DEFINED SCAI_COMPLETE_BUILD )