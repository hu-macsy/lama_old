/**
 * @file scai/common/TestMacros.hpp
 *
 * @license
 * Copyright (c) 2009-2015
 * Fraunhofer Institute for Algorithms and Scientific Computing SCAI
 * for Fraunhofer-Gesellschaft
 *
 * Permission is hereby granted, free of charge, to any person obtaining a copy
 * of this software and associated documentation files (the "Software"), to deal
 * in the Software without restriction, including without limitation the rights
 * to use, copy, modify, merge, publish, distribute, sublicense, and/or sell
 * copies of the Software, and to permit persons to whom the Software is
 * furnished to do so, subject to the following conditions:
 *
 * The above copyright notice and this permission notice shall be included in
 * all copies or substantial portions of the Software.
 *
 * THE SOFTWARE IS PROVIDED "AS IS", WITHOUT WARRANTY OF ANY KIND, EXPRESS OR
 * IMPLIED, INCLUDING BUT NOT LIMITED TO THE WARRANTIES OF MERCHANTABILITY,
 * FITNESS FOR A PARTICULAR PURPOSE AND NONINFRINGEMENT. IN NO EVENT SHALL THE
 * AUTHORS OR COPYRIGHT HOLDERS BE LIABLE FOR ANY CLAIM, DAMAGES OR OTHER
 * LIABILITY, WHETHER IN AN ACTION OF CONTRACT, TORT OR OTHERWISE, ARISING FROM,
 * OUT OF OR IN CONNECTION WITH THE SOFTWARE OR THE USE OR OTHER DEALINGS IN THE
 * SOFTWARE.
 * @endlicense
 *
 * @brief Additional Macros used for testing of LAMA with Boost Test.
 * @author Jiri Kraus
 * @date 06.04.2011
 * @since 1.0.0
 */

#pragma once

// local library
#include <scai/common/Printable.hpp>
#include <scai/common/exception/UnsupportedException.hpp>
#include <scai/common/SCAITypes.hpp>
#include <scai/common/ScalarType.hpp>

// TODO: no dependencies to project ahead
#include <scai/hmemo/Context.hpp>
#include <scai/lama/Scalar.hpp>

// boost
#include <boost/assign/list_of.hpp>
#include <boost/preprocessor.hpp>

// std
#include <string>
#include <map>

extern std::string loglevel_argument;

/**
 * @brief eps() returns the desired precision of calculations with ValueType in tests.
 *
 * @return the desired precision for calculations with ValueType in tests
 */
template<typename ValueType>
inline ValueType eps();

/**
 * @brief eps<double>() returns the desired precision of calculations in single
 *        precision.
 *
 * @return the desired precision for calculations with single precision in tests
 */
template<>
inline float eps<float>()
{
    return 1E-3f;
}

/**
 * @brief eps<double>() returns the desired precision of calculations in double
 *        precision.
 *
 * @return the desired precision for calculations with double precision in tests
 */
template<>
inline double eps<double>()
{
    return 1E-5;
}

template<>
inline long double eps<long double>()
{
    return 1E-8L;
}

template<>
inline ComplexFloat eps<ComplexFloat>()
{
    return ComplexFloat(1E-3f);
}

template<>
inline ComplexDouble eps<ComplexDouble>()
{
    return ComplexDouble(1E-5);
}

template<>
inline ComplexLongDouble eps<ComplexLongDouble>()
{
    return ComplexLongDouble(1E-8L);
}


//template<typename ValueType>
//inline scai::lama::Scalar scalarEps();
//
//template<>
//inline scai::lama::Scalar scalarEps<float>()
//{
//    return scai::lama::Scalar( 1E-8f );
//}
//
//template<>
//inline scai::lama::Scalar scalarEps<double>()
//{
//    return scai::lama::Scalar( 1E-16 );
//}

/**
 * @brief getEnvContext() returns the current context from enviroment variable LAMA_TEST_CONTEXT
 * If this variable is not set or contains a context, which is not available, all contexts will be used.
 *
 * @return the current context from environment variable LAMA_TEST_CONTEXT as a string
 */

inline std::string getEnvContext()
{
    std::string context;  // default is using each context
    const char* envContext = getenv( "LAMA_TEST_CONTEXT" );

    if ( !envContext )
    {
        context = "*";
        return context;
    }

    context = envContext;

    // to upper for convenience

    for ( std::string::iterator p = context.begin(); context.end() != p; ++p )
    {
        *p = static_cast<char>( toupper( *p ) );
    }

    if ( context == "HOST" )
    {
        context = "Host";    // set back
    }
    else if ( context == "CUDA" || context == "OPENCL" || context == "MIC" )
    {
        // good values
    }
    else
    {
        context = "*";
    }

    return context;
}

/**
 * @brief mapEnvContexttoContextType() returns the current context as a ContextType from a std::string
 *
 * @return the current context as a ContextType from a std::string
 */

<<<<<<< HEAD
inline scai::common::ContextType mapEnvContexttoContextType( std::string contextname )
{
    using namespace scai::common;

	ContextType myContext;
    std::map<std::string, scai::common::ContextType> contextmap =
        boost::assign::map_list_of ( "Host", context::Host )
        ( "CUDA", context::CUDA )
        ( "OPENCL", context::OpenCL )
        ( "MIC", context::MIC )
        ( "MaxContext", context::MaxContext );
=======
inline scai::hmemo::context::ContextType mapEnvContexttoContextType( std::string contextname )
{
	scai::hmemo::context::ContextType myContext;
    std::map<std::string, scai::hmemo::context::ContextType> contextmap =
        boost::assign::map_list_of ( "Host", scai::hmemo::context::Host )
        ( "CUDA", scai::hmemo::context::CUDA )
        ( "OPENCL", scai::hmemo::context::OpenCL )
        ( "MIC", scai::hmemo::context::MIC )
        ( "MaxContext", scai::hmemo::context::MaxContext );
>>>>>>> b12361dc
    myContext = contextmap[contextname];
    return myContext;
}

/*
 * @brief HelperMacro SCAI_CHECK_SCALAR_CLOSE( x, y, type, percent_eps )
 *
 * Extended macro BOOST_CHECK_CLOSE(left,right,procent_tolerance) from Boost.Test.
 * Checks if the difference between x and y is smaller then eps.
 * Transform Scalar into ValueType, calls BOOST_CHECK_CLOSE with ValueTypes.
 *
 * @param x             Scalar
 * @param y             Scalar
 * @param type          value type to be used for check
 * @param percent_eps   Epsilon[%]
 *
 */

#define SCAI_CHECK_CLOSE( x, y, tolerance )                         \
    {                                                               \
        Scalar xScalar = Scalar( x );                               \
        Scalar yScalar = Scalar( y );                               \
        ComplexDouble xVal = xScalar.getValue<ComplexDouble>();     \
        ComplexDouble yVal = yScalar.getValue<ComplexDouble>();     \
        BOOST_CHECK_CLOSE( xVal.real(), yVal.real(), tolerance );   \
        BOOST_CHECK_CLOSE( xVal.imag(), yVal.imag(), tolerance );   \
    }

/*
 * @brief HelperMacro SCAI_CHECK_SCALAR_SMALL( x, ValueType, eps )
 *
 * Extended Macro BOOST_CHECK_SMALL( x, eps ) from Boost.Test for
 * Scalar class of LAMA. Transforms Scalar x into ValueType,
 * and calls BOOST_CHECK_SMALL with arguments of type ValueType.
 *
 * @param x             Scalar
 * @param ValueType     type of Scalar x used for test
 * @param eps           Epsilon
 *
 * Static cast is used to convert eps to the right ValueType.
 */

#define SCAI_CHECK_SCALAR_SMALL( x, ValueType, eps )                                                                   \
    ValueType xHelper = (x).getValue<ValueType>();                                                                     \
    BOOST_CHECK_SMALL( xHelper, static_cast<ValueType>( eps ) );

/*
 * @brief HelperMacro SCAI_CHECK_SCALAR_SMALL_EPS( x, ValueType )
 *
 * Same as SCAI_CHECK_SCALAR_SMALL but with default eps value.
 *
 * @param x             Scalar
 * @param ValueType     type of Scalar to be used for test
 */

#define SCAI_CHECK_SCALAR_SMALL_EPS( x, ValueType )                                                                    \
    SCAI_CHECK_SCALAR_SMALL( x, ValueType, eps<ValueType> () )

/*
 * @brief HelperMacro LAMA_WRITEAT_TEST( printable )
 *
 * This macro checks if a output will be created by writing an object
 * into a stream. The length of this output must be greater than 0.
 * This object must be inherited from class Printable.
 *
 * @param printable     object of type printable
 */

#define LAMA_WRITEAT_TEST( printable )                                                                                 \
    { scai::common::Printable* p = dynamic_cast<scai::common::Printable*>( &printable );                                                           \
        std::stringstream mStream;                                                                                     \
        p->writeAt( mStream );                                                                                         \
        std::string mString = mStream.str();                                                                           \
        BOOST_CHECK( mString.length() > 0 ); }

/*
 * @brief HelperMacro LAMA_WRITEAT_PTR_TEST( printable )
 *
 * This macro checks if a output will be created by writing an object
 * into a stream. The length of this output must be greater than 0.
 * This object must be a pointer to an object inherited from class
 * Printable.
 *
 * @param printable     pointer to an object of type printable
 */

#define LAMA_WRITEAT_PTR_TEST( printable )                                                                             \
    { std::stringstream mStream;                                                                                       \
        printable->writeAt( mStream );                                                                                 \
        std::string mString = mStream.str();                                                                           \
        BOOST_CHECK( mString.length() > 0 ); }

/*
 * @brief HelperMacro CONTEXTLOOP()
 *
 * This macro creates a loop iterating throw all existing contexts.
 * All contexts, which are not adressable, will be skipped.
 *
 * If the environment variable LAMA_TEST_CONTEXT or the runtime parameter --context
 * is set to a specific context, just this context will be used.
 */

#define CONTEXTLOOP()                                                                                                  \
<<<<<<< HEAD
    std::list<scai::common::ContextType> listofcontexts;                                                                             \
    std::list<scai::common::ContextType>::iterator Iter;                                                                             \
=======
    std::list<context::ContextType> listofcontexts;                                                                             \
    std::list<context::ContextType>::iterator Iter;                                                                             \
>>>>>>> b12361dc
    std::string contexttype;                                                                                           \
    contexttype = getEnvContext();                                                                                     \
    if ( contexttype == "*" )                                                                                          \
    {                                                                                                                  \
        SCAI_LOG_INFO( logger, "LAMA_TEST_CONTEXT is not set or has value '*', so all available contexts will be used." );  \
<<<<<<< HEAD
        for ( int i = 0; i < scai::common::context::MaxContext; ++i )                                                  \
=======
        for ( context::ContextType i = context::Host; i < context::MaxContext; i = static_cast<context::ContextType>( i + 1 ) )          \
>>>>>>> b12361dc
        {                                                                                                              \
            scai::common::ContextType ctx = static_cast<scai::common::ContextType>( i + 1 );                         \
            if ( Context::hasContext( ctx ) )                                                                          \
            {                                                                                                          \
                listofcontexts.push_back( ctx );                                                                       \
                SCAI_LOG_DEBUG( logger, "Context " << ctx << " is available");                                           \
            }                                                                                                          \
            else                                                                                                       \
                SCAI_LOG_INFO( logger, "The following context will be skipped, because it is not available: " << ctx );\
        }                                                                                                              \
    } else {                                                                                                           \
        listofcontexts.push_back( mapEnvContexttoContextType( contexttype ) );                                         \
        SCAI_LOG_INFO( logger, "Environment variable LAMA_TEST_CONTEXT contains context = " << getEnvContext() );      \
    }                                                                                                                  \
    for ( Iter = listofcontexts.begin(); Iter != listofcontexts.end(); Iter++ )

/*
 * @brief HelperMacro GETCONTEXT( loc )
 *
 * This macro creates the adressable context. It is only usable in a CONTEXTLOOP().
 *
 * @param loc          loc is the variable, which contains the context.
 */

#define GETCONTEXT( loc )                                                                                              \
    ContextPtr loc;                                                                                                    \
    loc = Context::getContextPtr( *Iter );

/*
 * @brief HelperMacro LAMA_AUTO_TEST_CASE( name, classname )
 *
 * This macro creates a boost test auto case, which uses all possible contexts.
 * The test case name is based on the name of the given test method.
 *
 * @param name          name of test method, which will invoke.
 * @param classname     name of the given test class.
 */

#define LAMA_AUTO_TEST_CASE( name, classname )                                                                         \
    BOOST_AUTO_TEST_CASE( name )                                                                                       \
    {                                                                                                                  \
        CONTEXTLOOP()                                                                                                  \
        {                                                                                                              \
            GETCONTEXT( context );                                                                                     \
            if ( loglevel_argument == "test_suite" )                                                                   \
                SCAI_LOG_INFO( logger, "    Entering context: " << context->getType() );                               \
                scai::lama::classname::name( context );                                                                \
        }                                                                                                              \
    }

/*
 * @brief HelperMacro LAMA_AUTO_TEST_CASE_T( name, classname )
 *
 * This macro creates a small boost test auto case for all value types (without context).
 * The test case name is based on the name of the given test method.
 *
 * @param name          name of test method, which will invoke.
 * @param classname     name of the given test class.
 */
#define LAMA_AUTO_TEST_CASE_T( name, classname)                                                                        \
    BOOST_AUTO_TEST_CASE( name )                                                                                       \
    {                                                                                                                  \
        const std::string lama_name = #name;                                                                           \
        const std::string lama_classname = #classname;                                                                 \
        scai::lama::classname::name<float>( );                                                                         \
        scai::lama::classname::name<double>( );                                                                        \
    }

/*
 * @brief HelperMacro LAMA_AUTO_TEST_CASE_T( name, classname )
 *
 * This macro creates a small boost test auto case for all value types (without context).
 * The test case name is based on the name of the given test method.
 *
 * @param name          name of test method, which will invoke.
 * @param classname     name of the given test class.
 */
#define LAMA_AUTO_TEST_CASE_TL( name, classname)                                                                       \
    BOOST_AUTO_TEST_CASE( name )                                                                                       \
    {                                                                                                                  \
        const std::string lama_name = #name;                                                                           \
        const std::string lama_classname = #classname;                                                                 \
        scai::lama::classname::name<float>( logger );                                                                  \
        scai::lama::classname::name<double>( logger );                                                                 \
    }

// we need the double trick, otherwise we just see ARITHMETIC_HOST_TYPE_##I in output

#define STR1( x ) #x
#define STR( x ) STR1( x )

#define LAMA_RUN_TEST(z, I, method )                                                                 			\
    try                                                                                              			\
    {                 																				 			\
    	if( context->getType() == scai::common::context::CUDA ) 										 			    \
		{ 																							 			\
    		switch( scai::common::getScalarType<ARITHMETIC_HOST_TYPE_##I>() ) 									\
			{ 																						 			\
    			case scai::common::scalar::LONG_DOUBLE: 														\
    			case scai::common::scalar::LONG_DOUBLE_COMPLEX: 												\
					continue; 																					\
    			default: 																						\
					;																							\
			} 																									\
		} 																										\
        method<ARITHMETIC_HOST_TYPE_##I>( context );                                                        	\
    }                                                                                                			\
    catch ( scai::common::Exception& )                                                               			\
    {                                                                                                			\
        SCAI_LOG_WARN( logger, #method << "<" << STR( ARITHMETIC_HOST_TYPE_##I ) << "> cannot run on "      	\
                       << context->getType() << ", corresponding function not implemented yet." );   			\
        return;                                                                                      			\
    }                                                                                                			\


/*
 * @brief HelperMacro LAMA_AUTO_TEST_CASE_CT( name, classname )
 *
 * This macro creates a boost test auto case, which uses all possible contexts.
 * The test case name is based on the name of the given test method.
 *
 * @param name          name of test method, which will invoke.
 * @param classname     name of the given test class.
*/
#define LAMA_AUTO_TEST_CASE_CT( name, classname, namespacename )                                     \
                                                                                                     \
    BOOST_AUTO_TEST_CASE( name )                                                                     \
    {                                                                                                \
        CONTEXTLOOP()                                                                                \
        {                                                                                            \
            GETCONTEXT( context )                                                                    \
            if ( loglevel_argument == "test_suite" )                                                 \
            {                                                                                        \
                SCAI_LOG_INFO( logger, "    Entering context: " << context->getType() );             \
            }                                                                                        \
            const std::string lama_name = #name;                                                     \
            const std::string lama_classname = #classname;                                           \
            BOOST_PP_REPEAT( ARITHMETIC_HOST_TYPE_CNT, LAMA_RUN_TEST, namespacename::classname::name )    \
        }                                                                                            \
    }

#define LAMA_RUN_TESTL(z, I, method )                                                                \
    try                                                                                              \
    {                                                                                                \
        method<ARITHMETIC_HOST_TYPE_##I>( context, logger );                                               \
    }                                                                                                \
    catch ( scai::common::Exception& )                                                               \
    {                                                                                                \
        SCAI_LOG_WARN( logger, #method << "<" << STR( ARITHMETIC_HOST_TYPE_##I ) << "> cannot run on "     \
                       << context->getType() << ", corresponding function not implemented yet." );   \
        return;                                                                                      \
    }                                                                                                \

    /*
     * @brief HelperMacro LAMA_AUTO_TEST_CASE_CTL( name, classname )
     *
     * This macro creates a boost test auto case, which uses all possible contexts.
     * The test case name is based on the name of the given test method.
     *
     * @param name          name of test method, which will invoke.
     * @param classname     name of the given test class.
     */
#define LAMA_AUTO_TEST_CASE_CTL( name, classname )                                                                     \
    BOOST_AUTO_TEST_CASE( name )                                                                                       \
    {                                                                                                                  \
        CONTEXTLOOP()                                                                                                  \
        {                                                                                                              \
            GETCONTEXT( context )                                                                                      \
            if ( loglevel_argument == "test_suite" )                                                                   \
            {                                                                                                          \
                SCAI_LOG_INFO( logger, "    Entering context: " << context->getType() );                               \
            }                                                                                                          \
            BOOST_PP_REPEAT( ARITHMETIC_HOST_TYPE__CNT, LAMA_RUN_TESTL, scai::lama::classname::name )      				   \
        }                                                                                                              \
    }


    /*
     * @brief HelperMacro LAMA_AUTO_TEST_CASE_CTT( name, classname )
     *
     * This macro creates a boost test auto case, which uses all possible contexts.
     * The test case name is based on the name of the given test method. All combinations
     * of ValueTypes (at the moment float and double) will be executed.
     *
     * @param name       name of test method, which will invoke.
     * @param classname  name of the given test class.
     */

#define LAMA_AUTO_TEST_CASE_CTT( name, classname )                                                                     \
    BOOST_AUTO_TEST_CASE( name )                                                                                       \
    {                                                                                                                  \
        CONTEXTLOOP()                                                                                                  \
        {                                                                                                              \
            GETCONTEXT( context );                                                                                     \
            if ( loglevel_argument == "test_suite" )                                                                   \
            {                                                                                                          \
                SCAI_LOG_INFO( logger, "    Entering context: " << context->getType() );                               \
            }                                                                                                          \
            const std::string lama_name = #name;                                                                       \
            const std::string lama_classname = #classname;                                                             \
            try                                                                                                        \
            {                                                                                                          \
            	scai::lama::classname::name<float, float>( context );                                                  \
            }                                                                                                          \
            catch ( scai::common::Exception& )                                                                               \
            {                                                                                                          \
                SCAI_LOG_WARN( logger, lama_classname << "::" << lama_name << "<float, float> cannot run on  "         \
                               << context->getType() << ", corresponding function not implemented yet." );             \
                return;                                                                                                \
            }                                                                                                          \
            try                                                                                                        \
            {                                                                                                          \
            	scai::lama::classname::name<double, double>( context );                                                \
            }                                                                                                          \
            catch ( scai::common::Exception& )                                                                               \
            {                                                                                                          \
                SCAI_LOG_WARN( logger, lama_classname << "::" << lama_name << "<double, double> cannot run on  "       \
                               << context->getType() << ", corresponding function not implemented yet." );             \
                return;                                                                                                \
            }                                                                                                          \
            try                                                                                                        \
            {                                                                                                          \
            	scai::lama::classname::name<float, double>( context );                                                 \
            }                                                                                                          \
            catch ( scai::common::Exception& )                                                                               \
            {                                                                                                          \
                SCAI_LOG_WARN( logger, lama_classname << "::" << lama_name << "<float, double> cannot run on  "        \
                               << context->getType() << ", corresponding function not implemented yet." );             \
                return;                                                                                                \
            }                                                                                                          \
            try                                                                                                        \
            {                                                                                                          \
            	scai::lama::classname::name<double, float>( context );                                                 \
            }                                                                                                          \
            catch ( scai::common::Exception& )                                                                               \
            {                                                                                                          \
                SCAI_LOG_WARN( logger, lama_classname << "::" << lama_name << "<double, float> cannot run on  "        \
                               << context->getType() << ", corresponding function not implemented yet." );             \
                return;                                                                                                \
            }                                                                                                          \
        }                                                                                                              \
    }

    /*
     * @brief HelperMacro LAMA_AUTO_TEST_CASE_CTDUMMY( name, classname, logger )
     *
     * This macro creates a boost test auto case, which uses all possible contexts. The test case name is based
     * on the name of the given test method. Uses a dummy type to execute the test, that is needed for methods
     * that needs templating for other reasons (usage of the lama interface).
     *
     * @param name          name of test method, which will invoke.
     * @param classname     name of the given test class.
     */

#define LAMA_AUTO_TEST_CASE_CTDUMMY( name, classname )                                                                 \
    BOOST_AUTO_TEST_CASE( name )                                                                                       \
    {                                                                                                                  \
        CONTEXTLOOP()                                                                                                  \
        {                                                                                                              \
            GETCONTEXT( context );                                                                                     \
            if ( loglevel_argument == "test_suite" )                                                                   \
            {                                                                                                          \
                SCAI_LOG_INFO( logger, "    Entering context: " << context->getType() );                               \
            }                                                                                                          \
            const std::string lama_name = #name;                                                                       \
            const std::string lama_classname = #classname;                                                             \
            try                                                                                                        \
            {                                                                                                          \
            	scai::lama::classname::name<name>( context );                                                          \
            }                                                                                                          \
            catch ( scai::common::Exception& )                                                                               \
            {                                                                                                          \
                SCAI_LOG_WARN( logger, lama_classname << "::" << lama_name << " cannot run on  "                       \
                               << context->getType() << ", corresponding function not implemented yet." );             \
                return;                                                                                                \
            }                                                                                                          \
        }                                                                                                              \
    }

#define LAMA_AUTO_TEST_CASE_CDUMMY( name, classname )                                                                 \
    BOOST_AUTO_TEST_CASE( name )                                                                                       \
    {                                                                                                                  \
        CONTEXTLOOP()                                                                                                  \
        {                                                                                                              \
            GETCONTEXT( context );                                                                                     \
            if ( loglevel_argument == "test_suite" )                                                                   \
            {                                                                                                          \
                SCAI_LOG_INFO( logger, "    Entering context: " << context->getType() );                               \
            }                                                                                                          \
            const std::string lama_name = #name;                                                                       \
            const std::string lama_classname = #classname;                                                             \
            try                                                                                                        \
            {                                                                                                          \
            	scai::lama::classname::name( context );                                                                \
            }                                                                                                          \
            catch ( scai::common::Exception& )                                                                               \
            {                                                                                                          \
                SCAI_LOG_WARN( logger, lama_classname << "::" << lama_name << " cannot run on  "                       \
                               << context->getType() << ", corresponding function not implemented yet." );             \
                return;                                                                                                \
            }                                                                                                          \
        }                                                                                                              \
    }

    /*
     * @brief HelperMacro COMMONTESTCASEINVOKER( object_name, method_name )
     *
     * This macro represents the invoke of a common used test method.
     *
     * @param object_name     name of the object, which consists the test method.
     * @param method_name     name of method that will be called.
     */

#define COMMONTESTCASEINVOKER( object_name, method_name )                                                              \
    { if ( testcase == #method_name ) try {object_name.method_name();} catch(scai::common::UnsupportedException const& ex) { std::cout << "failed on " #method_name << std::endl; } }

    /*
     * @brief HelperMacro COMMONTESTCASEINVOKER_TEMPLATE( object_name, method_name, ValueType )
     *
     * This macro represents the invoke of a common used test method.
     *
     * @param object_name     name of the object, which consists the test method.
     * @param method_name     name of method that will be called.
     */

#define COMMONTESTCASEINVOKER_TEMPLATE( object_name, method_name, ValueType )                                          \
    { if ( testcase == #method_name ) object_name.method_name<ValueType>(); }

    /*
     * @brief HelperMacro LAMA_COMMON_TEST_CASE_TM( classname, templatename, methodname )
     *
     * This macro creates a templated test method, which can be used by test cases.
     *
     * @param classname       name of the test class.
     * @param templatename    name of a template.
     * @param methodname      name of the test method, that will be created.
     */

#define LAMA_COMMON_TEST_CASE_TM( classname, templatename, methodname )                                                \
    template<typename templatename>                                                                                    \
    void classname::methodname()                                                                                       \
    {                                                                                                                  \
        const std::string lama_common_testcase_method = #methodname;                                                   \
        if ( loglevel_argument == "test_suite" )                                                                       \
            BOOST_TEST_MESSAGE( "    Entering common test case \"" + lama_common_testcase_method + "\" " );            \

        /*
         * @brief HelperMacro LAMA_COMMON_TEST_CASE_TM_END()
         *
         * This macro closes this testmethod.
         *
         */

#define LAMA_COMMON_TEST_CASE_TM_END();                                                                                \
    if ( loglevel_argument == "test_suite" )                                                                           \
        BOOST_TEST_MESSAGE( "    Leaving common test case \"" + lama_common_testcase_method + "\" " );                 \
    }

        /*
         * @brief HelperMacro LAMA_COMMON_TEST_CASE( classname, methodname )
         *
         * This macro creates a test method, which is used by many test cases.
         *
         * @param classname       name of the test class.
         * @param methodname      name of the test method, that will be created.
         */

#define LAMA_COMMON_TEST_CASE( classname, methodname )                                                                 \
    void classname::methodname()                                                                                       \
    {                                                                                                                  \
        const std::string lama_common_testcase_method = #methodname;                                                   \
        if ( loglevel_argument == "test_suite" )                                                                       \
            BOOST_TEST_MESSAGE( "    Entering common test case \"" + lama_common_testcase_method + "\" " );            \

        /*
         * @brief HelperMacro LAMA_COMMON_TEST_CASE_END()
         *
         * This macro closes this test method.
         *
         */

#define LAMA_COMMON_TEST_CASE_END();                                                                                   \
    if ( loglevel_argument == "test_suite" )                                                                           \
        BOOST_TEST_MESSAGE( "    Leaving common test case \"" + lama_common_testcase_method + "\" " );                 \
    }

        /*
         * @brief HelperMacro LAMA_COMMON_TEST_CASE_RUNNER( classname )
         *
         * This macro creates the runTests()-Method to invoke all common test methods.
         *
         */

#define LAMA_COMMON_TEST_CASE_RUNNER( classname );                                                                     \
    void classname::runTests()

        /*
         * @brief HelperMacro LAMA_COMMON_TEST_CASE( classname, templatename, methodname )
         *
         * This macro creates a test method, which is used by many test cases.
         *
         * @param classname       name of the test class.
         * @param templatename    name of the template.
         * @param methodname      name of the test method, that will be created.
         */

#define LAMA_COMMON_TEST_CASE_TEMPLATE( classname, templatename, methodname )                                          \
    extern std::string loglevel_argument;                                                                              \
    template<typename templatename>                                                                                    \
    void classname<templatename>::methodname()                                                                         \
    {                                                                                                                  \
        std::string lama_common_testcase_method = #methodname;                                                         \
        std::ostringstream omsg;                                                                                       \
        omsg << scai::common::getScalarType<templatename>();                                                                       \
        std::string lama_common_testcase_template = omsg.str();                                                        \
        if ( loglevel_argument == "test_suite" )                                                                       \
        {                                                                                                              \
            SCAI_LOG_INFO( logger, "    Entering common test case \"" + lama_common_testcase_method + "<" +            \
                           lama_common_testcase_template + ">\" " );                                                   \
        }



        /*
         * @brief HelperMacro LAMA_COMMON_TEST_CASE_END()
         *
         * This macro closes this test method.
         *
         */

#define LAMA_COMMON_TEST_CASE_TEMPLATE_END();                                                                          \
    if ( loglevel_argument == "test_suite" )                                                                           \
        SCAI_LOG_INFO( logger, "    Leaving common test case \"" + lama_common_testcase_method + "\" " );                \
    }

        /*
         * @brief HelperMacro LAMA_COMMON_TEST_CASE_RUNNER( classname )
         *
         * This macro creates the runTests()-Method to invoke all common test methods.
         *
         */

#define LAMA_COMMON_TEST_CASE_RUNNER_TEMPLATE( classname );                                                            \
    template<typename StorageType>                                                                                     \
    void classname<StorageType>::runTests()

#if defined(SCAI_ASSERT_LEVEL_OFF)

// Do not check for exception if ASSERTions are switched off

#define SCAI_CHECK_THROW( stmt, exception )

#else

// use Boost macro for throwing exception

#define SCAI_CHECK_THROW( stmt, exception )    \
    BOOST_CHECK_THROW( stmt, exception )

#endif
<|MERGE_RESOLUTION|>--- conflicted
+++ resolved
@@ -174,7 +174,6 @@
  * @return the current context as a ContextType from a std::string
  */
 
-<<<<<<< HEAD
 inline scai::common::ContextType mapEnvContexttoContextType( std::string contextname )
 {
     using namespace scai::common;
@@ -186,17 +185,6 @@
         ( "OPENCL", context::OpenCL )
         ( "MIC", context::MIC )
         ( "MaxContext", context::MaxContext );
-=======
-inline scai::hmemo::context::ContextType mapEnvContexttoContextType( std::string contextname )
-{
-	scai::hmemo::context::ContextType myContext;
-    std::map<std::string, scai::hmemo::context::ContextType> contextmap =
-        boost::assign::map_list_of ( "Host", scai::hmemo::context::Host )
-        ( "CUDA", scai::hmemo::context::CUDA )
-        ( "OPENCL", scai::hmemo::context::OpenCL )
-        ( "MIC", scai::hmemo::context::MIC )
-        ( "MaxContext", scai::hmemo::context::MaxContext );
->>>>>>> b12361dc
     myContext = contextmap[contextname];
     return myContext;
 }
@@ -300,23 +288,14 @@
  */
 
 #define CONTEXTLOOP()                                                                                                  \
-<<<<<<< HEAD
     std::list<scai::common::ContextType> listofcontexts;                                                                             \
     std::list<scai::common::ContextType>::iterator Iter;                                                                             \
-=======
-    std::list<context::ContextType> listofcontexts;                                                                             \
-    std::list<context::ContextType>::iterator Iter;                                                                             \
->>>>>>> b12361dc
     std::string contexttype;                                                                                           \
     contexttype = getEnvContext();                                                                                     \
     if ( contexttype == "*" )                                                                                          \
     {                                                                                                                  \
         SCAI_LOG_INFO( logger, "LAMA_TEST_CONTEXT is not set or has value '*', so all available contexts will be used." );  \
-<<<<<<< HEAD
         for ( int i = 0; i < scai::common::context::MaxContext; ++i )                                                  \
-=======
-        for ( context::ContextType i = context::Host; i < context::MaxContext; i = static_cast<context::ContextType>( i + 1 ) )          \
->>>>>>> b12361dc
         {                                                                                                              \
             scai::common::ContextType ctx = static_cast<scai::common::ContextType>( i + 1 );                         \
             if ( Context::hasContext( ctx ) )                                                                          \
