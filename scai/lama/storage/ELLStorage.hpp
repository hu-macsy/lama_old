/**
 * @file ELLStorage.hpp
 *
 * @license
 * Copyright (c) 2009-2015
 * Fraunhofer Institute for Algorithms and Scientific Computing SCAI
 * for Fraunhofer-Gesellschaft
 *
 * Permission is hereby granted, free of charge, to any person obtaining a copy
 * of this software and associated documentation files (the "Software"), to deal
 * in the Software without restriction, including without limitation the rights
 * to use, copy, modify, merge, publish, distribute, sublicense, and/or sell
 * copies of the Software, and to permit persons to whom the Software is
 * furnished to do so, subject to the following conditions:
 *
 * The above copyright notice and this permission notice shall be included in
 * all copies or substantial portions of the Software.
 *
 * THE SOFTWARE IS PROVIDED "AS IS", WITHOUT WARRANTY OF ANY KIND, EXPRESS OR
 * IMPLIED, INCLUDING BUT NOT LIMITED TO THE WARRANTIES OF MERCHANTABILITY,
 * FITNESS FOR A PARTICULAR PURPOSE AND NONINFRINGEMENT. IN NO EVENT SHALL THE
 * AUTHORS OR COPYRIGHT HOLDERS BE LIABLE FOR ANY CLAIM, DAMAGES OR OTHER
 * LIABILITY, WHETHER IN AN ACTION OF CONTRACT, TORT OR OTHERWISE, ARISING FROM,
 * OUT OF OR IN CONNECTION WITH THE SOFTWARE OR THE USE OR OTHER DEALINGS IN THE
 * SOFTWARE.
 * @endlicense
 *
 * @brief Definition of a structure for a (non-distributed) ELL sparse matrix.
 * @author Lauretta Schubert
 * @date 25.05.2011
 */

#pragma once

// for dll_import
#include <scai/common/config.hpp>

// base classes
#include <scai/lama/storage/CRTPMatrixStorage.hpp>

namespace scai
{

namespace lama
{

/** Storage format for an ELLPACK sparse matrix.
 *
 *  The ELLPACK format has the following data:
 *
 *  - values is the array with all non-zero values
 *  - ja is the array with the corresponding column indexes
 *  - ia contains the number of non-zeros in a row
 *
 *  In contrary to the CSR sparse format, the number of values per row
 *  is the same for all rows. So an offset array ia is no more needed.
 *
 *  Therefore, the arrays ja and values might contain more values that
 *  are not needed. These unused values will be set with default values
 *  so that using these entries does not harm. The unused column indexes
 *  should contain a legal column value, the unused entries in values
 *  will be set to zero.
 *
 *  @tparam ValueType is the value type of the matrix values.
 */
template<typename ValueType>
class COMMON_DLL_IMPORTEXPORT ELLStorage: public CRTPMatrixStorage<ELLStorage<ValueType>,ValueType>
{
public:

    typedef ValueType StorageValueType;

    /** get typename of the matrix storage format. */

    static const char* typeName();

    /**
     *  Default constructor, zero matrix.
     */
    ELLStorage();

    /**
     * @brief Creates a sparse matrix with all values set to zero.
     *
     * @param[in] numRows       the number of rows of the matrix
     * @param[in] numColumns    the number of columns of the matrix
     * @param[in] con           the context type where conversion should be done
     */
    ELLStorage( const IndexType numRows, const IndexType numColumns, 
<<<<<<< HEAD
                const context::ContextType con = context::Host );
=======
                const hmemo::context::ContextType con = hmemo::context::Host );
>>>>>>> b12361dc

    /** Constructor for ELL storage by corresponding arrays.
     *
     * @param[in] numRows           number of rows
     * @param[in] numColumns        number of columns
     * @param[in] numValuesPerRows  the number of stored elements in the matrix
     * @param[in] ia                row pointer of the input matrix
     * @param[in] ja                column indexes of the input matrix
     * @param[in] values            the data values of the input matrix
     */
    ELLStorage(
        const IndexType numRows,
        const IndexType numColumns,
        const IndexType numValuesPerRows,
        const LAMAArray<IndexType>& ia,
        const LAMAArray<IndexType>& ja,
        const LAMAArray<ValueType>& values );

    /** Default copy constructor is overridden */

    ELLStorage( const ELLStorage<ValueType>& other );

    /** Copy constructor can take any matrix storage. */

    explicit ELLStorage( const _MatrixStorage& other )
    {
        assign( other );
    }

    /** Copy constructor can take any matrix storage or context. */

    ELLStorage( const _MatrixStorage& other, const ContextPtr context )
    {
        setContextPtr( context );
        assign( other );
    }

    /** Destructor of ELL sparse matrix. */

    virtual ~ELLStorage();

    /** Override the default assignment operator */

    ELLStorage<ValueType>& operator=( const ELLStorage<ValueType>& other );

    /** The assignment operator can be used with any matrix storage.
     *
     *  @param[in] other is the matrix storage that will be assigned
     *
     *  The assignment operator will also carry out implicit type and
     *  and format conversions.
     */

    ELLStorage<ValueType>& operator=( const _MatrixStorage& other );

    /** Implementation of MatrixStorage::copy for derived class. */

    virtual ELLStorage* copy() const;

    /** Implementation of MatrixStorage::create for derived class. */

    virtual ELLStorage* clone() const;

    /**
     *  Implementation of pure method of _MatrixStorage::clear
     */
    virtual void clear();

    /** Test the storage data for inconsistencies.
     *
     *  @param[in] msg is a string message to identify caller site
     *  @throws Exception in case of any inconsistency.
     */
    void check( const char* msg ) const;

    /** Specify sizes of the matrixes for a default matrix. */

    void allocate( const IndexType numRows, const IndexType numColumns );

    /** Getter routine for the enum value that stands for this format. */

    virtual MatrixStorageFormat getFormat() const;

    /** Implementation of pure method of class MatrixStorage. */

    virtual void purge();

    /** Implementation of pure method. */

    virtual void setIdentity( const IndexType size );

    /** General routine to build any kind of CSR storage.
     *
     * @param[out] ia is the CSR offset array
     * @param[out] ja is the array with the column indexes (optional)
     * @param[out] values is the array with the non-zero matrix values (optional)
     * @param[in]  loc is the Context where conversion should be done
     */
    template<typename OtherValueType>
    void buildCSR(
        LAMAArray<IndexType>& ia,
        LAMAArray<IndexType>* ja,
        LAMAArray<OtherValueType>* values,
        const ContextPtr loc ) const;

    /**
     * @brief fills ELLPACK sparse matrix by csr sparse data.
     *
     * @param[in] numRows    number of rows
     * @param[in] numColumns number of columns
     * @param[in] numValues  the number of stored elements in the matrix
     * @param[in] ia         row pointer of the input csr sparse matrix
     * @param[in] ja         column indexes of the input csr sparse matrix
     * @param[in] values     the data values of the input csr sparse matrix
     * @param[in]  loc is the Context where conversion should be done
     */
    template<typename OtherValueType>
    void setCSRDataImpl(
        const IndexType numRows,
        const IndexType numColumns,
        const IndexType numValues,
        const LAMAArray<IndexType>& ia,
        const LAMAArray<IndexType>& ja,
        const LAMAArray<OtherValueType>& values,
        const ContextPtr loc );

    void setELLData(
        const IndexType numRows,
        const IndexType numColumns,
        const IndexType numValuesPerRow,
        const LAMAArray<IndexType>& ia,
        const LAMAArray<IndexType>& ja,
        const ContextArray& values );

    /* Print relevant information about matrix storage format. */

    virtual void writeAt( std::ostream& stream ) const;

    /** getter for member variables IA, JA, Data, only const reference */

    const LAMAArray<IndexType>& getIA() const;

    const LAMAArray<IndexType>& getJA() const;

    const LAMAArray<ValueType>& getValues() const;

    /** Getter routine for the number of stored values*/

    virtual IndexType getNumValues() const;

    /** Getter routine for the number of num values per row*/

    IndexType getNumValuesPerRow() const;

    /** Template method for getting row. */

    template<typename OtherType>
    void getRowImpl( LAMAArray<OtherType>& row, const IndexType i ) const __attribute( ( noinline ) );

    /** This method returns the diagonal
     *
     * @param[in] diagonal  is the destination array
     *
     * Calculations are dependent to the diagonal property
     */
    template<typename OtherType>
    void getDiagonalImpl( LAMAArray<OtherType>& diagonal ) const __attribute( ( noinline ) );

    /** This method replaces the diagonal
     *
     * @param[in] diagonal  is the source array
     *
     * Calculations are dependent to the diagonal property
     */
    template<typename OtherType>
    void setDiagonalImpl( const LAMAArray<OtherType>& diagonal ) __attribute( ( noinline ) );

    /** This method replaces the diagonal by a diagonal value
     *
     * @param[in] scalar  is the source value
     *
     * Calculations are dependent to the diagonal property
     */
    void setDiagonalImpl( const Scalar scalar );

    /******************************************************************
     *  Scaling of elements in a matrix                                *
     ******************************************************************/

    /** Template version used for virtual routine scale with known value type. */

    template<typename OtherType>
    void scaleImpl( const LAMAArray<OtherType>& values ) __attribute( ( noinline ) );

    /** Implementation of pure method.  */

    void scaleImpl( const Scalar value );

    /** Get a value of the matrix.
     *
     * @param[in] i is the row index, 0 <= i < mNumRows
     * @param[in] j is the colum index, 0 <= j < mNumRows
     *
     * Out-of-range check is enabled for DEBUG version.
     */

    ValueType getValue( const IndexType i, const IndexType j ) const;

    /** Initiate an asynchronous data transfer to a specified location. */

    void prefetch( const ContextPtr location ) const;

    /** Will wait for all outstanding asynchronous data transfers. */

    void wait() const;

    /** Implementation of MatrixStorage::matrixTimesVector for ELL */

    virtual void matrixTimesVector(
        LAMAArray<ValueType>& result,
        const ValueType alpha,
        const LAMAArray<ValueType>& x,
        const ValueType beta,
        const LAMAArray<ValueType>& y ) const;

    /** Implementation of MatrixStorage::vectorTimesMatrix for ELL */
    /** since 1.0.1 */

    virtual void vectorTimesMatrix(
        LAMAArray<ValueType>& result,
        const ValueType alpha,
        const LAMAArray<ValueType>& x,
        const ValueType beta,
        const LAMAArray<ValueType>& y ) const;

    /** Implementation of MatrixStorage::matrixTimesVectorAsync for ELL */

    virtual tasking::SyncToken* matrixTimesVectorAsync(
        LAMAArray<ValueType>& result,
        const ValueType alpha,
        const LAMAArray<ValueType>& x,
        const ValueType beta,
        const LAMAArray<ValueType>& y ) const;

    /** Implementation of MatrixStorage::vectorTimesMatrixAsync for ELL */
    /** since 1.0.1 */

    virtual tasking::SyncToken* vectorTimesMatrixAsync(
        LAMAArray<ValueType>& result,
        const ValueType alpha,
        const LAMAArray<ValueType>& x,
        const ValueType beta,
        const LAMAArray<ValueType>& y ) const;

    /** Implementation of MatrixStorage::jacobiIterate for ELL */

    virtual void jacobiIterate(
        LAMAArray<ValueType>& solution,
        const LAMAArray<ValueType>& oldSolution,
        const LAMAArray<ValueType>& rhs,
        const ValueType omega ) const;

    /** Implementation of MatrixStorage::jacobiIterateAsync for ELL */

    virtual tasking::SyncToken* jacobiIterateAsync(
        LAMAArray<ValueType>& solution,
        const LAMAArray<ValueType>& oldSolution,
        const LAMAArray<ValueType>& rhs,
        const ValueType omega ) const;

    /** Implementation of MatrixStorage::jacobiIterateHalo for ELL */

    virtual void jacobiIterateHalo(
        LAMAArray<ValueType>& localSolution,
        const MatrixStorage<ValueType>& localStorage,
        const LAMAArray<ValueType>& haloOldSolution,
        const ValueType omega ) const;

    /** Implementation of MatrixStorage::jacobiIterateHalo for ELL
     *  @since 1.1.0
     */

    virtual void jacobiIterateHalo(
        LAMAArray<ValueType>& localSolution,
        const LAMAArray<ValueType>& localDiagonal,
        const LAMAArray<ValueType>& haloOldSolution,
        const ValueType omega ) const;

    /** Implementation of MatrixStorage::matrixTimesMatrix for ELL */

    virtual void matrixTimesMatrix(
        const ValueType alpha,
        const MatrixStorage<ValueType>& a,
        const MatrixStorage<ValueType>& b,
        const ValueType beta,
        const MatrixStorage<ValueType>& c );

    /** Implementation for MatrixStorage::l1Norm */

    virtual ValueType l1Norm() const;

    /** Implementation for MatrixStorage::l2Norm */

    virtual ValueType l2Norm() const;

    /** Implementation for MatrixStorage::maxNorm */

    virtual ValueType maxNorm() const;

    /**
     * @brief compress compresses this by removing non-diagonal elements that
     *        are smaller than eps.
     *
     * compress compresses this by removing non-diagonal elements that are
     * smaller than eps. compress has linear runtime. compress is used by
     * CSRSparseMatrix Multiplication.
     *
     * @param[in] eps   the threshold to set a element of this to zero and
     *                  remove it. (Default: 0.0)
     */
    void compress( const ValueType eps = 0.0 );

    /** Swap this ELL storage data with another ELL storage.
     *
     *  @param[in,out] other is the ELL storage with with this storage is swapped
     *
     *  Note: swap is only possible for two storages of the same format and same type.
     */
    void swap( ELLStorage<ValueType>& other );

    virtual size_t getMemoryUsageImpl() const;

    using MatrixStorage<ValueType>::assign;
    using MatrixStorage<ValueType>::prefetch;
    using MatrixStorage<ValueType>::getContextPtr;
    using MatrixStorage<ValueType>::setContextPtr;

    /** Print out the ELL storage on std::out, use only for debug. */

    void print() const;

protected:

    using MatrixStorage<ValueType>::mNumRows;
    using MatrixStorage<ValueType>::mNumColumns;
    using MatrixStorage<ValueType>::mDiagonalProperty;
    using MatrixStorage<ValueType>::mRowIndexes;
    using MatrixStorage<ValueType>::mCompressThreshold;

private:

    IndexType mNumValuesPerRow; //!< number of values in each row

    LAMAArray<IndexType> mIA; //!< size is numRows
    LAMAArray<IndexType> mJA; //!< size is numRows x numValuesPerRow
    LAMAArray<ValueType> mValues; //!< size is numRows x numValuesPerRow

    /** Addressing function for the arrays ia and ja: column-wise */

    inline IndexType ellindex( const IndexType i, const IndexType jj ) const
    {
        return jj * mNumRows + i;
    }

    // Alternative addressing row-wise
    // inline IndexType ellindex( const IndexType i, const IndexType jj ) const { return i * mNumValuesPerRow + jj; }

    /**
     * @brief checks storage data if diagonal property is given
     *
     */
    virtual bool checkDiagonalProperty() const;

    /** Help routine that computes array with row indexes for non-empty rows.
     *  The array is only built if number of non-zero rows is smaller than
     *  a certain percentage ( mThreshold ).
     */

    void buildRowIndexes( const ContextPtr loc );

    /** Logger for this class. */

    SCAI_LOG_DECL_STATIC_LOGGER( logger )

    /** Matrix + Matrix for ELL only */
    void    matrixAddMatrixELL( const ValueType alpha,
                                const ELLStorage<ValueType>& a,
                                const ValueType beta,
                                const ELLStorage<ValueType>& b );

    /** Matrix times Matrix for ELL only */
    void matrixTimesMatrixELL( const ValueType alpha,
                               const ELLStorage<ValueType>& a,
                               const ELLStorage<ValueType>& b );

};

} /* end namespace lama */

} /* end namespace scai */<|MERGE_RESOLUTION|>--- conflicted
+++ resolved
@@ -87,11 +87,7 @@
      * @param[in] con           the context type where conversion should be done
      */
     ELLStorage( const IndexType numRows, const IndexType numColumns, 
-<<<<<<< HEAD
-                const context::ContextType con = context::Host );
-=======
-                const hmemo::context::ContextType con = hmemo::context::Host );
->>>>>>> b12361dc
+                const common::context::ContextType con = common::context::Host );
 
     /** Constructor for ELL storage by corresponding arrays.
      *
