--- conflicted
+++ resolved
@@ -1,38 +1,4 @@
 /**
-<<<<<<< HEAD
-* @file DenseStorage.cpp
-*
-* @license
-* Copyright (c) 2009-2017
-* Fraunhofer Institute for Algorithms and Scientific Computing SCAI
-* for Fraunhofer-Gesellschaft
-*
-* This file is part of the SCAI framework LAMA.
-*
-* LAMA is free software: you can redistribute it and/or modify it under the
-* terms of the GNU Affero General Public License as published by the Free
-* Software Foundation, either version 3 of the License, or (at your option)
-* any later version.
-*
-* LAMA is distributed in the hope that it will be useful, but WITHOUT ANY
-* WARRANTY; without even the implied warranty of MERCHANTABILITY or FITNESS
-* FOR A PARTICULAR PURPOSE. See the GNU Affero General Public License for
-* more details.
-*
-* You should have received a copy of the GNU Affero General Public License
-* along with LAMA. If not, see <http://www.gnu.org/licenses/>.
-*
-* Other Usage
-* Alternatively, this file may be used in accordance with the terms and
-* conditions contained in a signed written agreement between you and
-* Fraunhofer SCAI. Please contact our distributor via info[at]scapos.com.
-* @endlicense
-*
-* @brief Implementation of methods for class DenseStorage
-* @author Thomas Brandes
-* @date 04.06.2011
-*/
-=======
  * @file DenseStorage.cpp
  *
  * @license
@@ -60,7 +26,6 @@
  * @author Thomas Brandes, Michael Drost
  * @date 04.06.2011
  */
->>>>>>> efe1c380
 
 // hpp
 #include <scai/lama/storage/DenseStorage.hpp>
