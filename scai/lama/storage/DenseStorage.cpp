--- conflicted
+++ resolved
@@ -1063,11 +1063,7 @@
     ReadAccess<ValueType> read1( mData, loc );
     SCAI_CONTEXT_ACCESS( loc )
     ValueType zero   = 0;
-<<<<<<< HEAD
     NormType<ValueType> maxval = reduce[loc]( read1.get(), n, zero, common::BinaryOp::ABS_MAX );
-=======
-    StorageAbsType maxval = reduce[loc]( read1.get(), n, zero, common::BinaryOp::ABS_MAX );
->>>>>>> 2bd73b44
     return maxval;
 }
 
