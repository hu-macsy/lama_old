--- conflicted
+++ resolved
@@ -820,11 +820,7 @@
 
     ContextPtr context = mContext;
 
-<<<<<<< HEAD
     if( beta == Constants<ValueType>::zero )
-=======
-    if( beta == Zero )
->>>>>>> f18159ea
     {
         // do not care at all about C as it might be any dummy, or aliased to result
 
