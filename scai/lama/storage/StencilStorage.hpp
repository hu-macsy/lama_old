--- conflicted
+++ resolved
@@ -407,7 +407,6 @@
         const ValueType beta,
         const hmemo::HArray<ValueType>& y ) const;
 
-<<<<<<< HEAD
     /** Implementation of MatrixStorage::jacobiIterate for stencil storage */
 
     virtual void jacobiIterate1(
@@ -415,7 +414,6 @@
         const hmemo::HArray<ValueType>& oldSolution,
         const hmemo::HArray<ValueType>& rhs,
         const ValueType omega ) const;
-=======
     /** Implementation of MatrixStorage::matrixTimesVectorAsync for stencil storage */
 
     virtual tasking::SyncToken* matrixTimesVectorAsync(
@@ -424,7 +422,6 @@
         const hmemo::HArray<ValueType>& x,
         const ValueType beta,
         const hmemo::HArray<ValueType>& y ) const;
->>>>>>> 0ba47ae1
 
     using MatrixStorage<ValueType>::prefetch;
     using MatrixStorage<ValueType>::getContextPtr;
