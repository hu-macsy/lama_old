--- conflicted
+++ resolved
@@ -459,11 +459,7 @@
 template<typename ValueType>
 void DIAStorage<ValueType>::getDiagonal( HArray<ValueType>& diagonal ) const
 {
-<<<<<<< HEAD
-    const IndexType numDiagonalElements = this->_MatrixStorage::getDiagonalSize();
-=======
     const IndexType numDiagonalElements = this->getDiagonalSize();
->>>>>>> 8c25958b
 
     if ( numDiagonalElements == 0 )
     {
@@ -496,11 +492,7 @@
 template<typename ValueType>
 void DIAStorage<ValueType>::setDiagonalV( const HArray<ValueType>& diagonal )
 {
-<<<<<<< HEAD
-    const IndexType numDiagonalElements = this->_MatrixStorage::getDiagonalSize();
-=======
     const IndexType numDiagonalElements = this->getDiagonalSize();
->>>>>>> 8c25958b
 
     SCAI_ASSERT_EQ_ERROR( diagonal.size(), numDiagonalElements, "serious mismtach for diagonal" )
 
@@ -549,11 +541,7 @@
 template<typename ValueType>
 void DIAStorage<ValueType>::setDiagonal( const ValueType value )
 {
-<<<<<<< HEAD
-    const IndexType numDiagonalElements = this->_MatrixStorage::getDiagonalSize();
-=======
     const IndexType numDiagonalElements = this->getDiagonalSize();
->>>>>>> 8c25958b
 
     if ( numDiagonalElements == 0 )
     {
