--- conflicted
+++ resolved
@@ -468,68 +468,6 @@
 /* --------------------------------------------------------------------------- */
 
 template<typename ValueType>
-<<<<<<< HEAD
-SyncToken* StencilStorage<ValueType>::incGEMV(
-    HArray<ValueType>& result,
-    const ValueType alpha,
-    const HArray<ValueType>& x,
-    bool async ) const
-{
-    SCAI_REGION( "Storage.Stencil.incGEMV" )
-
-    static LAMAKernel<sparsekernel::StencilKernelTrait::stencilGEMV<ValueType> > stencilGEMV;
-
-    ContextPtr loc = this->getContextPtr();
-
-    stencilGEMV.getSupportedContext( loc );
-
-    unique_ptr<SyncToken> syncToken;
-
-    if ( async )
-    {
-        syncToken.reset( loc->getSyncToken() );
-    }
-
-    SCAI_ASYNCHRONOUS( syncToken.get() );
-
-    SCAI_CONTEXT_ACCESS( loc )
-
-    IndexType gridDistances[SCAI_GRID_MAX_DIMENSION];
-
-    IndexType width[2 * SCAI_GRID_MAX_DIMENSION];
-
-    mGrid.getDistances( gridDistances );
-
-    mStencil.getWidth( width );
-
-    std::unique_ptr<int[]> stencilOffsets( new int[ mStencil.nPoints() ] );
-
-    mStencil.getLinearOffsets( stencilOffsets.get(), gridDistances );
-
-    SCAI_LOG_INFO ( logger, "incGEMV, grid = " << mGrid << ", stencil = " << mStencil << ", done at " << *loc )
-
-    ReadAccess<ValueType> rX( x, loc );
-    WriteAccess<ValueType> wResult( result, loc );
-
-    stencilGEMV[loc]( wResult.get(), alpha, rX.get(), 
-                      mGrid.nDims(), mGrid.sizes(), width, gridDistances, mGrid.borders(),
-                      mStencil.nPoints(), mStencil.positions(), mStencil.values(),
-                      stencilOffsets.get() );
-
-    if ( async )
-    {
-        syncToken->pushRoutine( wResult.releaseDelayed() );
-        syncToken->pushRoutine( rX.releaseDelayed() );
-    }
-
-    return syncToken.release();
-}
-
-/* --------------------------------------------------------------------------- */
-
-template<typename ValueType>
-=======
->>>>>>> 998ccd2e
 void StencilStorage<ValueType>::jacobiIterate(
     HArray<ValueType>& solution,
     const HArray<ValueType>& oldSolution,
