/**
 * @file CSRStorage.cpp
 *
 * @license
 * Copyright (c) 2009-2016
 * Fraunhofer Institute for Algorithms and Scientific Computing SCAI
 * for Fraunhofer-Gesellschaft
 *
 * This file is part of the SCAI framework LAMA.
 *
 * LAMA is free software: you can redistribute it and/or modify it under the
 * terms of the GNU Affero General Public License as published by the Free
 * Software Foundation, either version 3 of the License, or (at your option)
 * any later version.
 *
 * LAMA is distributed in the hope that it will be useful, but WITHOUT ANY
 * WARRANTY; without even the implied warranty of MERCHANTABILITY or FITNESS
 * FOR A PARTICULAR PURPOSE. See the GNU Affero General Public License for
 * more details.
 *
 * You should have received a copy of the GNU Affero General Public License
 * along with LAMA. If not, see <http://www.gnu.org/licenses/>.
 *
 * Other Usage
 * Alternatively, this file may be used in accordance with the terms and
 * conditions contained in a signed written agreement between you and
 * Fraunhofer SCAI. Please contact our distributor via info[at]scapos.com.
 * @endlicense
 *
 * @brief Implementation and instantiation for template class CSRStorage.
 * @author Thomas Brandes
 * @date 04.06.2011
 */

// hpp
#include <scai/lama/storage/CSRStorage.hpp>

// local library
#include <scai/utilskernel/UtilKernelTrait.hpp>
#include <scai/sparsekernel/CSRKernelTrait.hpp>
#include <scai/sparsekernel/DIAKernelTrait.hpp>

#include <scai/lama/storage/StorageMethods.hpp>

#include <scai/dmemo/Redistributor.hpp>


// internal scai libraries
#include <scai/sparsekernel/openmp/OpenMPCSRUtils.hpp>
#include <scai/utilskernel/openmp/OpenMPUtils.hpp>
#include <scai/utilskernel/HArrayUtils.hpp>
#include <scai/utilskernel/LAMAKernel.hpp>
#include <scai/blaskernel/BLASKernelTrait.hpp>

#include <scai/hmemo.hpp>

#include <scai/tracing.hpp>

#include <scai/common/macros/assert.hpp>
#include <scai/common/Constants.hpp>
#include <scai/common/macros/print_string.hpp>
#include <scai/common/macros/unsupported.hpp>
#include <scai/tasking/NoSyncToken.hpp>
#include <scai/common/TypeTraits.hpp>
#include <scai/common/Math.hpp>
#include <scai/common/macros/instantiate.hpp>

namespace scai
{

using namespace hmemo;
using namespace dmemo;
using namespace utilskernel;

using common::unique_ptr;
using common::shared_ptr;
using common::TypeTraits;

using sparsekernel::CSRKernelTrait;
using sparsekernel::DIAKernelTrait;
using sparsekernel::OpenMPCSRUtils;

using tasking::SyncToken;

namespace lama
{

/* --------------------------------------------------------------------------- */

SCAI_LOG_DEF_TEMPLATE_LOGGER( template<typename ValueType>, CSRStorage<ValueType>::logger, "MatrixStorage.CSRStorage" )

/* --------------------------------------------------------------------------- */

template<typename ValueType>
CSRStorage<ValueType>::CSRStorage()
    : CRTPMatrixStorage<CSRStorage<ValueType>, ValueType>( 0, 0 ), mNumValues( 0 ), mSortedRows( false )
{
    allocate( 0, 0 ); // creates at least mIa
}

/* --------------------------------------------------------------------------- */

template<typename ValueType>
CSRStorage<ValueType>::CSRStorage(
    const IndexType numRows,
    const IndexType numColumns,
    const IndexType numValues,
    const HArray<IndexType>& ia,
    const HArray<IndexType>& ja,
    const _HArray& values )

    : CRTPMatrixStorage<CSRStorage<ValueType>, ValueType>()
{
    this->setCSRData( numRows, numColumns, numValues, ia, ja, values );
}

/* --------------------------------------------------------------------------- */

template<typename ValueType>
void CSRStorage<ValueType>::print( std::ostream& stream ) const
{
    using std::endl;
    stream << "CSRStorage " << mNumRows << " x " << mNumColumns << ", #values = " << mNumValues << endl;
    ContextPtr host = Context::getHostPtr();
    ReadAccess<IndexType> ia( mIa, host );
    ReadAccess<IndexType> ja( mJa, host );
    ReadAccess<ValueType> values( mValues, host );

    for ( IndexType i = 0; i < mNumRows; i++ )
    {
        stream << "Row " << i << " ( " << ia[i] << " - " << ia[i + 1] << " ) :";

        for ( IndexType jj = ia[i]; jj < ia[i + 1]; ++jj )
        {
            stream << " " << ja[jj] << ":" << values[jj];
        }

        stream << endl;
    }
}

/* --------------------------------------------------------------------------- */

template<typename ValueType>
void CSRStorage<ValueType>::clear()
{
    allocate( 0, 0 );   // sets everything correctly, ia array has one entry
}

/* --------------------------------------------------------------------------- */

template<typename ValueType>
Format::MatrixStorageFormat CSRStorage<ValueType>::getFormat() const
{
    return Format::CSR;
}

/* --------------------------------------------------------------------------- */

#ifndef SCAI_ASSERT_LEVEL_DEBUG
template<typename ValueType>
void CSRStorage<ValueType>::check( const char* ) const
{}
#else
template<typename ValueType>
void CSRStorage<ValueType>::check( const char* msg ) const
{
    SCAI_ASSERT_EQUAL_ERROR( mNumRows + 1, mIa.size() )
    SCAI_ASSERT_EQUAL_ERROR( mNumValues, mJa.size() )
    SCAI_ASSERT_EQUAL_ERROR( mNumValues, mValues.size() )
    // check ascending values in offset array mIa
    {
        static LAMAKernel<UtilKernelTrait::isSorted<IndexType> > isSorted;
        static LAMAKernel<UtilKernelTrait::getValue<IndexType> > getValue;
        ContextPtr loc = this->getContextPtr();
        isSorted.getSupportedContext( loc, getValue );
        ReadAccess<IndexType> csrIA( mIa, loc );
        SCAI_CONTEXT_ACCESS( loc )
        bool ascending = true; // check for ascending
        IndexType numValues = getValue[ loc ]( csrIA.get(), mNumRows );
        SCAI_ASSERT_ERROR(
            numValues == mNumValues,
            "ia[" << mNumRows << "] = " << numValues << ", expected " << mNumValues << ", msg = " << msg )
        SCAI_ASSERT_ERROR( isSorted[ loc ]( csrIA.get(), mNumRows + 1, ascending ),
                           *this << " @ " << msg << ": IA is illegal offset array" )
    }
    // check column indexes in JA
    {
        static LAMAKernel<UtilKernelTrait::validIndexes> validIndexes;
        ContextPtr loc = this->getContextPtr();
        validIndexes.getSupportedContext( loc );
        ReadAccess<IndexType> rJA( mJa, loc );
        SCAI_CONTEXT_ACCESS( loc )
        SCAI_ASSERT_ERROR( validIndexes[loc]( rJA.get(), mNumValues, mNumColumns ),
                           *this << " @ " << msg << ": illegel indexes in JA" )
    }
}
#endif

/* --------------------------------------------------------------------------- */

template<typename ValueType>
bool CSRStorage<ValueType>::checkDiagonalProperty() const
{
    // diagonal property is given if size of matrix is 0
    if ( mNumRows == 0 || mNumColumns == 0 )
    {
        return true;
    }

    // non-zero sized matrix with no values has not diagonal property

    if ( mNumValues == 0 )
    {
        return false;
    }

    static LAMAKernel<CSRKernelTrait::hasDiagonalProperty> hasDiagonalProperty;
    ContextPtr loc = this->getContextPtr();
    hasDiagonalProperty.getSupportedContext( loc );
    //get read access
    ReadAccess<IndexType> csrIA( mIa, loc );
    ReadAccess<IndexType> csrJA( mJa, loc );
    SCAI_CONTEXT_ACCESS( loc )
    IndexType numDiagonals = std::min( mNumRows, mNumColumns );
    bool diagonalProperty = hasDiagonalProperty[loc]( numDiagonals, csrIA.get(), csrJA.get() );
    SCAI_LOG_DEBUG( logger, *this << ": diagonalProperty = " << diagonalProperty );
    return diagonalProperty;
}

/* --------------------------------------------------------------------------- */

template<typename ValueType>
void CSRStorage<ValueType>::setIdentity( const IndexType size )
{
    SCAI_LOG_DEBUG( logger, "set identity, size = " << size )
    _MatrixStorage::setDimension( size, size );
    mNumValues = mNumRows;
    static LAMAKernel<UtilKernelTrait::setOrder<IndexType> > setOrder;
    static LAMAKernel<UtilKernelTrait::setVal<ValueType> > setVal;
    {
        ContextPtr loc = this->getContextPtr();
        setOrder.getSupportedContext( loc );
        SCAI_CONTEXT_ACCESS( loc )
        WriteOnlyAccess<IndexType> ia( mIa, loc, mNumRows + 1 );
        WriteOnlyAccess<IndexType> ja( mJa, loc, mNumValues );
        setOrder[ loc ]( ia.get(), mNumRows + 1 );
        setOrder[ loc ]( ja.get(), mNumRows );
    }
    {
        ContextPtr loc = this->getContextPtr();
        setVal.getSupportedContext( loc );
        SCAI_CONTEXT_ACCESS( loc )
        WriteOnlyAccess<ValueType> values( mValues, loc, mNumValues );
        setVal[loc]( values.get(), mNumRows, ValueType( 1 ), utilskernel::reduction::COPY );
    }
    mDiagonalProperty = true; // obviously given for identity matrix
    mSortedRows = true; // obviously given for identity matrix
    // Note: we do not build row indexes, no row is empty
    SCAI_LOG_INFO( logger, *this << ": identity matrix" )
}

/* --------------------------------------------------------------------------- */

template<typename ValueType>
template<typename OtherValueType>
void CSRStorage<ValueType>::setCSRDataImpl(
    const IndexType numRows,
    const IndexType numColumns,
    const IndexType numValues,
    const HArray<IndexType>& ia,
    const HArray<IndexType>& ja,
    const HArray<OtherValueType>& values,
    const ContextPtr /* loc */ )
{
    ContextPtr loc = this->getContextPtr();

    if ( ia.size() == numRows )
    {
        IndexType sumIA = HArrayUtils::reduce( ia, utilskernel::reduction::ADD );
        SCAI_ASSERT_EQUAL( numValues, sumIA, "sizes do not sum up to numValues" );
    }
    else if ( ia.size() == numRows + 1 )
    {
        bool ascending = true; // check increasing, ia[i] <= ia[i+1]
        SCAI_ASSERT( HArrayUtils::isSorted( ia, ascending ), "ia is invalid offset array, entries not ascending" )
        SCAI_ASSERT_EQUAL( numValues, HArrayUtils::getValImpl( ia, numRows ), "last entry in offsets must be numValues" );
    }
    else
    {
        COMMON_THROWEXCEPTION( "ia array with size = " << ia.size() << " illegal, #rows = " << numRows )
    }

    SCAI_ASSERT_EQUAL_ERROR( numValues, ja.size() );
    SCAI_ASSERT_EQUAL_ERROR( numValues, values.size() );
    SCAI_ASSERT( HArrayUtils::validIndexes( ja, numColumns ), "invalid column indexes, #cols = " << numColumns );
    // now we can copy all data
    mNumRows = numRows;
    mNumColumns = numColumns;
    mNumValues = numValues;
    SCAI_LOG_DEBUG( logger, "fill " << *this << " with csr data, " << numValues << " non-zero values" )

    // storage data will be directly allocated on the location

    if ( ia.size() == numRows )
    {
        {
            // reserve enough memory for mIa
            WriteOnlyAccess<IndexType> myIA( mIa, loc, mNumRows + 1 );
        }
        HArrayUtils::assign( mIa, ia, loc );
        HArrayUtils::scan( mIa, loc );
    }
    else
    {
        HArrayUtils::assign( mIa, ia, loc );
    }

    HArrayUtils::assign( mValues, values, loc );
    HArrayUtils::assign( mJa, ja, loc );
    /* do not sort rows, destroys diagonal property during redistribute

     OpenMPCSRUtils::sortRowElements( myJA.get(), myValues.get(), myIA.get(),
     mNumRows, mDiagonalProperty );

     */
    mDiagonalProperty = checkDiagonalProperty();
    buildRowIndexes();
}

/* --------------------------------------------------------------------------- */

template<typename ValueType>
template<typename OtherValueType>
void CSRStorage<ValueType>::setDIADataImpl(
    const IndexType numRows,
    const IndexType numColumns,
    const IndexType numDiagonals,
    const HArray<IndexType>& offsets,
    const HArray<OtherValueType>& values,
    const ContextPtr /* loc */ )
{
    SCAI_ASSERT_EQUAL_ERROR( numDiagonals, offsets.size() );
    SCAI_ASSERT_EQUAL_ERROR( numRows * numDiagonals, values.size() );

    mNumRows = numRows;
    mNumColumns = numColumns;

    // TODO: check
    mDiagonalProperty = true;

    static LAMAKernel<CSRKernelTrait::sizes2offsets> sizes2offsets;
    static LAMAKernel<DIAKernelTrait::getCSRSizes<OtherValueType> > getCSRSizes;
    static LAMAKernel<DIAKernelTrait::getCSRValues<OtherValueType, ValueType> > getCSRValues;

    // do it where all routines are avaialble
    ContextPtr loc = this->getContextPtr();
    sizes2offsets.getSupportedContext( loc, getCSRSizes, getCSRValues );
    SCAI_LOG_INFO( logger,
                   "buildTypedCSRData<" << common::getScalarType<OtherValueType>() << ">"
                   << " from DIA<" << common::getScalarType<ValueType>() << "> = " << *this << ", diagonal property = " << mDiagonalProperty )

    WriteOnlyAccess<IndexType> csrIA( mIa, loc, mNumRows + 1 );
    ReadAccess<IndexType> diaOffsets( offsets, loc );
    ReadAccess<OtherValueType> diaValues( values, loc );

    // In contrary to COO and CSR, the DIA format stores also some ZERO values like Dense
<<<<<<< HEAD
    ValueType eps = static_cast<ValueType>( 0.0 );
=======
    OtherValueType eps = static_cast<OtherValueType>( 0.0 );
>>>>>>> 499606d4
    getCSRSizes[loc]( csrIA.get(), mDiagonalProperty, mNumRows, mNumColumns, numDiagonals, diaOffsets.get(),
                      diaValues.get(), eps );

    mNumValues = sizes2offsets[loc]( csrIA.get(), mNumRows );
    SCAI_LOG_INFO( logger, "CSR: #non-zero values = " << mNumValues )

    WriteOnlyAccess<IndexType> csrJA( mJa, loc, mNumValues );
    WriteOnlyAccess<ValueType> csrValues( mValues, loc, mNumValues );
    getCSRValues[loc]( csrJA.get(), csrValues.get(), csrIA.get(), mDiagonalProperty, mNumRows, mNumColumns,
                       numDiagonals, diaOffsets.get(), diaValues.get(), eps );
}

/* --------------------------------------------------------------------------- */

template<typename ValueType>
void CSRStorage<ValueType>::sortRows( bool diagonalProperty )
{
    {
        ReadAccess<IndexType> csrIA( mIa );
        WriteAccess<IndexType> csrJA( mJa );
        WriteAccess<ValueType> csrValues( mValues );
        OpenMPCSRUtils::sortRowElements( csrJA.get(), csrValues.get(), csrIA.get(), mNumRows, diagonalProperty );
    }
    mDiagonalProperty = checkDiagonalProperty();
}

//this version avoids copying the ia, ja, and value arrays, but instead swaps them
//also it does not check their validity
//this is much faster of course, but destroys the input ia, ja and value arrays
template<typename ValueType>
template<typename OtherValueType>
void CSRStorage<ValueType>::setCSRDataSwap(
    const IndexType numRows,
    const IndexType numColumns,
    const IndexType numValues,
    HArray<IndexType>& ia,
    HArray<IndexType>& ja,
    HArray<OtherValueType>& values,
    const ContextPtr /* loc */ )
{
    //set necessary information
    mNumRows = numRows;
    mNumColumns = numColumns;
    mNumValues = numValues;
    SCAI_LOG_DEBUG( logger, "fill " << *this << " with csr data, " << numValues << " non-zero values" )
    //swap arrays
    mIa.swap( ia );
    mJa.swap( ja );

    if ( common::TypeTraits<ValueType>::stype == common::TypeTraits<OtherValueType>::stype )
    {
        mValues.swap( reinterpret_cast<HArray<ValueType>&>( values ) );
    }
    else
    {
        COMMON_THROWEXCEPTION( "ValueType mismatch" )
    }

    mDiagonalProperty = checkDiagonalProperty();
    // this builds only row indices if context is on host
    buildRowIndexes();
}

/* --------------------------------------------------------------------------- */

template<typename ValueType>
void CSRStorage<ValueType>::buildRowIndexes()
{
    mRowIndexes.clear();

    if ( mDiagonalProperty )
    {
        SCAI_LOG_INFO( logger, "buildRowIndexes not done as diagonal property implies at least one entry per row" );
        return;
    }

    if ( mNumRows == 0 )
    {
        return;
    }

    if ( getContextPtr()->getType() != Context::Host )
    {
        SCAI_LOG_INFO( logger, "CSRStorage: build row indices is currently only implemented on host" )
    }

    // This routine is only available on the Host
    ContextPtr loc = Context::getHostPtr();
    ReadAccess<IndexType> csrIA( mIa, loc );
    IndexType nonZeroRows = OpenMPCSRUtils::countNonEmptyRowsByOffsets( csrIA.get(), mNumRows );
    float usage = float( nonZeroRows ) / float( mNumRows );

    if ( usage >= mCompressThreshold )
    {
        SCAI_LOG_INFO( logger, "CSRStorage: do not build row indexes, usage = " << usage
                       << ", threshold = " << mCompressThreshold )
        return;
    }

    SCAI_LOG_INFO( logger, "CSRStorage: build row indexes, #entries = " << nonZeroRows )
    WriteOnlyAccess<IndexType> rowIndexes( mRowIndexes, loc, nonZeroRows );
    OpenMPCSRUtils::setNonEmptyRowsByOffsets( rowIndexes.get(), nonZeroRows, csrIA.get(), mNumRows );
}

/* --------------------------------------------------------------------------- */

template<typename ValueType>
void CSRStorage<ValueType>::redistributeCSR( const CSRStorage<ValueType>& other, const dmemo::Redistributor& redistributor )
{
    SCAI_REGION( "Storage.redistributeCSR" )
    const dmemo::Distribution& sourceDistribution = *redistributor.getSourceDistributionPtr();
    const dmemo::Distribution& targetDistribution = *redistributor.getTargetDistributionPtr();
    SCAI_LOG_INFO( logger,
                   other << ": redistribute of CSR<" << other.getValueType() << "> to CSR<" << this->getValueType() << " via " << redistributor )
    bool sameDist = false;

    // check for same distribution, either equal or both replicated

    if ( sourceDistribution.isReplicated() && targetDistribution.isReplicated() )
    {
        sameDist = true;
    }
    else if ( &sourceDistribution == &targetDistribution )
    {
        sameDist = true;
    }

    if ( sameDist )
    {
        SCAI_LOG_INFO( logger, "redistributor with same source/target distribution" )
        assign( other );
        return; // so we are done
    }

    // check that source distribution fits with storage
    SCAI_ASSERT_EQUAL_ERROR( other.getNumRows(), sourceDistribution.getLocalSize() )

    if ( &other == this )
    {
        // due to alias we need temporary array
        HArray<IndexType> targetIA;
        HArray<IndexType> targetJA;
        HArray<ValueType> targetValues;
        StorageMethods<ValueType>::redistributeCSR( targetIA, targetJA, targetValues, other.getIA(), other.getJA(),
                other.getValues(), redistributor );
        // we can swap the new arrays
        mIa.swap( targetIA );
        mJa.swap( targetJA );
        mValues.swap( targetValues );
    }
    else
    {
        StorageMethods<ValueType>::redistributeCSR( mIa, mJa, mValues, other.getIA(), other.getJA(), other.getValues(),
                redistributor );
    }

    // it is not necessary to convert the other storage to CSR
    mNumColumns = other.getNumColumns();
    mNumRows = mIa.size() - 1;
    mNumValues = mJa.size();
    mDiagonalProperty = checkDiagonalProperty();
    buildRowIndexes();
}

/* --------------------------------------------------------------------------- */

template<typename ValueType>
CSRStorage<ValueType>::~CSRStorage()
{
    SCAI_LOG_DEBUG( logger,
                    "~CSRStorage, size = " << mNumRows << " x " << mNumColumns << ", # non-zeros = " << mNumValues )
}

/* --------------------------------------------------------------------------- */

template<typename ValueType>
IndexType CSRStorage<ValueType>::getNumValues() const
{
    return mNumValues;
}

/* --------------------------------------------------------------------------- */

template<typename ValueType>
void CSRStorage<ValueType>::purge()
{
    // delete all old values
    mIa.purge();
    mJa.purge();
    mValues.purge();
    allocate( 0, 0 );   // sets everything correctly, ia array has one entry
}

/* --------------------------------------------------------------------------- */

template<typename ValueType>
void CSRStorage<ValueType>::allocate( IndexType numRows, IndexType numColumns )
{
    SCAI_LOG_INFO( logger,
                   "allocate CSR sparse matrix of size " << numRows << " x " << numColumns << ", numValues = 0" )
    _MatrixStorage::setDimension( numRows, numColumns );
    mNumValues = 0;
    mJa.clear();
    mValues.clear();
    WriteOnlyAccess<IndexType> ia( mIa, mNumRows + 1 );
    // make a correct initialization for the offset array
    OpenMPUtils::setVal( ia.get(), mNumRows + 1, IndexType( 0 ), utilskernel::reduction::COPY  );
    mDiagonalProperty = checkDiagonalProperty();
}

/* --------------------------------------------------------------------------- */

template<typename ValueType>
void CSRStorage<ValueType>::compress( const ValueType eps )
{
    static LAMAKernel<CSRKernelTrait::countNonZeros<ValueType> > countNonZeros;
    LArray<IndexType> newIa;
    {
        ContextPtr loc = this->getContextPtr();
        countNonZeros.getSupportedContext( loc );
        SCAI_CONTEXT_ACCESS( loc )
        ReadAccess<IndexType> ia( mIa, loc );
        ReadAccess<IndexType> ja( mJa, loc );
        ReadAccess<ValueType> values( mValues, loc );
        WriteOnlyAccess<IndexType> new_ia( newIa, loc, mNumRows + 1 );
        countNonZeros[loc]( new_ia.get(), ia.get(), ja.get(), values.get(), mNumRows, eps, mDiagonalProperty );
    }
    // now compute the new offsets from the sizes, gives also new numValues
    IndexType newNumValues = HArrayUtils::scan( newIa, this->getContextPtr() );
    SCAI_LOG_INFO( logger, "compress: " << newNumValues << " non-diagonal zero elements" )

    // ready if there are no new non-zero values

    if ( newNumValues == mNumValues )
    {
        return;
    }

    // All information is available how to fill the compressed data
    LArray<ValueType> newValues;
    LArray<IndexType> newJa;
    {
        static LAMAKernel<CSRKernelTrait::compress<ValueType> > compressData;
        ContextPtr loc = this->getContextPtr();
        compressData.getSupportedContext( loc );
        SCAI_CONTEXT_ACCESS( loc )
        ReadAccess<IndexType> new_ia( newIa, loc );
        ReadAccess<IndexType> ia( mIa, loc );
        ReadAccess<IndexType> ja( mJa, loc );
        ReadAccess<ValueType> values( mValues, loc );
        WriteOnlyAccess<IndexType> new_ja( newJa, newNumValues );
        WriteOnlyAccess<ValueType> new_values( newValues, newNumValues );
        compressData[loc]( new_ja.get(), new_values.get(), new_ia.get(),
                           ia.get(), ja.get(), values.get(), mNumRows,
                           eps, mDiagonalProperty );
    }
    // now switch in place to the new data
    mIa.swap( newIa );
    mJa.swap( newJa );
    mValues.swap( newValues );
    mNumValues = newNumValues;
    // Note: temporary data is freed implicitly
}

/* --------------------------------------------------------------------------- */

template<typename ValueType>
void CSRStorage<ValueType>::swap( CSRStorage<ValueType>& other )
{
    std::swap( mNumValues, other.mNumValues );
    mIa.swap( other.mIa );
    mJa.swap( other.mJa );
    mValues.swap( other.mValues );
    // swap sizes and row indexes
    MatrixStorage<ValueType>::swap( other );
}

/* --------------------------------------------------------------------------- */

template<typename ValueType>
void CSRStorage<ValueType>::swap( HArray<IndexType>& ia, HArray<IndexType>& ja, HArray<ValueType>& values )
{
    SCAI_ASSERT_EQUAL_ERROR( ia.size(), mNumRows + 1 )
    IndexType numValues = 0;
    {
        ReadAccess<IndexType> csrIA( ia );
        numValues = csrIA[mNumRows];
    }
    SCAI_ASSERT_EQUAL_ERROR( numValues, ja.size() )
    SCAI_ASSERT_EQUAL_ERROR( numValues, values.size() )
    mNumValues = numValues;
    mIa.swap( ia );
    mJa.swap( ja );
    mValues.swap( values );
    mDiagonalProperty = checkDiagonalProperty();
    // build new array of row indexes
    buildRowIndexes();
}

/* --------------------------------------------------------------------------- */

template<typename ValueType>
size_t CSRStorage<ValueType>::getMemoryUsageImpl() const
{
    size_t memoryUsage = 0;
    memoryUsage += sizeof( IndexType );
    memoryUsage += sizeof( IndexType ) * mIa.size();
    memoryUsage += sizeof( IndexType ) * mJa.size();
    memoryUsage += sizeof( ValueType ) * mValues.size();
    return memoryUsage;
}

/* --------------------------------------------------------------------------- */

template<typename ValueType>
void CSRStorage<ValueType>::writeAt( std::ostream& stream ) const
{
    stream << "CSRStorage<" << common::getScalarType<ValueType>() << ">("
           << " size = " << mNumRows << " x " << mNumColumns
           << ", nnz = " << mNumValues << ", diag = " << mDiagonalProperty << ", sorted = " << mSortedRows << " )";
}

/* --------------------------------------------------------------------------- */

template<typename ValueType>
ValueType CSRStorage<ValueType>::getValue( const IndexType i, const IndexType j ) const
{
    SCAI_LOG_TRACE( logger, "get value (" << i << ", " << j << ")" )
    const ReadAccess<IndexType> ia( mIa );
    const ReadAccess<IndexType> ja( mJa );
    const ReadAccess<ValueType> values( mValues );
    ValueType myValue = static_cast<ValueType>( 0.0 );
    SCAI_LOG_TRACE( logger, "search column in ja from " << ia[i] << ":" << ia[i + 1] )

    for ( IndexType jj = ia[i]; jj < ia[i + 1]; ++jj )
    {
        IndexType col = ja[jj];
        SCAI_ASSERT_DEBUG( 0 <= col && col < mNumColumns,
                           "column index at pos " << jj << " = " << col << " out of range" )

        if ( col == j )
        {
            SCAI_LOG_TRACE( logger, "found column j = " << j << " at " << jj << ", value = " << values[jj] )
            myValue = values[jj];
            break;
        }
    }

    return myValue;
}

/* --------------------------------------------------------------------------- */

template<typename ValueType>
void CSRStorage<ValueType>::prefetch( const ContextPtr location ) const
{
    mIa.prefetch( location );
    mJa.prefetch( location );
    mValues.prefetch( location );
}

/* --------------------------------------------------------------------------- */

template<typename ValueType>
LArray<IndexType>& CSRStorage<ValueType>::getIA()
{
    return mIa;
}

/* --------------------------------------------------------------------------- */

template<typename ValueType>
LArray<IndexType>& CSRStorage<ValueType>::getJA()
{
    return mJa;
}

/* --------------------------------------------------------------------------- */

template<typename ValueType>
LArray<ValueType>& CSRStorage<ValueType>::getValues()
{
    return mValues;
}

/* --------------------------------------------------------------------------- */

template<typename ValueType>
const LArray<IndexType>& CSRStorage<ValueType>::getIA() const
{
    return mIa;
}

/* --------------------------------------------------------------------------- */

template<typename ValueType>
const LArray<IndexType>& CSRStorage<ValueType>::getJA() const
{
    return mJa;
}

/* --------------------------------------------------------------------------- */

template<typename ValueType>
const LArray<ValueType>& CSRStorage<ValueType>::getValues() const
{
    return mValues;
}

/* --------------------------------------------------------------------------- */

template<typename ValueType>
void CSRStorage<ValueType>::setDiagonalImpl( const ValueType value )
{
    const IndexType numDiagonalElements = std::min( mNumColumns, mNumRows );

    if ( !mDiagonalProperty )
    {
        COMMON_THROWEXCEPTION( "setDiagonal: matrix storage has not diagonal property." )
    }

    ReadAccess<IndexType> wIa( mIa );
    WriteAccess<ValueType> wValues( mValues );

    for ( IndexType i = 0; i < numDiagonalElements; ++i )
    {
        wValues[wIa[i]] = value;
    }
}

/* --------------------------------------------------------------------------- */

template<typename ValueType>
template<typename OtherValueType>
void CSRStorage<ValueType>::setDiagonalImpl( const HArray<OtherValueType>& diagonal )
{
    IndexType numDiagonalElements = diagonal.size();

    if ( numDiagonalElements > mNumRows )
    {
        numDiagonalElements = mNumRows;
    }

    {
        static LAMAKernel<UtilKernelTrait::setScatter<ValueType, OtherValueType> > setScatter;
        ContextPtr loc = this->getContextPtr();
        setScatter.getSupportedContext( loc );
        SCAI_LOG_INFO( logger, "set diagonal<" << TypeTraits<ValueType>::id() << ", "
                       << TypeTraits<OtherValueType>::id() << "> ( " << numDiagonalElements << " ) @ " << *loc )
        SCAI_CONTEXT_ACCESS( loc )
        ReadAccess<OtherValueType> rDiagonal( diagonal, loc );
        ReadAccess<IndexType> csrIA( mIa, loc );
        WriteAccess<ValueType> wValues( mValues, loc );     // partial setting
        //  wValues[ wIa[ i ] ] = rDiagonal[ i ];
        setScatter[loc]( wValues.get(), csrIA.get(), rDiagonal.get(), numDiagonalElements );
    }

    if ( SCAI_LOG_TRACE_ON( logger ) )
    {
        SCAI_LOG_TRACE( logger, "CSR after setDiagonal" )
        print( std::cout );
    }
}

/* --------------------------------------------------------------------------- */

template<typename ValueType>
template<typename OtherType>
void CSRStorage<ValueType>::getRowImpl( HArray<OtherType>& row, const IndexType i ) const
{
    SCAI_ASSERT_DEBUG( i >= 0 && i < mNumRows, "row index " << i << " out of range" )
    IndexType n1;     // offset for row i in ja, values
    IndexType nrow;   // number of nonzero entries in row i
    {
        static LAMAKernel<UtilKernelTrait::getValue<IndexType> > getValue;
        // get ia[i], ia[i+1] from any location with valid values
        ContextPtr loc = mIa.getValidContext();
        getValue.getSupportedContext( loc );
        SCAI_CONTEXT_ACCESS( loc )
        ReadAccess<IndexType> ia( mIa, loc );
        n1 = getValue[loc]( ia.get(), i );
        nrow = getValue[loc]( ia.get(), i + 1 ) - n1;
    }
    static LAMAKernel<UtilKernelTrait::setVal<OtherType> > setVal;
    static LAMAKernel<UtilKernelTrait::setScatter<OtherType, ValueType> > setScatter;
    /// ContextPtr loc = Context::getHostPtr();
    ContextPtr loc = this->getContextPtr();
    setVal.getSupportedContext( loc, setScatter );
    SCAI_CONTEXT_ACCESS( loc )
    WriteOnlyAccess<OtherType> wRow( row, loc, mNumColumns );
    setVal[loc]    ( wRow.get(), mNumColumns, OtherType( 0 ), utilskernel::reduction::COPY );
    const ReadAccess<IndexType> ja( mJa, loc );
    const ReadAccess<ValueType> values( mValues, loc );
    setScatter[loc]( wRow.get(), ja.get() + n1, values.get() + n1, nrow );
}

/* --------------------------------------------------------------------------- */

template<typename ValueType>
template<typename OtherValueType>
void CSRStorage<ValueType>::getDiagonalImpl( HArray<OtherValueType>& diagonal ) const
{
    const IndexType numDiagonalElements = std::min( mNumColumns, mNumRows );
    static LAMAKernel<UtilKernelTrait::setGather<OtherValueType, ValueType> > setGather;
    ContextPtr loc = this->getContextPtr();
    setGather.getSupportedContext( loc );
    SCAI_CONTEXT_ACCESS( loc )
    WriteOnlyAccess<OtherValueType> wDiagonal( diagonal, loc, numDiagonalElements );
    ReadAccess<IndexType> csrIA( mIa, loc );
    ReadAccess<ValueType> rValues( mValues, loc );
    setGather[loc]( wDiagonal.get(), rValues.get(), csrIA.get(), numDiagonalElements );
}

/* --------------------------------------------------------------------------- */

template<typename ValueType>
void CSRStorage<ValueType>::scaleImpl( const ValueType value )
{
    SCAI_ASSERT_EQUAL( mValues.size(), mNumValues, "size mismatch" )
    HArrayUtils::scale( mValues, value, this->getContextPtr() );
}

/* --------------------------------------------------------------------------- */

template<typename ValueType>
void CSRStorage<ValueType>::conj()
{
    HArrayUtils::conj( mValues, this->getContextPtr() );
}

/* --------------------------------------------------------------------------- */

template<typename ValueType>
template<typename OtherValueType>
void CSRStorage<ValueType>::scaleImpl( const HArray<OtherValueType>& diagonal )
{
    IndexType n = std::min( mNumRows, diagonal.size() );
    static LAMAKernel<CSRKernelTrait::scaleRows<ValueType, OtherValueType> > scaleRows;
    ContextPtr loc = this->getContextPtr();
    scaleRows.getSupportedContext( loc );
    SCAI_CONTEXT_ACCESS( loc )
    {
        ReadAccess<OtherValueType> rDiagonal( diagonal, loc );
        ReadAccess<IndexType> csrIA( mIa, loc );
        WriteAccess<ValueType> csrValues( mValues, loc ); // updateAccess
        scaleRows[loc]( csrValues.get(), csrIA.get(), n, rDiagonal.get() );
    }

    if ( SCAI_LOG_TRACE_ON( logger ) )
    {
        SCAI_LOG_TRACE( logger, "CSR after scale diagonal" )
        print( std::cout );
    }
}

/* --------------------------------------------------------------------------- */

template<typename ValueType>
void CSRStorage<ValueType>::wait() const
{
    mIa.wait();
    mJa.wait();
    mValues.wait();
}

/* --------------------------------------------------------------------------- */

template<typename ValueType>
void CSRStorage<ValueType>::assign( const _MatrixStorage& other )
{
    if ( &other == this )
    {
        // this special case avoids copying of data but is also
        // mandatory to avoid conflicting read/write accesses on LAMA arrays
        SCAI_LOG_INFO( logger, typeName() << ": self assign, skipped, matrix = " << other )
        return;
    }

    SCAI_LOG_INFO( logger, typeName() << ": assign " << other )
    // Nearly the same routine as MatrixStorage::assign but here we
    // do not need any temporary data for ia, ja, and values
    other.buildCSRData( mIa, mJa, mValues );
    // actualize my member variables (class CSRStorage)
    _MatrixStorage::_assign( other ); // copy sizes
    mNumValues = mJa.size();
    mDiagonalProperty = checkDiagonalProperty();
    buildRowIndexes();
    check( "assign" );
}

/* --------------------------------------------------------------------------- */

template<typename ValueType>
void CSRStorage<ValueType>::assignTranspose( const MatrixStorage<ValueType>& other )
{
    SCAI_LOG_INFO( logger, *this << ": (CSR) assign transpose " << other )

    // pass HArrays of this storage to build the values in it

    if ( &other == this )
    {
        SCAI_LOG_INFO( logger, *this << ": (CSR) assign transpose in place" )
        HArray<IndexType> tmpIA;
        HArray<IndexType> tmpJA;
        HArray<ValueType> tmpValues;
        // do not change sizes before building CSC data
        other.buildCSCData( tmpIA, tmpJA, tmpValues );
        // sizes must be set correctly BEFORE swap
        _MatrixStorage::_assignTranspose( other );
        swap( tmpIA, tmpJA, tmpValues );  // sets all other data correctly
    }
    else
    {
        _MatrixStorage::_assignTranspose( other );
        SCAI_LOG_INFO( logger, *this << ": (CSR) assign transpose " << other )
        other.buildCSCData( mIa, mJa, mValues );
        mNumValues = mJa.size();
        mDiagonalProperty = checkDiagonalProperty();
        buildRowIndexes();
    }

    // actualize my member variables (class CSRStorage)
    check( "assignTranspose" );
}

/* --------------------------------------------------------------------------- */

template<typename ValueType>
void CSRStorage<ValueType>::copyTo( _MatrixStorage& other ) const
{
    // Compressed sparse column data can be set directly to other matrix
    other.setCSRData( mNumRows, mNumColumns, mNumValues, mIa, mJa, mValues );
}

/* --------------------------------------------------------------------------- */

template<typename ValueType>
CSRStorage<ValueType>* CSRStorage<ValueType>::newMatrixStorage() const
{
    common::unique_ptr<CSRStorage<ValueType> > storage( new CSRStorage<ValueType>() );
    storage->setContextPtr( this->getContextPtr() );
    return storage.release();
}

/* --------------------------------------------------------------------------- */

template<typename ValueType>
template<typename OtherValueType>
void CSRStorage<ValueType>::buildCSR(
    HArray<IndexType>& ia,
    HArray<IndexType>* ja,
    HArray<OtherValueType>* values,
    const ContextPtr prefLoc ) const
{
    // in case of ja == NULL we need only the size array, build it from offsets
    if ( ja == NULL || values == NULL )
    {
        static LAMAKernel<CSRKernelTrait::offsets2sizes> offsets2sizes;
        ContextPtr loc = prefLoc;
        offsets2sizes.getSupportedContext( loc );
        ReadAccess<IndexType> inIA( mIa, loc );
        WriteOnlyAccess<IndexType> csrIA( ia, loc, mNumRows );
        SCAI_CONTEXT_ACCESS( loc )
        offsets2sizes[ loc ]( csrIA.get(), inIA.get(), mNumRows );
        return;
    }

    // copy the offset array ia and ja
    {
        static LAMAKernel<UtilKernelTrait::set<IndexType, IndexType> > setIndexes;
        ContextPtr loc = prefLoc;
        setIndexes.getSupportedContext( loc );
        SCAI_CONTEXT_ACCESS( loc )
        ReadAccess<IndexType> inIA( mIa, loc );
        ReadAccess<IndexType> inJA( mJa, loc );
        WriteOnlyAccess<IndexType> csrIA( ia, loc, mNumRows + 1 );
        WriteOnlyAccess<IndexType> csrJA( *ja, loc, mNumValues );
        setIndexes[ loc ]( csrIA.get(), inIA.get(), mNumRows + 1, utilskernel::reduction::COPY );
        setIndexes[ loc ]( csrJA.get(), inJA.get(), mNumValues, utilskernel::reduction::COPY );
    }
    // copy values
    {
        static LAMAKernel<UtilKernelTrait::set<OtherValueType, ValueType> > setValues;
        ContextPtr loc = prefLoc;
        setValues.getSupportedContext( loc );
        SCAI_CONTEXT_ACCESS( loc )
        ReadAccess<ValueType> inValues( mValues, loc );
        WriteOnlyAccess<OtherValueType> csrValues( *values, loc, mNumValues );
        setValues[ loc ]( csrValues.get(), inValues.get(), mNumValues, utilskernel::reduction::COPY );
    }
}

/* --------------------------------------------------------------------------- */

template<typename ValueType>
void CSRStorage<ValueType>::buildCSCData(
    HArray<IndexType>& colIA,
    HArray<IndexType>& colJA,
    HArray<ValueType>& colValues ) const
{
    SCAI_LOG_INFO( logger, *this << ": buildCSCData by call of CSR2CSC" )
    // build the CSC data directly on the device where this matrix is located.
    this->convertCSR2CSC( colIA, colJA, colValues, mNumColumns, mIa, mJa, mValues, this->getContextPtr() );
}

/* --------------------------------------------------------------------------- */

template<typename ValueType>
void CSRStorage<ValueType>::splitHalo(
    MatrixStorage<ValueType>& localData,
    MatrixStorage<ValueType>& haloData,
    dmemo::Halo& halo,
    const dmemo::Distribution& colDist,
    const dmemo::Distribution* rowDist ) const
{
    SCAI_REGION( "Storage.splitHalo" )
    SCAI_LOG_INFO( logger, *this << ": split CSR according to column distribution " << colDist )
    SCAI_ASSERT_EQUAL_ERROR( mNumColumns, colDist.getGlobalSize() )

    if ( colDist.isReplicated() )
    {
        // if there is no column distribution, halo is not needed
        if ( rowDist )
        {
            localData.localize( *this, *rowDist );
        }
        else
        {
            localData.assign( *this );
        }

        haloData.allocate( mNumRows, 0 );
        halo = Halo(); // empty halo schedule
        return;
    }

    IndexType numRows = mNumRows;

    // check optional row distribution if specified

    if ( rowDist )
    {
        SCAI_LOG_INFO( logger, *this << ": split also localizes for " << *rowDist )
        SCAI_ASSERT_EQUAL_ERROR( mNumRows, rowDist->getGlobalSize() )
        numRows = rowDist->getLocalSize();
    }

    HArray<IndexType> localIA;
    HArray<IndexType> localJA;
    HArray<ValueType> localValues;
    HArray<IndexType> haloIA;
    HArray<IndexType> haloJA;
    HArray<ValueType> haloValues;
    StorageMethods<ValueType>::splitCSR( localIA, localJA, localValues, haloIA, haloJA, haloValues, mIa, mJa, mValues,
                                         colDist, rowDist );
    SCAI_ASSERT_EQUAL_DEBUG( localIA.size(), numRows + 1 )
    SCAI_ASSERT_EQUAL_DEBUG( haloIA.size(), numRows + 1 )
    const IndexType haloNumValues = haloJA.size();
    const IndexType localNumValues = localJA.size();
    SCAI_LOG_INFO( logger,
                   *this << ": split into " << localNumValues << " local non-zeros " " and " << haloNumValues << " halo non-zeros" )
    const IndexType localNumColumns = colDist.getLocalSize();
    IndexType haloNumColumns; // will be available after remap
    // build the halo by the non-local indexes
    _StorageMethods::buildHalo( halo, haloJA, haloNumColumns, colDist );
    SCAI_LOG_INFO( logger, "build halo: " << halo )
    localData.setCSRData( numRows, localNumColumns, localNumValues, localIA, localJA, localValues );
    localData.check( "local part after split" );
    // halo data is expected to have many empty rows, so enable compressing with row indexes
    haloData.setCompressThreshold( 0.5 );
    haloData.setCSRData( numRows, haloNumColumns, haloNumValues, haloIA, haloJA, haloValues );
    haloData.check( "halo part after split" );
    SCAI_LOG_INFO( logger,
                   "Result of split: local storage = " << localData << ", halo storage = " << haloData << ", halo = " << halo )
}

/* --------------------------------------------------------------------------- */

template<typename ValueType>
void CSRStorage<ValueType>::matrixTimesVector(
    HArray<ValueType>& result,
    const ValueType alpha,
    const HArray<ValueType>& x,
    const ValueType beta,
    const HArray<ValueType>& y ) const
{
    bool async = false; // synchronously execution, no SyncToken required
    SyncToken* token = gemv( result, alpha, x, beta, y, async );
    SCAI_ASSERT( token == NULL, "There should be no sync token for synchronous execution" )
}

/* --------------------------------------------------------------------------- */

template<typename ValueType>
void CSRStorage<ValueType>::vectorTimesMatrix(
    HArray<ValueType>& result,
    const ValueType alpha,
    const HArray<ValueType>& x,
    const ValueType beta,
    const HArray<ValueType>& y ) const
{
    bool async = false;  // synchronously execution, no SyncToken required
    SyncToken* token = gevm( result, alpha, x, beta, y, async );
    SCAI_ASSERT( token == NULL, "There should be no sync token for synchronous execution" )
}

/* --------------------------------------------------------------------------- */

template<typename ValueType>
void CSRStorage<ValueType>::matrixTimesVectorN(
    HArray<ValueType>& result,
    const IndexType n,
    const ValueType alpha,
    const HArray<ValueType>& x,
    const ValueType beta,
    const HArray<ValueType>& y ) const
{
    SCAI_LOG_INFO( logger,
                   *this << ": matrixTimesVector, result = " << result << ", alpha = " << alpha << ", x = " << x << ", beta = " << beta << ", y = " << y )
    SCAI_REGION( "Storage.CSR.timesVectorN" )
    SCAI_ASSERT_EQUAL_ERROR( x.size(), n * mNumColumns )
    SCAI_ASSERT_EQUAL_ERROR( result.size(), n * mNumRows )

    if ( ( beta != common::constants::ZERO ) && ( &result != &y ) )
    {
        SCAI_ASSERT_EQUAL_ERROR( y.size(), n * mNumRows )
    }

    static LAMAKernel<CSRKernelTrait::gemm<ValueType> > gemm;
    ContextPtr loc = this->getContextPtr();
    gemm.getSupportedContext( loc );
    SCAI_LOG_INFO( logger, *this << ": matrixTimesVectorN on " << *loc )
    ReadAccess<IndexType> csrIA( mIa, loc );
    ReadAccess<IndexType> csrJA( mJa, loc );
    ReadAccess<ValueType> csrValues( mValues, loc );
    ReadAccess<ValueType> rX( x, loc );
    ReadAccess<ValueType> rY( y, loc );
    // due to possible alias of result and y, write access must follow read(y)
    WriteOnlyAccess<ValueType> wResult( result, loc, mNumRows );
    SCAI_CONTEXT_ACCESS( loc )
    gemm[loc]( wResult.get(), alpha, rX.get(), beta, rY.get(), mNumRows, n, mNumColumns,
               csrIA.get(), csrJA.get(), csrValues.get() );
}

/* --------------------------------------------------------------------------- */

template<typename ValueType>
SyncToken* CSRStorage<ValueType>::sparseGEMV(
    HArray<ValueType>& result,
    const ValueType alpha,
    const HArray<ValueType>& x,
    bool async ) const
{
    static LAMAKernel<CSRKernelTrait::sparseGEMV<ValueType> > sparseGEMV;
    ContextPtr loc = this->getContextPtr();
    sparseGEMV.getSupportedContext( loc );
    unique_ptr<SyncToken> syncToken;

    if ( async )
    {
        syncToken.reset( loc->getSyncToken() );
    }

    SCAI_ASYNCHRONOUS( syncToken.get() );
    SCAI_CONTEXT_ACCESS( loc )
    ReadAccess<IndexType> csrIA( mIa, loc );
    ReadAccess<IndexType> csrJA( mJa, loc );
    ReadAccess<ValueType> csrValues( mValues, loc );
    ReadAccess<ValueType> rX( x, loc );
    WriteAccess<ValueType> wResult( result, loc );
    // result += alpha * thisMatrix * x, can take advantage of row indexes
    IndexType numNonZeroRows = mRowIndexes.size();
    ReadAccess<IndexType> rows( mRowIndexes, loc );
    sparseGEMV[loc]( wResult.get(), alpha, rX.get(), numNonZeroRows, rows.get(), csrIA.get(), csrJA.get(),
                     csrValues.get() );

    if ( async )
    {
        syncToken->pushRoutine( rows.releaseDelayed() );
        syncToken->pushRoutine( wResult.releaseDelayed() );
        syncToken->pushRoutine( rX.releaseDelayed() );
        syncToken->pushRoutine( csrIA.releaseDelayed() );
        syncToken->pushRoutine( csrJA.releaseDelayed() );
        syncToken->pushRoutine( csrValues.releaseDelayed() );
    }

    return syncToken.release();
}

/* --------------------------------------------------------------------------- */

template<typename ValueType>
SyncToken* CSRStorage<ValueType>::sparseGEVM(
    HArray<ValueType>& result,
    const ValueType alpha,
    const HArray<ValueType>& x,
    bool async ) const
{
    SCAI_LOG_INFO( logger, "sparseGEVM ( async = " << async << " ) , result = " << alpha << " * x * storage" )
    static LAMAKernel<CSRKernelTrait::sparseGEVM<ValueType> > sparseGEVM;
    ContextPtr loc = this->getContextPtr();
    sparseGEVM.getSupportedContext( loc );
    unique_ptr<SyncToken> syncToken;

    if ( async )
    {
        syncToken.reset( loc->getSyncToken() );
    }

    SCAI_ASYNCHRONOUS( syncToken.get() );
    SCAI_CONTEXT_ACCESS( loc )
    ReadAccess<IndexType> csrIA( mIa, loc );
    ReadAccess<IndexType> csrJA( mJa, loc );
    ReadAccess<ValueType> csrValues( mValues, loc );
    ReadAccess<ValueType> rX( x, loc );
    WriteAccess<ValueType> wResult( result, loc );
    // result += alpha * x * thisMatrix, can take advantage of row indexes
    IndexType numNonZeroRows = mRowIndexes.size();
    ReadAccess<IndexType> rows( mRowIndexes, loc );
    sparseGEVM[loc]( wResult.get(), alpha, rX.get(),
                     mNumColumns, numNonZeroRows, rows.get(),
                     csrIA.get(), csrJA.get(), csrValues.get() );

    if ( async )
    {
        syncToken->pushRoutine( rows.releaseDelayed() );
        syncToken->pushRoutine( wResult.releaseDelayed() );
        syncToken->pushRoutine( rX.releaseDelayed() );
        syncToken->pushRoutine( csrIA.releaseDelayed() );
        syncToken->pushRoutine( csrJA.releaseDelayed() );
        syncToken->pushRoutine( csrValues.releaseDelayed() );
    }

    return syncToken.release();
}

/* --------------------------------------------------------------------------- */

template<typename ValueType>
SyncToken* CSRStorage<ValueType>::normalGEMV(
    HArray<ValueType>& result,
    const ValueType alpha,
    const HArray<ValueType>& x,
    const ValueType beta,
    const HArray<ValueType>& y,
    bool async ) const
{
    static LAMAKernel<CSRKernelTrait::normalGEMV<ValueType> > normalGEMV;
    ContextPtr loc = this->getContextPtr();
    normalGEMV.getSupportedContext( loc );
    unique_ptr<SyncToken> syncToken;

    if ( async )
    {
        syncToken.reset( loc->getSyncToken() );
    }

    SCAI_ASYNCHRONOUS( syncToken.get() );
    SCAI_CONTEXT_ACCESS( loc )
    // Note: alias &result == &y possible
    //       ReadAccess on y before WriteOnlyAccess on result guarantees valid data
    ReadAccess<IndexType> csrIA( mIa, loc );
    ReadAccess<IndexType> csrJA( mJa, loc );
    ReadAccess<ValueType> csrValues( mValues, loc );
    ReadAccess<ValueType> rX( x, loc );
    ReadAccess<ValueType> rY( y, loc );
    WriteOnlyAccess<ValueType> wResult( result, loc, mNumRows );
    normalGEMV[loc]( wResult.get(), alpha, rX.get(), beta, rY.get(), mNumRows, mNumColumns, mNumValues, csrIA.get(),
                     csrJA.get(), csrValues.get() );

    if ( async )
    {
        syncToken->pushRoutine( wResult.releaseDelayed() );
        syncToken->pushRoutine( rY.releaseDelayed() );
        syncToken->pushRoutine( rX.releaseDelayed() );
        syncToken->pushRoutine( csrIA.releaseDelayed() );
        syncToken->pushRoutine( csrJA.releaseDelayed() );
        syncToken->pushRoutine( csrValues.releaseDelayed() );
    }

    return syncToken.release();
}

/* --------------------------------------------------------------------------- */

template<typename ValueType>
SyncToken* CSRStorage<ValueType>::normalGEVM(
    HArray<ValueType>& result,
    const ValueType alpha,
    const HArray<ValueType>& x,
    const ValueType beta,
    const HArray<ValueType>& y,
    bool async ) const
{
    SCAI_LOG_INFO( logger, "normalGEVM ( async = " << async << " ) , result = " << alpha << " * x * storage"
                   << " + " << beta << " * y" )
    static LAMAKernel<CSRKernelTrait::normalGEVM<ValueType> > normalGEVM;
    ContextPtr loc = this->getContextPtr();
    normalGEVM.getSupportedContext( loc );
    unique_ptr<SyncToken> syncToken;

    if ( async )
    {
        syncToken.reset( loc->getSyncToken() );
    }

    SCAI_ASYNCHRONOUS( syncToken.get() );
    SCAI_CONTEXT_ACCESS( loc )
    // Note: alias &result == &y possible
    //       ReadAccess on y before WriteOnlyAccess on result guarantees valid data
    ReadAccess<IndexType> csrIA( mIa, loc );
    ReadAccess<IndexType> csrJA( mJa, loc );
    ReadAccess<ValueType> csrValues( mValues, loc );
    ReadAccess<ValueType> rX( x, loc );
    ReadAccess<ValueType> rY( y, loc );
    WriteOnlyAccess<ValueType> wResult( result, loc, mNumColumns );
    normalGEVM[loc]( wResult.get(), alpha, rX.get(), beta, rY.get(),
                     mNumRows, mNumColumns,
                     csrIA.get(), csrJA.get(), csrValues.get() );

    if ( async )
    {
        syncToken->pushRoutine( wResult.releaseDelayed() );
        syncToken->pushRoutine( rY.releaseDelayed() );
        syncToken->pushRoutine( rX.releaseDelayed() );
        syncToken->pushRoutine( csrIA.releaseDelayed() );
        syncToken->pushRoutine( csrJA.releaseDelayed() );
        syncToken->pushRoutine( csrValues.releaseDelayed() );
    }

    return syncToken.release();
}

/* --------------------------------------------------------------------------- */

template<typename ValueType>
SyncToken* CSRStorage<ValueType>::normalGEMV(
    HArray<ValueType>& result,
    const ValueType alpha,
    const HArray<ValueType>& x,
    bool async ) const
{
    static LAMAKernel<CSRKernelTrait::normalGEMV<ValueType> > normalGEMV;
    ContextPtr loc = this->getContextPtr();
    normalGEMV.getSupportedContext( loc );
    unique_ptr<SyncToken> syncToken;

    if ( async )
    {
        syncToken.reset( loc->getSyncToken() );
    }

    SCAI_ASYNCHRONOUS( syncToken.get() );
    SCAI_CONTEXT_ACCESS( loc )
    ReadAccess<IndexType> csrIA( mIa, loc );
    ReadAccess<IndexType> csrJA( mJa, loc );
    ReadAccess<ValueType> csrValues( mValues, loc );
    ReadAccess<ValueType> rX( x, loc );
    WriteOnlyAccess<ValueType> wResult( result, loc, mNumRows );
    ValueType beta = 0;
    normalGEMV[loc]( wResult.get(), alpha, rX.get(), beta, NULL, mNumRows, mNumColumns, mNumValues,
                     csrIA.get(), csrJA.get(), csrValues.get() );

    if ( async )
    {
        syncToken->pushRoutine( wResult.releaseDelayed() );
        syncToken->pushRoutine( rX.releaseDelayed() );
        syncToken->pushRoutine( csrIA.releaseDelayed() );
        syncToken->pushRoutine( csrJA.releaseDelayed() );
        syncToken->pushRoutine( csrValues.releaseDelayed() );
    }

    return syncToken.release();
}

/* --------------------------------------------------------------------------- */

template<typename ValueType>
SyncToken* CSRStorage<ValueType>::normalGEVM(
    HArray<ValueType>& result,
    const ValueType alpha,
    const HArray<ValueType>& x,
    bool async ) const
{
    SCAI_LOG_INFO( logger, "normalGEVM ( async = " << async << " ) , result = " << alpha << " * x * storage" )
    static LAMAKernel<CSRKernelTrait::normalGEVM<ValueType> > normalGEVM;
    ContextPtr loc = this->getContextPtr();
    normalGEVM.getSupportedContext( loc );
    unique_ptr<SyncToken> syncToken;

    if ( async )
    {
        syncToken.reset( loc->getSyncToken() );
    }

    SCAI_ASYNCHRONOUS( syncToken.get() );
    SCAI_CONTEXT_ACCESS( loc )
    ReadAccess<IndexType> csrIA( mIa, loc );
    ReadAccess<IndexType> csrJA( mJa, loc );
    ReadAccess<ValueType> csrValues( mValues, loc );
    ReadAccess<ValueType> rX( x, loc );
    WriteOnlyAccess<ValueType> wResult( result, loc, mNumColumns );
    ValueType beta = 0;
    normalGEVM[loc]( wResult.get(), alpha, rX.get(), beta, NULL,
                     mNumRows, mNumColumns,
                     csrIA.get(), csrJA.get(), csrValues.get() );

    if ( async )
    {
        syncToken->pushRoutine( wResult.releaseDelayed() );
        syncToken->pushRoutine( rX.releaseDelayed() );
        syncToken->pushRoutine( csrIA.releaseDelayed() );
        syncToken->pushRoutine( csrJA.releaseDelayed() );
        syncToken->pushRoutine( csrValues.releaseDelayed() );
    }

    return syncToken.release();
}

/* --------------------------------------------------------------------------- */

template<typename ValueType>
SyncToken* CSRStorage<ValueType>::gemv(
    HArray<ValueType>& result,
    const ValueType alpha,
    const HArray<ValueType>& x,
    const ValueType beta,
    const HArray<ValueType>& y,
    bool  async ) const
{
    SCAI_REGION( "Storage.CSR.gemv" )
    SCAI_LOG_INFO( logger,
                   "GEMV ( async = " << async << " ), result = " << alpha << " * A * x + " << beta << " * y "
                   << ", result = " << result << ", x = " << x << ", y = " << y
                   << ", A (this) = " << *this );

    if ( alpha == common::constants::ZERO || ( mNumValues == 0 ) )
    {
        // so we just have result = beta * y, will be done synchronously
        HArrayUtils::assignScaled( result, beta, y, this->getContextPtr() );

        if ( async )
        {
            return new tasking::NoSyncToken();
        }
        else
        {
            return NULL;
        }
    }

    // check for correct sizes of x
    SCAI_ASSERT_EQUAL_ERROR( x.size(), mNumColumns )

    if ( beta == common::constants::ZERO )
    {
        // take version that does not access y at all (can be undefined or aliased to result)
        return normalGEMV( result, alpha, x, async );
    }

    // y is relevant, so it must have correct size
    SCAI_ASSERT_EQUAL_ERROR( y.size(), mNumRows )

    if ( &result == &y && ( beta == common::constants::ONE ) && ( mRowIndexes.size() > 0 ) )
    {
        // y += A * x,  where only some rows in A are filled, uses more efficient routine
        return sparseGEMV( result, alpha, x, async );
    }
    else
    {
        return normalGEMV( result, alpha, x, beta, y, async );
    }
}

/* --------------------------------------------------------------------------- */

template<typename ValueType>
SyncToken* CSRStorage<ValueType>::gevm(
    HArray<ValueType>& result,
    const ValueType alpha,
    const HArray<ValueType>& x,
    const ValueType beta,
    const HArray<ValueType>& y,
    bool  async ) const
{
    SCAI_REGION( "Storage.CSR.gevm" )
    SCAI_LOG_INFO( logger,
                   "GEVM ( async = " << async << " ), result = " << alpha << " * x * A  + " << beta << " * y "
                   << ", result = " << result << ", x = " << x << ", y = " << y
                   << ", A (this) = " << *this );

    if ( alpha == common::constants::ZERO || ( mNumValues == 0 ) )
    {
        SCAI_LOG_INFO( logger, "gevm, alpha = 0 : result = " << beta << " * y " )
        // so we just have result = beta * y, will be done synchronously
        HArrayUtils::assignScaled( result, beta, y, this->getContextPtr() );

        if ( async )
        {
            return new tasking::NoSyncToken();
        }
        else
        {
            return NULL;
        }
    }

    // check for correct sizes of x
    SCAI_ASSERT_EQUAL_ERROR( x.size(), mNumRows )

    if ( beta == common::constants::ZERO )
    {
        // take version that does not access y at all (can be undefined or aliased to result)
        return normalGEVM( result, alpha, x, async );
    }

    // y is relevant, so it must have correct size
    SCAI_ASSERT_EQUAL_ERROR( y.size(), mNumColumns )

    if ( &result == &y && ( beta == common::constants::ONE ) && ( mRowIndexes.size() > 0 ) )
    {
        // y += x * A,  where only some rows in A are filled, uses more efficient routine
        return sparseGEVM( result, alpha, x, async );
    }
    else
    {
        return normalGEVM( result, alpha, x, beta, y, async );
    }
}

/* --------------------------------------------------------------------------- */

template<typename ValueType>
SyncToken* CSRStorage<ValueType>::matrixTimesVectorAsync(
    HArray<ValueType>& result,
    const ValueType alpha,
    const HArray<ValueType>& x,
    const ValueType beta,
    const HArray<ValueType>& y ) const
{
    bool async = true;
    SyncToken* token = gemv( result, alpha, x, beta, y, async );
    SCAI_ASSERT( token, "NULL token not allowed for asynchronous execution gemv, alpha = " << alpha << ", beta = " << beta )
    return token;
}

/* --------------------------------------------------------------------------- */

template<typename ValueType>
SyncToken* CSRStorage<ValueType>::vectorTimesMatrixAsync(
    HArray<ValueType>& result,
    const ValueType alpha,
    const HArray<ValueType>& x,
    const ValueType beta,
    const HArray<ValueType>& y ) const
{
    bool async = true;
    SyncToken* token = gevm( result, alpha, x, beta, y, async );
    SCAI_ASSERT( token, "NULL token not allowed for asynchronous execution gevm, alpha = " << alpha << ", beta = " << beta )
    return token;
}

/* --------------------------------------------------------------------------- */

template<typename ValueType>
void CSRStorage<ValueType>::jacobiIterate(
    HArray<ValueType>& solution,
    const HArray<ValueType>& oldSolution,
    const HArray<ValueType>& rhs,
    const ValueType omega ) const
{
    SCAI_REGION( "Storage.CSR.jacobiIterate" )
    SCAI_LOG_INFO( logger, *this << ": Jacobi iteration for local matrix data." )
    SCAI_ASSERT_ERROR( mDiagonalProperty, *this << ": jacobiIterate requires diagonal property" )

    if ( &solution == &oldSolution )
    {
        COMMON_THROWEXCEPTION( "alias of solution and oldSolution unsupported" )
    }

    SCAI_ASSERT_EQUAL_DEBUG( mNumRows, oldSolution.size() )
    SCAI_ASSERT_EQUAL_DEBUG( mNumRows, rhs.size() )
    SCAI_ASSERT_EQUAL_DEBUG( mNumRows, mNumColumns )
    // matrix must be square
    static LAMAKernel<CSRKernelTrait::jacobi<ValueType> > jacobi;
    ContextPtr loc = this->getContextPtr();
    jacobi.getSupportedContext( loc );
    ReadAccess<IndexType> csrIA( mIa, loc );
    ReadAccess<IndexType> csrJA( mJa, loc );
    ReadAccess<ValueType> csrValues( mValues, loc );
    ReadAccess<ValueType> rOldSolution( oldSolution, loc );
    ReadAccess<ValueType> rRhs( rhs, loc );
    WriteOnlyAccess<ValueType> wSolution( solution, loc, mNumRows );
    // Due to diagonal property there is no advantage by taking row indexes
    SCAI_CONTEXT_ACCESS( loc )
    jacobi[loc]( wSolution.get(), csrIA.get(), csrJA.get(), csrValues.get(),
                 rOldSolution.get(), rRhs.get(), omega, mNumRows );
}

/* --------------------------------------------------------------------------- */

template<typename ValueType>
void CSRStorage<ValueType>::jacobiIterateHalo(
    HArray<ValueType>& localSolution,
    const MatrixStorage<ValueType>& localStorage,
    const HArray<ValueType>& oldHaloSolution,
    const ValueType omega ) const
{
    SCAI_REGION( "Storage.CSR.jacobiIterateHalo" )
    SCAI_LOG_INFO( logger, *this << ": Jacobi iteration for halo matrix data." )
    SCAI_ASSERT_EQUAL_DEBUG( mNumRows, localSolution.size() )
    SCAI_ASSERT_EQUAL_DEBUG( mNumRows, localStorage.getNumRows() )
    SCAI_ASSERT_EQUAL_DEBUG( mNumRows, localStorage.getNumColumns() )
    SCAI_ASSERT_DEBUG( localStorage.hasDiagonalProperty(), localStorage << ": has not diagonal property" )
    SCAI_ASSERT_EQUAL_DEBUG( mNumColumns, oldHaloSolution.size() )
    const CSRStorage<ValueType>* csrLocal;

    if ( localStorage.getFormat() == Format::CSR )
    {
        csrLocal = dynamic_cast<const CSRStorage<ValueType>*>( &localStorage );
        SCAI_ASSERT_DEBUG( csrLocal, "could not cast to CSRStorage " << localStorage )
    }
    else
    {
        // either copy localStorage to CSR (not recommended) or
        // just get the diagonal in localValues and set order in localIA
        COMMON_THROWEXCEPTION( "local stroage is not CSR" )
    }

    static LAMAKernel<CSRKernelTrait::jacobiHalo<ValueType> > jacobiHalo;
    ContextPtr loc = this->getContextPtr();
    jacobiHalo.getSupportedContext( loc );
    {
        WriteAccess<ValueType> wSolution( localSolution, loc ); // will be updated
        ReadAccess<IndexType> localIA( csrLocal->mIa, loc );
        ReadAccess<ValueType> localValues( csrLocal->mValues, loc );
        ReadAccess<IndexType> haloIA( mIa, loc );
        ReadAccess<IndexType> haloJA( mJa, loc );
        ReadAccess<ValueType> haloValues( mValues, loc );
        ReadAccess<ValueType> rOldHaloSolution( oldHaloSolution, loc );
        const IndexType numNonEmptyRows = mRowIndexes.size();
        SCAI_LOG_INFO( logger, "#row indexes = " << numNonEmptyRows )

        if ( numNonEmptyRows != 0 )
        {
            ReadAccess<IndexType> haloRowIndexes( mRowIndexes, loc );
            SCAI_CONTEXT_ACCESS( loc )
            jacobiHalo[loc]( wSolution.get(), localIA.get(), localValues.get(), haloIA.get(), haloJA.get(), haloValues.get(),
                             haloRowIndexes.get(), rOldHaloSolution.get(), omega, numNonEmptyRows );
        }
        else
        {
            SCAI_CONTEXT_ACCESS( loc )
            jacobiHalo[loc]( wSolution.get(), localIA.get(), localValues.get(), haloIA.get(), haloJA.get(), haloValues.get(),
                             NULL, rOldHaloSolution.get(), omega, mNumRows );
        }
    }
}

/* --------------------------------------------------------------------------- */

template<typename ValueType>
void CSRStorage<ValueType>::jacobiIterateHalo(
    HArray<ValueType>& localSolution,
    const HArray<ValueType>& localDiagonal,
    const HArray<ValueType>& oldHaloSolution,
    const ValueType omega ) const
{
    SCAI_REGION( "Storage.CSR.jacobiIterateHalo" )
    SCAI_LOG_INFO( logger, *this << ": Jacobi iteration for halo matrix data." )
    SCAI_ASSERT_EQUAL_DEBUG( mNumRows, localSolution.size() )
    SCAI_ASSERT_EQUAL_DEBUG( mNumColumns, oldHaloSolution.size() )
    static LAMAKernel<CSRKernelTrait::jacobiHaloWithDiag<ValueType> > jacobiHaloWithDiag;
    ContextPtr loc = this->getContextPtr();
    jacobiHaloWithDiag.getSupportedContext( loc );
    {
        WriteAccess<ValueType> wSolution( localSolution, loc ); // will be updated
        ReadAccess<ValueType> localDiagValues( localDiagonal, loc );
        ReadAccess<IndexType> haloIA( mIa, loc );
        ReadAccess<IndexType> haloJA( mJa, loc );
        ReadAccess<ValueType> haloValues( mValues, loc );
        ReadAccess<ValueType> rOldHaloSolution( oldHaloSolution, loc );
        const IndexType numNonEmptyRows = mRowIndexes.size();
        SCAI_LOG_INFO( logger, "#row indexes = " << numNonEmptyRows )

        if ( numNonEmptyRows != 0 )
        {
            ReadAccess<IndexType> haloRowIndexes( mRowIndexes, loc );
            SCAI_CONTEXT_ACCESS( loc )
            jacobiHaloWithDiag[loc]( wSolution.get(), localDiagValues.get(), haloIA.get(), haloJA.get(), haloValues.get(),
                                     haloRowIndexes.get(), rOldHaloSolution.get(), omega, numNonEmptyRows );
        }
        else
        {
            SCAI_CONTEXT_ACCESS( loc )
            jacobiHaloWithDiag[loc]( wSolution.get(), localDiagValues.get(), haloIA.get(), haloJA.get(), haloValues.get(),
                                     NULL, rOldHaloSolution.get(), omega, mNumRows );
        }
    }
}

/* --------------------------------------------------------------------------- */

template<typename ValueType>
void CSRStorage<ValueType>::matrixPlusMatrix(
    const ValueType alpha,
    const MatrixStorage<ValueType>& a,
    const ValueType beta,
    const MatrixStorage<ValueType>& b )
{
    SCAI_LOG_INFO( logger, "this = " << alpha << " * A + " << beta << " * B" << ", with A = " << a << ", B = " << b )
    SCAI_REGION( "Storage.CSR.plusMatrix" )
    // a and b have to be CSR storages, otherwise create temporaries.
    const CSRStorage<ValueType>* csrA = NULL;
    const CSRStorage<ValueType>* csrB = NULL;
    // Define shared pointers in case we need temporaries
    common::shared_ptr<CSRStorage<ValueType> > tmpA;
    common::shared_ptr<CSRStorage<ValueType> > tmpB;

    if ( a.getFormat() == Format::CSR )
    {
        csrA = dynamic_cast<const CSRStorage<ValueType>*>( &a );
        SCAI_ASSERT_DEBUG( csrA, "could not cast to CSRStorage " << a )
    }
    else
    {
        SCAI_UNSUPPORTED( a << ": will be converted to CSR for matrix multiply" )
        tmpA = common::shared_ptr<CSRStorage<ValueType> >( new CSRStorage<ValueType>( a ) );
        csrA = tmpA.get();
    }

    if ( b.getFormat() == Format::CSR )
    {
        csrB = dynamic_cast<const CSRStorage<ValueType>*>( &b );
        SCAI_ASSERT_DEBUG( csrB, "could not cast to CSRStorage " << b )
    }
    else
    {
        SCAI_UNSUPPORTED( b << ": will be converted to CSR for matrix multiply" )
        tmpB = common::shared_ptr<CSRStorage<ValueType> >( new CSRStorage<ValueType>( b ) );
        csrB = tmpB.get();
    }

    // compute where target data will be
    ContextPtr loc = this->getContextPtr();
    matrixAddMatrixCSR( alpha, *csrA, beta, *csrB, loc );
}

/* --------------------------------------------------------------------------- */

template<typename ValueType>
void CSRStorage<ValueType>::matrixTimesMatrix(
    const ValueType alpha,
    const MatrixStorage<ValueType>& a,
    const MatrixStorage<ValueType>& b,
    const ValueType beta,
    const MatrixStorage<ValueType>& c )
{
    SCAI_LOG_INFO( logger,
                   "this = " << alpha << " +* A * B + " << beta << " * C, with " << "A = " << a << ", B = " << b << ", C = " << c )
    SCAI_REGION( "Storage.CSR.timesMatrix" )
    // a and b have to be CSR storages, otherwise create temporaries.
    const CSRStorage<ValueType>* csrA = NULL;
    const CSRStorage<ValueType>* csrB = NULL;
    const CSRStorage<ValueType>* csrC = NULL;
    // Define two shared pointers in case we need temporaries
    common::shared_ptr<CSRStorage<ValueType> > tmpA;
    common::shared_ptr<CSRStorage<ValueType> > tmpB;
    common::shared_ptr<CSRStorage<ValueType> > tmpC;

    if ( a.getFormat() == Format::CSR )
    {
        csrA = dynamic_cast<const CSRStorage<ValueType>*>( &a );
        SCAI_ASSERT_DEBUG( csrA, "could not cast to CSRStorage " << a )
    }
    else
    {
        SCAI_UNSUPPORTED( a << ": will be converted to CSR for matrix multiply" )
        tmpA = common::shared_ptr<CSRStorage<ValueType> >( new CSRStorage<ValueType>( a ) );
        csrA = tmpA.get();
    }

    if ( b.getFormat() == Format::CSR )
    {
        csrB = dynamic_cast<const CSRStorage<ValueType>*>( &b );
        SCAI_ASSERT_DEBUG( csrB, "could not cast to CSRStorage " << b )
    }
    else
    {
        SCAI_UNSUPPORTED( b << ": will be converted to CSR for matrix multiply" )
        tmpB = common::shared_ptr<CSRStorage<ValueType> >( new CSRStorage<ValueType>( b ) );
        csrB = tmpB.get();
    }

    if ( beta != common::constants::ZERO )
    {
        // c temporary needed if not correct format/type or aliased to this
        if ( ( c.getFormat() == Format::CSR ) && ( &c != this ) )
        {
            csrC = dynamic_cast<const CSRStorage<ValueType>*>( &c );
            SCAI_ASSERT_DEBUG( csrC, "could not cast to CSRStorage " << c )
        }
        else
        {
            SCAI_UNSUPPORTED( c << ": CSR temporary required for matrix add" )
            tmpC = common::shared_ptr<CSRStorage<ValueType> >( new CSRStorage<ValueType>( c ) );
            csrC = tmpC.get();
        }
    }

    // now we have in any case all arguments as CSR Storage
    ContextPtr loc = Context::getHostPtr();

    if ( a.getContextPtr()->getType() == b.getContextPtr()->getType() )
    {
        loc = a.getContextPtr();
    }

    ContextPtr saveContext = getContextPtr();
    CSRStorage<ValueType> tmp1;
    tmp1.matrixTimesMatrixCSR( alpha, *csrA, *csrB, loc );
    tmp1.setContextPtr( loc );

    if ( beta != common::constants::ZERO )
    {
        CSRStorage<ValueType> tmp2;
        tmp2.matrixAddMatrixCSR( static_cast<ValueType>( 1.0 ), tmp1, beta, *csrC, loc );
        swap( tmp2 );
    }
    else
    {
        swap( tmp1 );
    }

    this->setContextPtr( saveContext );
}

/* --------------------------------------------------------------------------- */

template<typename ValueType>
void CSRStorage<ValueType>::matrixAddMatrixCSR(
    const ValueType alpha,
    const CSRStorage<ValueType>& a,
    const ValueType beta,
    const CSRStorage<ValueType>& b,
    const ContextPtr preferedLoc )
{
    SCAI_LOG_INFO( logger,
                   "this = " << alpha << " * A + " << beta << " * B, with " << "A = " << a << ", B = " << b << ", all are CSR" )
//    // TODO: just temporary, MAKE loc const again!
//    loc = Context::getContextPtr( Context::Host );
    static LAMAKernel<CSRKernelTrait::matrixAddSizes> matrixAddSizes;
    static LAMAKernel<CSRKernelTrait::matrixAdd<ValueType> > matrixAdd;
    ContextPtr loc = preferedLoc;
    matrixAdd.getSupportedContext( loc, matrixAddSizes );

    if ( &a == this || &b == this )
    {
        // due to alias we would get problems with Write/Read access, so use a temporary
        CSRStorage<ValueType> tmp;
        tmp.matrixAddMatrixCSR( alpha, a, beta, b, loc );
        swap( tmp ); // safe as tmp will be destroyed afterwards
        return;
    }

    SCAI_REGION( "Storage.CSR.addMatrixCSR" )
    allocate( a.getNumRows(), a.getNumColumns() );
    SCAI_ASSERT_EQUAL_ERROR( mNumRows, b.getNumRows() )
    SCAI_ASSERT_EQUAL_ERROR( mNumColumns, b.getNumColumns() )
    mDiagonalProperty = ( mNumRows == mNumColumns );
    {
        ReadAccess<IndexType> aIa( a.getIA(), loc );
        ReadAccess<IndexType> aJa( a.getJA(), loc );
        ReadAccess<ValueType> aValues( a.getValues(), loc );
        ReadAccess<IndexType> bIa( b.getIA(), loc );
        ReadAccess<IndexType> bJa( b.getJA(), loc );
        ReadAccess<ValueType> bValues( b.getValues(), loc );
        // Step 1: compute row sizes of C, build offsets
        SCAI_LOG_DEBUG( logger, "Determing sizes of result matrix C" )
        WriteOnlyAccess<IndexType> cIa( mIa, loc, mNumRows + 1 );
        SCAI_CONTEXT_ACCESS( loc )
        mNumValues = matrixAddSizes[loc] ( cIa.get(), mNumRows, mNumColumns, mDiagonalProperty, aIa.get(), aJa.get(),
                                           bIa.get(), bJa.get() );
        // Step 2: fill in ja, values
        SCAI_LOG_DEBUG( logger, "Compute the sparse values, # = " << mNumValues )
        WriteOnlyAccess<IndexType> cJa( mJa, loc, mNumValues );
        WriteOnlyAccess<ValueType> cValues( mValues, loc, mNumValues );
        matrixAdd[loc]( cJa.get(), cValues.get(), cIa.get(), mNumRows, mNumColumns, mDiagonalProperty, alpha, aIa.get(),
                        aJa.get(), aValues.get(), beta, bIa.get(), bJa.get(), bValues.get() );
    }
    SCAI_LOG_DEBUG( logger, *this << ": compress by removing zero elements" )
    // Computation of C might have produced some zero elements
    //compress();
    check( "result of matrix + matrix" ); // just verify for a correct matrix
}

/* --------------------------------------------------------------------------- */

//TODO: just temporary
template<typename ValueType>
void CSRStorage<ValueType>::setNumValues( const IndexType numValues )
{
    mNumValues = numValues;
}

template<typename ValueType>
void CSRStorage<ValueType>::matrixTimesMatrixCSR(
    const ValueType alpha,
    const CSRStorage<ValueType>& a,
    const CSRStorage<ValueType>& b,
    const ContextPtr preferedLoc )
{
    SCAI_LOG_INFO( logger,
                   *this << ": = " << alpha << " * A * B, with " << "A = " << a << ", B = " << b << ", all are CSR" << ", Context = " << preferedLoc->getType() )
    // get availabe implementations of needed kernel routines
    static LAMAKernel<CSRKernelTrait::matrixMultiplySizes> matrixMultiplySizes;
    static LAMAKernel<CSRKernelTrait::matrixMultiply<ValueType> > matrixMultiply;
    // choose Context where all kernel routines are available
    ContextPtr loc = preferedLoc;
    matrixMultiply.getSupportedContext( loc, matrixMultiplySizes );
    SCAI_ASSERT_ERROR( &a != this, "matrixTimesMatrix: alias of a with this result matrix" )
    SCAI_ASSERT_ERROR( &b != this, "matrixTimesMatrix: alias of b with this result matrix" )
    SCAI_ASSERT_EQUAL_ERROR( a.getNumColumns(), b.getNumRows() )
    IndexType k = a.getNumColumns();
    SCAI_REGION( "Storage.CSR.timesMatrixCSR" )
    allocate( a.getNumRows(), b.getNumColumns() );
    mDiagonalProperty = ( mNumRows == mNumColumns );
    {
        ReadAccess<IndexType> aIA( a.getIA(), loc );
        ReadAccess<IndexType> aJA( a.getJA(), loc );
        ReadAccess<ValueType> aValues( a.getValues(), loc );
        ReadAccess<IndexType> bIA( b.getIA(), loc );
        ReadAccess<IndexType> bJA( b.getJA(), loc );
        ReadAccess<ValueType> bValues( b.getValues(), loc );
        WriteOnlyAccess<IndexType> cIA( mIa, loc, mNumRows + 1 );
        SCAI_CONTEXT_ACCESS( loc )
        mNumValues = matrixMultiplySizes[loc] ( cIA.get(), mNumRows, mNumColumns, k, mDiagonalProperty, aIA.get(), aJA.get(),
                                                bIA.get(), bJA.get() );
        WriteOnlyAccess<IndexType> cJa( mJa, loc, mNumValues );
        WriteOnlyAccess<ValueType> cValues( mValues, loc, mNumValues );
        matrixMultiply[loc]( cIA.get(), cJa.get(), cValues.get(), mNumRows, mNumColumns, k, alpha, mDiagonalProperty,
                             aIA.get(), aJA.get(), aValues.get(), bIA.get(), bJA.get(), bValues.get() );
    }
    // TODO: check this!
//    compress();
    buildRowIndexes();
//    check( "result of matrix x matrix" ); // just verify for a correct matrix
//    mDiagonalProperty = checkDiagonalProperty();
}

/* --------------------------------------------------------------------------- */

template<typename ValueType>
ValueType CSRStorage<ValueType>::l1Norm() const
{
    SCAI_LOG_INFO( logger, *this << ": l1Norm()" )
    return utilskernel::HArrayUtils::asum( mValues, this->getContextPtr() );
}

/* --------------------------------------------------------------------------- */

template<typename ValueType>
ValueType CSRStorage<ValueType>::l2Norm() const
{
    SCAI_LOG_INFO( logger, *this << ": l2Norm()" )
    ContextPtr prefLoc = this->getContextPtr();
    ValueType res = HArrayUtils::dotProduct( mValues, mValues, prefLoc );
    return common::Math::sqrt( res );
}

/* --------------------------------------------------------------------------- */

template<typename ValueType>
ValueType CSRStorage<ValueType>::maxNorm() const
{
    // no more checks needed here
    SCAI_LOG_INFO( logger, *this << ": maxNorm()" )

    if ( mNumValues == 0 )
    {
        return static_cast<ValueType>( 0.0 );
    }

    static LAMAKernel<UtilKernelTrait::reduce<ValueType> > reduce;
    ContextPtr loc = this->getContextPtr();
    reduce.getSupportedContext( loc );
    ReadAccess<ValueType> csrValues( mValues, loc );
    SCAI_CONTEXT_ACCESS( loc )
    ValueType maxval = reduce[loc]( csrValues.get(), mNumValues, utilskernel::reduction::ABS_MAX );
    return maxval;
}

/* --------------------------------------------------------------------------- */

template<typename ValueType>
ValueType CSRStorage<ValueType>::maxDiffNorm( const MatrixStorage<ValueType>& other ) const
{
    SCAI_REGION( "Storage.CSR.maxDiffNorm" )
    SCAI_ASSERT_EQUAL_ERROR( mNumRows, other.getNumRows() )
    SCAI_ASSERT_EQUAL_ERROR( mNumColumns, other.getNumColumns() )
    SCAI_LOG_INFO( logger, *this << ": maxDiffNorm( " << other << " )" )
    common::shared_ptr<CSRStorage<ValueType> > tmpOtherCSR;
    const CSRStorage<ValueType>* otherCSR;

    if ( other.getValueType() == this->getValueType() && ( other.getFormat() == Format::CSR ) )
    {
        otherCSR = dynamic_cast<const CSRStorage<ValueType>*>( &other );
        SCAI_ASSERT_ERROR( otherCSR, other << ": could not cast to " << typeName() )
    }
    else
    {
        SCAI_UNSUPPORTED( other << ": converted to " << typeName() << " for maxDiffNorm" )
        tmpOtherCSR.reset( new CSRStorage<ValueType>( other ) );
        otherCSR = tmpOtherCSR.get();
    }

    return maxDiffNormImpl( *otherCSR );
}

/* --------------------------------------------------------------------------- */

template<typename ValueType>
ValueType CSRStorage<ValueType>::maxDiffNormImpl( const CSRStorage<ValueType>& other ) const
{
    // no more checks needed here
    SCAI_LOG_INFO( logger, *this << ": maxDiffNormImpl( " << other << " )" )

    if ( mNumRows == 0 )
    {
        return static_cast<ValueType>( 0.0 );
    }

    bool sorted = mSortedRows && other.mSortedRows && ( mDiagonalProperty == other.mDiagonalProperty );
    static LAMAKernel<CSRKernelTrait::absMaxDiffVal<ValueType> > absMaxDiffVal;
    ContextPtr loc = this->getContextPtr();
    absMaxDiffVal.getSupportedContext( loc );
    ReadAccess<IndexType> csrIA1( mIa, loc );
    ReadAccess<IndexType> csrJA1( mJa, loc );
    ReadAccess<ValueType> csrValues1( mValues, loc );
    ReadAccess<IndexType> csrIA2( other.mIa, loc );
    ReadAccess<IndexType> csrJA2( other.mJa, loc );
    ReadAccess<ValueType> csrValues2( other.mValues, loc );
    SCAI_CONTEXT_ACCESS( loc )
    ValueType maxval = absMaxDiffVal[loc] ( mNumRows, sorted, csrIA1.get(), csrJA1.get(), csrValues1.get(), csrIA2.get(),
                                            csrJA2.get(), csrValues2.get() );
    return maxval;
}

/* --------------------------------------------------------------------------- */

template<typename ValueType>
CSRStorage<ValueType>* CSRStorage<ValueType>::copy() const
{
    return new CSRStorage<ValueType>( *this );
}

/* ------------------------------------------------------------------------------------------------------------------ */

template<typename ValueType>
void CSRStorage<ValueType>::buildSparseRowSizes( HArray<IndexType>& rowSizes ) const
{
    SCAI_LOG_DEBUG( logger, "copy nnz for each row in HArray" );
    WriteOnlyAccess<IndexType> writeRowSizes( rowSizes, mNumRows );
    ReadAccess<IndexType> csrIA( mIa );
    OpenMPCSRUtils::offsets2sizes( writeRowSizes.get(), csrIA.get(), mNumRows );
}

/* --------------------------------------------------------------------------- */

template<typename ValueType>
void CSRStorage<ValueType>::buildSparseRowData(
    HArray<IndexType>& sparseJA,
    HArray<ValueType>& sparseValues ) const
{
    SCAI_LOG_INFO( logger, *this << ": build sparse row data" );
    // for CSR format we can just copy arrays with column indexes and data values
    sparseJA = mJa;
    sparseValues = mValues;
}

/* ------------------------------------------------------------------------------------------------------------------ */

template<typename ValueType>
_MatrixStorage* CSRStorage<ValueType>::create()
{
    return new CSRStorage<ValueType>();
}

/* ------------------------------------------------------------------------------------------------------------------ */

template<typename ValueType>
MatrixStorageCreateKeyType CSRStorage<ValueType>::createValue()
{
    return MatrixStorageCreateKeyType( Format::CSR, common::getScalarType<ValueType>() );
}

template<typename ValueType>
std::string CSRStorage<ValueType>::initTypeName()
{
    std::stringstream s;
    s << std::string( "CSRStorage<" ) << common::getScalarType<ValueType>() << std::string( ">" );
    return s.str();
}

template<typename ValueType>
const char* CSRStorage<ValueType>::typeName()
{
    static const std::string s = initTypeName();
    return  s.c_str();
}

/* ========================================================================= */
/*       Template Instantiations                                             */
/* ========================================================================= */

SCAI_COMMON_INST_CLASS( CSRStorage, SCAI_ARITHMETIC_HOST )

#define CSR_STORAGE_INST_LVL2( ValueType, OtherValueType )                                                                 \
    template void CSRStorage<ValueType>::setCSRDataImpl( const IndexType, const IndexType, const IndexType,                \
            const hmemo::HArray<IndexType>&, const hmemo::HArray<IndexType>&,                                              \
            const hmemo::HArray<OtherValueType>&, const hmemo::ContextPtr );                                               \
    template  void CSRStorage<ValueType>::setCSRDataSwap(const IndexType, const IndexType, const IndexType,                \
            hmemo::HArray<IndexType>&, hmemo::HArray<IndexType>&,                                                          \
            hmemo::HArray<OtherValueType>&, const hmemo::ContextPtr );                                                     \
    template void CSRStorage<ValueType>::getRowImpl( hmemo::HArray<OtherValueType>&, const IndexType ) const;              \
    template void CSRStorage<ValueType>::getDiagonalImpl( hmemo::HArray<OtherValueType>& ) const;                          \
    template void CSRStorage<ValueType>::setDiagonalImpl( const hmemo::HArray<OtherValueType>& );                          \
    template void CSRStorage<ValueType>::scaleImpl( const hmemo::HArray<OtherValueType>& );                                \
    template void CSRStorage<ValueType>::buildCSR( hmemo::HArray<IndexType>&, hmemo::HArray<IndexType>*,                   \
            hmemo::HArray<OtherValueType>*, const hmemo::ContextPtr ) const;                                               \
    template void CSRStorage<ValueType>::setDIADataImpl( const IndexType, const IndexType, const IndexType,                \
            const hmemo::HArray<IndexType>&, const hmemo::HArray<OtherValueType>&, const hmemo::ContextPtr );

#define CSR_STORAGE_INST_LVL1( ValueType )                                                                                  \
    SCAI_COMMON_LOOP_LVL2( ValueType, CSR_STORAGE_INST_LVL2, SCAI_ARITHMETIC_HOST )

    SCAI_COMMON_LOOP( CSR_STORAGE_INST_LVL1, SCAI_ARITHMETIC_HOST )

#undef CSR_STORAGE_INST_LVL2
#undef CSR_STORAGE_INST_LVL1


    } /* end namespace lama */

    } /* end namespace scai */<|MERGE_RESOLUTION|>--- conflicted
+++ resolved
@@ -365,11 +365,7 @@
     ReadAccess<OtherValueType> diaValues( values, loc );
 
     // In contrary to COO and CSR, the DIA format stores also some ZERO values like Dense
-<<<<<<< HEAD
-    ValueType eps = static_cast<ValueType>( 0.0 );
-=======
     OtherValueType eps = static_cast<OtherValueType>( 0.0 );
->>>>>>> 499606d4
     getCSRSizes[loc]( csrIA.get(), mDiagonalProperty, mNumRows, mNumColumns, numDiagonals, diaOffsets.get(),
                       diaValues.get(), eps );
 
