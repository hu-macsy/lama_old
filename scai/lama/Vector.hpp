/**
 * @file Vector.hpp
 *
 * @license
 * Copyright (c) 2011
 * Fraunhofer Institute for Algorithms and Scientific Computing SCAI
 * for Fraunhofer-Gesellschaft
 *
 * Permission is hereby granted, free of charge, to any person obtaining a copy
 * of this software and associated documentation files (the "Software"), to deal
 * in the Software without restriction, including without limitation the rights
 * to use, copy, modify, merge, publish, distribute, sublicense, and/or sell
 * copies of the Software, and to permit persons to whom the Software is
 * furnished to do so, subject to the following conditions:
 *
 * The above copyright notice and this permission notice shall be included in
 * all copies or substantial portions of the Software.
 *
 * THE SOFTWARE IS PROVIDED "AS IS", WITHOUT WARRANTY OF ANY KIND, EXPRESS OR
 * IMPLIED, INCLUDING BUT NOT LIMITED TO THE WARRANTIES OF MERCHANTABILITY,
 * FITNESS FOR A PARTICULAR PURPOSE AND NONINFRINGEMENT. IN NO EVENT SHALL THE
 * AUTHORS OR COPYRIGHT HOLDERS BE LIABLE FOR ANY CLAIM, DAMAGES OR OTHER
 * LIABILITY, WHETHER IN AN ACTION OF CONTRACT, TORT OR OTHERWISE, ARISING FROM,
 * OUT OF OR IN CONNECTION WITH THE SOFTWARE OR THE USE OR OTHER DEALINGS IN THE
 * SOFTWARE.
 * @endlicense
 *
 * @brief Vector.hpp
 * @author Jiri Kraus
 * @date 22.02.2011
 * $Id$
 */
#pragma once

// for dll_import
#include <scai/common/config.hpp>

// base classes
#include <scai/dmemo/Distributed.hpp>

// local library
#include <scai/lama/expression/Expression.hpp>

#include <scai/lama/Scalar.hpp>
#include <scai/lama/io/FileType.hpp>

// others
#include <scai/hmemo.hpp>

#include <scai/logging.hpp>

#include <scai/common/Factory.hpp>
#include <scai/common/ScalarType.hpp>
#include <scai/common/SCAITypes.hpp>

namespace scai
{

namespace lama
{

class Matrix;

/** Pointer class for a vector, always use of a shared pointer. */

typedef common::shared_ptr<class Vector> VectorPtr;

class Vector;

/**
 * @brief VectorKind describes if a vector is dense or sparse.
 */
typedef enum
{
    DENSE, //!< vector kind for a dense vector
    SPARSE //!< vector kind for a sparse vector, not supported yet

} VectorKind;

/** For convenience: add the key type used for the Vector factory. */

typedef std::pair<VectorKind, common::scalar::ScalarType> VectorCreateKeyType;

/**
 * @brief The class Vector is a abstract type that represents a distributed 1D real or complex vector.
 *
 * Vector is one of the LAMA base types and should be used in all situations where it is not necessary to access a
 * single element or to create a new Vector.
 *
 * As this class is an abstract class, all constructors are protected.
 *
 * The following methods must be implemented by derived classes:
 *
 *  - buildValues to get all local elements on one processor
 *  - getLocalValue( i ) the the i-th local element
 *
 * This base class can be used to define dense and sparse vectors of
 * any type.
 */
class COMMON_DLL_IMPORTEXPORT Vector: 

     public common::Factory<VectorCreateKeyType, Vector*>,
     public dmemo::Distributed

{
public:

    /**
     * @brief Vector factory to get a vector of a certain kind and a certain type
     *
     * @param[in] kind is either DENSE or SPARSE
     * @param[in] valueType specifies the value type as the elements, e.g. FLOAT, DOUBLE
     *
     * This factory operation allows to create a vector at runtime of any format or any type.
     * Internally, all vector classes must register their create operation.
     */
    static Vector* getVector( const VectorKind kind, const common::scalar::ScalarType valueType );

    /** @brief Create a dense vector of a certain value type and a given distribution.
     *
     *  This method keeps compatibility with an older method that did know which vectors were supported.
     */
    static Vector* createVector( const common::scalar::ScalarType valueType, dmemo::DistributionPtr distribution );

    /**
     * @brief ExpressionMemberType is the type that is used the template Expression to store a Vector.
     */
    typedef const Vector& ExpressionMemberType;

    /**
     * @brief Releases all allocated resources.
     */
    virtual ~Vector();

    /**
     * @brief The assignment operator assigns the result of the passed expression
     *        to this.
     *
     * The assignment operator assigns the result of the passed expression to
     * this, if necessary new memory will be allocated. The Vector will hold
     * the result of the Matrix Vector multiplication represented by
     * expression.
     *
     * @param[in] expression the input expression.
     * @return               a reference to this.
     * @throws               Exceptions thrown by the Allocator
     */
    Vector& operator=( const Expression_MV& expression );

    Vector& operator=( const Expression_VM& expression );

    /** this = alpha * A * x */

    Vector& operator=( const Expression_SMV& expression );

    /** this = alpha * x * A */

    Vector& operator=( const Expression_SVM& expression );

    /** this = alpha * x + beta * y */

    Vector& operator=( const Expression_SV_SV& expression );

    /** this = alpha * A * x + beta * y */

    Vector& operator=( const Expression_SMV_SV& expression );

    /** this = alpha * x * A + beta * y */

    Vector& operator=( const Expression_SVM_SV& expression );

    /** this = alpha * x */

    Vector& operator=( const Expression_SV& expression );

    /** this +=  alpha * A * x */

    Vector& operator+=( const Expression_SMV& expression );

    Vector& operator+=( const Expression_SVM& expression );

    /** this +=  alpha * x */

    Vector& operator+=( const Expression_SV& expression );

    /** this -=  alpha * A * x */

    Vector& operator-=( const Expression_SMV& expression );

    Vector& operator-=( const Expression_SVM& expression );

    /** this -=  alpha * x */

    Vector& operator-=( const Expression_SV& expression );

    /**
     * @brief Assigns the values of other to the elements of this.
     *
     * @param[in] other   the vector to get values from.
     * @return            a reference to this.
     */
    Vector& operator=( const Vector& other );

    /**
     * @brief Multiplies the passed value with all elements of this.
     *
     * @param[in] value   the value to multiply all elements of this with.
     * @return            a reference to this.
     */
    Vector& operator*=( const Scalar value );

    /**
     * @brief Divides the passed value with all elements of this.
     *
     * @param[in] value   the value to divide all elements of this with.
     * @return            a reference to this.
     */
    Vector& operator/=( const Scalar value );

    /**
     * @brief Returns the addition of this and other.
     *
     * @param[in] other the vector to do the addition with.
     * @return          a reference to this.
     */
    Vector& operator+=( const Vector& other );

    /**
     * @brief Returns the subtraction of this and other.
     *
     * @param[in] other the vector to do the subtraction with.
     * @return          a reference to this.
     */
    Vector& operator-=( const Vector& other );

    /**
     * @brief Assigns the passed value to all elements of this.
     *
     * @param[in] value   the value to assign to all elements of this.
     * @return            a reference to this.
     */
    Vector& operator=( const Scalar value );

    /**
     * @brief Returns a copy of the value at the passed global index.
     *
     * @param[in] i    the global index to get the value at.
     * @return         a copy of the value at the passed global position.
     *
     * As this operator requires communication ins SPMD mode it can be very inefficient in some situations.
     */
    const Scalar operator()( const IndexType i ) const;

    /**
     * @brief Builds an array with local values of the vector.
     *
     * @param[in,out] values   LAMA array that will be filled with the local values.
     *
     * Only the type of the LAMA array is used as input arg to determine the value type.
     */
    virtual void buildValues( hmemo::_HArray& values ) const = 0;

    /**
     * @brief Sets the local values of a vector by an array.
     *
     * @param[out] values    is the array with local vector values.
     *
     * Note: A conversion operator must be available for values.getValueType() to
     *       the type of this vector.
     */
    virtual void setValues( const hmemo::_HArray& values ) = 0;

    /**
     * @brief Assign this vector with values stored the file with the given filename.
     *
     * @param[in] filename  the name of the file to be read containing vector data.
     *
     * The implementation of this method in derived classes can make its own
     * decision what the distribtion of this vector will be.
     */
    virtual void readFromFile( const std::string& filename ) = 0;

    /**
     * @brief write the vector to an output file
     *
     * @param[in] fileName is the name of the output file (suffix might be added according to the file type)
     * @param[in] fileType format of the output file, default is binary
     * @param[in] dataType representation type for output values, default is same type as vector
     */
    virtual void writeToFile(
        const std::string& fileName,
        const File::FileType fileType = File::BINARY,
        const common::scalar::ScalarType dataType = common::scalar::INTERNAL ) const = 0;

    /**
     * @brief get a vector with all local values
     */
    virtual const hmemo::_HArray& getLocalValues() const = 0;

    /**
     * @brief Queries the value type of the vector elements, e.g. DOUBLE or FLOAT.
     */
    virtual common::scalar::ScalarType getValueType() const = 0;

    /**
     * @brief Returns a copy of the value at the passed global index.
     *
     * @param[in] globalIndex   the global index to get the value at.
     * @return                  a copy of the value at the passed global position.
     *
     * As this operation requires communication in SPMD mode it can be very inefficient in some situations.
     */
    virtual Scalar getValue( IndexType globalIndex ) const = 0;

    /**
     * @brief Returns the global minimum value of this.
     *
     * @return   the global minimum value of this vector.
     */
    virtual Scalar min() const = 0;

    /**
     * @brief Returns the global maximum value of this.
     *
     * @return the global maximum value of this vector.
     */
    virtual Scalar max() const = 0;

    /**
     * @brief Returns the L1 norm of this.
     *
     * @return the L1 norm of this.
     *
     * l1Norm computes the sum of the absolute values of this.
     */
    virtual Scalar l1Norm() const = 0;

    /**
     * @brief Returns the L2 norm of this.
     *
     * @return the L2 norm of this.
     *
     * l2Norm computes the sum of the absolute values of this.
     */
    virtual Scalar l2Norm() const = 0;

    /**
     * @brief Returns the max norm of this.
     *
     * @return the max norm of this.
     *
     * maxNorm computes the value of this with the largest magnitude.
     */
    virtual Scalar maxNorm() const = 0;

    /**
     *  @brief copy is a virtual call of the copy constructor of the derived classes
     */
    virtual Vector* copy() const = 0;

    /**
     *  @brief Creates a new Vector of the same type and value type
     */
<<<<<<< HEAD
    virtual Vector* newVector() const = 0;
=======
    virtual Vector* clone( dmemo::DistributionPtr distribution ) const = 0;
>>>>>>> 17208e0f

    virtual VectorCreateKeyType getCreateValue() const = 0;

    /**
     * @brief Returns the size of the vector.
     *
     * @return  the size of this vector.
     */
    inline IndexType size() const;

    /**
     * @brief Swaps the content of this vector with another vector.
     *
     * @param[in,out] other   the Vector to swap the contents with.
     *
     * Swap is only possible if both vectors are of the same kind (DENSE) and
     * have the same value type.
     */
    virtual void swap( Vector& other ) = 0;

    virtual void writeAt( std::ostream& stream ) const;

    /**
     *  @brief Assigns an arbitrary vector to this vector.
     */
    virtual void assign( const Vector& other ) = 0;

    /**
     *  Assignment to vector by local values and distribution.
     */
    virtual void assign( const hmemo::_HArray& localValues, dmemo::DistributionPtr distribution ) = 0;

    /**
     *  Builds an array with local values of a distributed vector.
     *
     *  @param[out] localValues   will be an array that contains local values of the vector
     *
     *  For different value types, implicit format conversion will be done.
     *  A sparse vector should generate an array with all values.
     */
    virtual void buildLocalValues( hmemo::_HArray& localValues ) const = 0;

    /**
     * @brief Assigns the passed value to all elements of this.
     *
     * @param[in] value   the value to assign to all elements of this.
     */
    virtual void assign( const Scalar value ) = 0;

    /**
     * @brief Assignment of a 'full' vector expression.
     */
    virtual void assign( const Expression_SV_SV& expression ) = 0;

    /**
     * @brief Returns the dot product of this and other.
     *
     * @param[in] other   the vector to calculate the dot product with.
     * @return            the dot product of this and other
     */
    virtual Scalar dotProduct( const Vector& other ) const = 0;

    /**
     * @brief Starts a prefetch to make this valid at the passed context.
     *
     * @param[in] context specifies the location to make this vector valid at
     */
    virtual void prefetch( const hmemo::ContextPtr context ) const = 0;

    /**
     * @brief Starts a prefetch to make data valid at the context of the vector.
     *
     */

    void prefetch() const;

    /**
     * @brief Waits for a possibly running prefetch.
     */
    virtual void wait() const = 0;

    /**
     * @brief This method inverts all elements of the vector and is completely local.
     */
    virtual void invert() = 0;

    /**
     * @brief Sets the 'preferred' context where data resides and computations are done.
     */
    void setContextPtr( hmemo::ContextPtr context );

    /**
     * @brief Getter function for the context (pointer) of a vector.
     */
    inline hmemo::ContextPtr getContextPtr() const;

    /**
     * @brief Returns the global memory that is allocated to hold this vector.
     * For a distributed vector all partitions are summed together.
     *
     * @return the memory consumption of this vector.
     */
    virtual size_t getMemoryUsage() const = 0;

    /**
     *  @brief Allocates this vector for a given distribution.
     *
     *  All elements of the vector are undefined after this operation.
     *  Elements can be set e.g. with
     */
    void resize( dmemo::DistributionPtr distributionPtr );

    /**
     * @brief Redistributes this vector to the new passed distribution.
     *
     * @param[in] distribution   the new distribution for this vector.
     *
     * The global vector itself remains unchanged; only local parts
     * can be different now.
     */
    virtual void redistribute( dmemo::DistributionPtr distribution ) = 0;

    /** 
     *  Build the conjugate vector in place. 
     */
    virtual void conj() = 0;

protected:

    /**
     *  Constructor of Vector for derived classes by size and/or context
     */
    explicit Vector( const IndexType size = 0, hmemo::ContextPtr context = hmemo::ContextPtr() );

    /**
     * @brief Constructor of Vector for derived classes by distribution
     *
     * @param[in] distribution  the distribution to use for the new Vector.
     * @param[in] context       is optional, will be Host context.
     */
    explicit Vector( dmemo::DistributionPtr distribution, hmemo::ContextPtr context = hmemo::ContextPtr() );

    /**
     * @brief Creates a copy of the passed Vector.
     *
     * @param[in] other   the Vector to take a copy from.
     *
     * Inherits size/distribution, context and content of the passed vector.
     */
    Vector( const Vector& other );

    /**
     *  @brief Swaps member variables of Vector class.
     */
    void swapVector( Vector& other );

    /**
     *  @brief TODO[doxy] Complete Description.
     */
    virtual void resizeImpl() = 0;

    hmemo::ContextPtr mContext; //!< decides about location of vector operations

    SCAI_LOG_DECL_STATIC_LOGGER( logger )
};

IndexType Vector::size() const
{
    return getDistributionPtr()->getGlobalSize();
}

hmemo::ContextPtr Vector::getContextPtr() const
{
    return mContext;
}

/** @brief  stream output for key values of creator  */

inline std::ostream& operator<<( std::ostream& stream, const scai::lama::VectorCreateKeyType& key )
{
    stream << "<" << key.first << ", " << key.second << ">";
    return stream;
}

} /* end namespace lama */

} /* end namespace scai */<|MERGE_RESOLUTION|>--- conflicted
+++ resolved
@@ -361,11 +361,7 @@
     /**
      *  @brief Creates a new Vector of the same type and value type
      */
-<<<<<<< HEAD
     virtual Vector* newVector() const = 0;
-=======
-    virtual Vector* clone( dmemo::DistributionPtr distribution ) const = 0;
->>>>>>> 17208e0f
 
     virtual VectorCreateKeyType getCreateValue() const = 0;
 
