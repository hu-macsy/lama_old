--- conflicted
+++ resolved
@@ -35,33 +35,8 @@
 
 #include <scai/lama/_Vector.hpp>
 
-<<<<<<< HEAD
 #include <memory>
 #include <scai/common/TypeTraits.hpp>
-=======
-// base classes
-#include <scai/dmemo/Distributed.hpp>
-
-// local library
-#include <scai/lama/expression/Expression.hpp>
-
-#include <scai/lama/Scalar.hpp>
-#include <scai/lama/io/FileIO.hpp>
-
-// others
-#include <scai/common/BinaryOp.hpp>
-#include <scai/common/CompareOp.hpp>
-#include <scai/common/UnaryOp.hpp>
-#include <scai/hmemo.hpp>
-
-#include <scai/logging.hpp>
-
-#include <scai/common/Factory.hpp>
-#include <scai/common/ScalarType.hpp>
-#include <scai/common/SCAITypes.hpp>
-
-#include <utility>
->>>>>>> 2bd73b44
 
 namespace scai
 {
@@ -94,17 +69,13 @@
 
     virtual Vector<ValueType>* newVector( void ) const = 0;
 
-<<<<<<< HEAD
     /** Overwrite _Vector::copy to get the covariant return type */
-=======
-typedef std::pair<_Vector::VectorKind, common::ScalarType> VectorCreateKeyType;
->>>>>>> 2bd73b44
 
     virtual Vector<ValueType>* copy( void ) const = 0;
 
     /** Implementation of _Vector::getValueType */
 
-    virtual common::scalar::ScalarType getValueType() const;
+    virtual common::ScalarType getValueType() const;
 
     using _Vector::getContext;
     using _Vector::getDistribution;
@@ -140,41 +111,6 @@
         IndexType mIndex;
     };
 
-<<<<<<< HEAD
-=======
-    /** @brief More convenient use of the create routine of factory that avoids use of CreateKeyType.
-     */
-    static Vector* getVector( const VectorKind format, const common::ScalarType valueType );
-
-    /** @brief More convenient routine to create a dense vector with certain properties.
-     *
-     *  @param[in] valueType specifies the type of the Vector to be created
-     *  @param[in] distribution becomes the distribution of the new vector
-     *  @param[in] context optional, becomes the context of the new vector
-     */
-    static Vector* getDenseVector(
-        const common::ScalarType valueType,
-        dmemo::DistributionPtr distribution,
-        hmemo::ContextPtr context = hmemo::ContextPtr() );
-
-    /**
-     * @brief Checks for this vector whether the content of its data is sound.
-     *
-     * @return false if any of the internal data structures is not okay
-     *
-     * This method returns the same value on all processors.
-     *
-     * If any inconsistency has been found an error message should be logged, but it should
-     * not throw an exception. This might be done by the caller of this routine to avoid
-     * working with inconsistent vectors.
-     *
-     * \code
-     * SCAI_ASSERT_DEBUG( a.isConsistent(), a << ": is invalid matrix after reading" )
-     * \endcode
-     */
-    virtual bool isConsistent() const = 0;
-
->>>>>>> 2bd73b44
     /**
      *  Indexing of a distributed vector returns a proxy so that this operator can be used
      *  on lhs and rhs of an assignment.
@@ -184,192 +120,6 @@
         return VectorElemProxy( *this, i );
     }
 
-<<<<<<< HEAD
-=======
-    Scalar operator[]( const IndexType i ) const
-    {
-        return getValue( i );
-    }
-
-    /**
-     * @brief Sets the local values of a vector by a dense array.
-     *
-     * @param[in] values    is the array with all local vector values.
-     *
-     * The size of the values array must be the same size as the local size of the distribution.
-     *
-     * Note: Implicit type conversion for the values is supported.
-     */
-
-    virtual void setDenseValues( const hmemo::_HArray& values ) = 0;
-
-    /** @brief Allocate and initialize this vector with data from an array
-     *
-     *  @param[in] values is the array copied to the vector.
-     *
-     *  Note: the vector is not distributed, i.e. each processor might either set it 
-     *        with individual local data or with same data.
-     *
-     *  \code
-     *     HArray<double> arr;
-     *     arr.setRandom( 100, 10 ); // fill it with 100 randoms between 0 and 10
-     *     Vector& x =
-     *     x.setData( arr );         
-     *  \endcode
-     *
-     *  If the vector is redistributed later, it must have been filled with the same values
-     *  by each processor.
-     */
-    void setData( const hmemo::_HArray& values ) 
-    {
-        allocate( values.size() );
-        setDenseValues( values );
-    } 
-
-    /** @brief Allocate and initialize this vector with data from an array
-     *
-     *  @param[in] dist is the distribution of 
-     *  @param[in] values become the local values of this vector.
-     *
-     *  Important: values.size() must be equal to dist->getLocalSize()
-     *
-     *  \code
-     *     IndexType n = 100;
-     *     CommunicatorPtr comm = Communicator::getCommunicatorPtr();
-     *     DistributionPtr dist( new BlockDistributon( n, comm ) );
-     *     HArray<double> arr;     
-     *     arr.setRandom( dist->getLocalSize(), 10 ); // every processor fills with random values
-     *     DenseVector<double> v;
-     *     v.setLocalData( dist, arr );
-     *  \endcode
-     */
-    void setLocalData( dmemo::DistributionPtr dist, const hmemo::_HArray& values ) 
-    {
-        allocate( dist );
-        setDenseValues( values );
-    } 
-
-    /** @brief Allocate and initialize this vector with raw values 
-     *
-     *  @tparam OtherValueType data type of the raw data
-     *  @param[in] size becomes the size of the vector and specifies number of entries in values
-     *  @param[in] values is pointer to a contiguous array with the raw data
-     *
-     *  \code
-     *    std::vector<float> values;
-     *    ....  // build the vector values 
-     *    DenseVector<double> v;
-     *    v.setRawData( values.size(), &values[0] );
-     *  \endcode
-     *
-     *  Note: the vector is not distributed, i.e. each processor might either set it 
-     *        with individual local values or with same values.
-     */
-    template<typename OtherValueType>
-    void setRawData( const IndexType size, const OtherValueType values[] );
-
-    /** Set a replicated vector with sparse vector data
-     *
-     *  @param[in] n will be the size of the vector
-     *  @param[in] nonZeroIndexes positions with non-zero values
-     *  @param[in] nonZeroValues values for the non-zero value
-     *  @param[in] zeroValue is the 'zero' value, defaults to 0
-     *
-     *  nonZeroIndexes and nonZeroValues must have the same size. nonZeroIndexes must 
-     *  contain valid indexes. They do not have to be sorted.
-     */
-    void setSparseData( 
-        const IndexType n, 
-        const hmemo::HArray<IndexType>& nonZeroIndexes, 
-        const hmemo::_HArray& nonZeroValues, 
-        const Scalar zeroValue = Scalar( 0 ) )
-    {
-        setSameValue( n, zeroValue );
-        fillSparseData( nonZeroIndexes, nonZeroValues, common::BinaryOp::COPY );
-    } 
-
-    /** Same as setSparseData but here with raw data for non-zero indexes and values. 
-     *
-     *  @tparam OtherValueType is the type of the raw data 
-     *  @param[in] n will be the size of the vector
-     *  @param[in] nnz stands for the number of the non-zero values
-     *  @param[in] nonZeroIndexes pointer to array with positions of non-zero values
-     *  @param[in] nonZeroValues pointer to array with values
-     *  @param[in] zeroValue is the value for all positions that do not appear in nonZeroIndexes
-     *
-     *  Note: The value type of the raw data might be different to the value type of the vector.
-     */
-    template<typename OtherValueType>
-    void setSparseRawData( 
-        const IndexType n, 
-        const IndexType nnz,
-        const IndexType nonZeroIndexes[],
-        const OtherValueType nonZeroValues[],
-        const Scalar zeroValue = Scalar( 0 ) );
-
-    /**
-     * @brief Sets the local values of a vector by a sparse pattern, i.e. non-zero indexes and values
-     *
-     * @param[in] nonZeroIndexes   array with all local indexes that have a non-zero entry
-     * @param[in] nonZeroValues    array with the values for the nonZeroIndexes
-     * @param[in] op               specifies how to deal with available entries, COPY is replace, ADD is sum 
-     *
-     * Number of non zero indexes and values must be equal, i.e. nonZeroIndexes.size() == nonZeroValues.size()
-     *
-     * Note: Implicit type conversion for the values is supported. The indexes are local indexes.
-     *
-     */
-    virtual void fillSparseData( 
-        const hmemo::HArray<IndexType>& nonZeroIndexes, 
-        const hmemo::_HArray& nonZeroValues,
-        const common::BinaryOp op ) = 0;
-
-    /**
-     * @brief Sets the local data of the vector to zero. 
-     *
-     * This routine has the same semantic as setValues with an empty array of any type. It is
-     * a private routine as it allows a temporary inconsistency between the local part and 
-     * the distribution.
-     */
-
-    virtual void clearValues() = 0;
-
-    /**
-     * This method initilaizes all values of an allocated vector with random numbers.
-     *
-     * @param[in] bound draw random numbers in the range between 0 and bound (inclusive)
-     *
-     * For complex vectors a random value is drawn for each real and imaginary part.
-     *
-     * Keep in mind that bound is an integer value. If you need randonm numbers with other numerical
-     * boundaries you should scale them as follows:
-     *
-     * \code
-     *     DistributionPtr dist ( ... );
-     *     DenseVector<ValueType> v( dist );
-     *     ValueType lb = -1.5, ub = 2.6;
-     *     v.fillRandom( 1 );
-     *     A = lb + v * ( ub - lb );   // random numbers in the range of lb .. ub
-     * \endcode
-     */
-    virtual void fillRandom( const IndexType bound ) = 0;
-
-    /**
-     * This method sets a replicated vector by its size and initializes it with random numbers.
-     *
-     * In contrary to fillRandom this routine does not require an allocated and maybe uninitialized vector.
-     *
-     * Be careful: in a parallel environment each processor might initialize the array with different
-     * values. By calling Math::srandom( seed ) with the same seed on each processor, it can be forced
-     * to have the same values.
-     */
-    void setRandom( const IndexType n, const IndexType bound )
-    {
-        allocate ( n );
-        fillRandom( bound );
-    }
-
->>>>>>> 2bd73b44
     /**
      *  Indexing of a const distributed vector returns directly the corresponding element.
      */
@@ -380,162 +130,6 @@
     }
 
     /**
-<<<<<<< HEAD
-=======
-     *  Similiar to fillRandom but only replaces the vector elements with a certain probability.
-     *
-     *  Keep in mind that posititions that are not filled keep their old values. Therefore, in
-     *  contrary to fillRandom, the vector must have been initialized before.
-     *
-     * \code
-     *     DistributionPtr dist ( ... );
-     *     DenseVector<ValueType> A( dist );
-     *     A = 0;
-     *     A.fillSparseRandom( 0.5f, 1 );
-     * \endcode
-     */
-    virtual void fillSparseRandom( const float fillRate, const IndexType bound ) = 0;
-
-    /**
-     *  Allocate a vector by its size, initialize it with a zero value and fill it sparsely.
-     *
-     * \code
-     *     A.allocate( n );
-     *     A = zeroValue;
-     *     A.fillSparseRandom( fill, bound );
-     * \endcode
-     */
-    void setSparseRandom( const IndexType n, const Scalar& zeroValue, const float fillRate, const IndexType bound );
-
-    /**
-     *  Allocate a vector by its distribution, initialize it with a zero value and fill it sparsely.
-     *
-     * \code
-     *     A.allocate( dist );
-     *     A = zeroValue;
-     *     A.fillSparseRandom( fill, bound );
-     * \endcode
-     */
-    void setSparseRandom( dmemo::DistributionPtr dist, const Scalar& zeroValue, const float fillRate, const IndexType bound );
-
-    /**
-     * This method sets a vector by reading its values from one or multiple files.
-     *
-     * @param[in] fileName      the filename to read from
-     * @param[in] distribution  optional, if set it is the distribution of the vector
-     *
-     *   \code
-     *      DenseVector<double> vector;
-     *      vector.readFromFile( "vector.mtx" )                    ! vector only on processor 0
-     *      vector.readFromFile( "vector_%r.mtx" )                 ! general block distributed vector, each processor reads it own file
-     *      vector.readFromFile( "vector.mtx", rowDist )           ! each processor gets its local part of the vector in one file
-     *      vector.readFromFile( "vector_%r.mtx", rowDist )        ! read a partitioned vector with the given distribution
-     *   \endcode
-     */
-    void readFromFile( const std::string& fileName, dmemo::DistributionPtr distribution = dmemo::DistributionPtr() );
-
-    /**
-     *  This method sets a vector a reading its values from one or multiple files and also the distribution from a file
-     *
-     * @param[in] vectorFileName the single or partitioned filename to read from
-     * @param[in] distributionFileName the single or partitioned filename with the row distribution of the vector
-     *
-     *   \code
-     *      CSRSparseMatrix<double> vector;
-     *      vector.readFromFile( "vector.mtx", "owners.mtx" )
-     *      vector.readFromFile( "vector_%r.mtx", "owners.mtx" )
-     *      vector.readFromFile( "vector.mtx", "rows%r.mtx" )
-     *      vector.readFromFile( "vector_%r.mtx", "rows%r.mtx" )
-     *   \endcode
-     */
-    void readFromFile( const std::string& vectorFileName, const std::string& distributionFileName );
-
-    /**
-     * @brief write the vector to an output file
-     *
-     * @param[in] fileName is the name of the output file (suffix must be added according to the file type)
-     * @param[in] fileType format of the output file ("frv" for SAMG, "mtx" for MatrixMarket), default is to decide by suffix
-     * @param[in] dataType representation type for output values, if set it overrides IO settings
-     * @param[in] fileMode can be BINARY or FORMATTED, DEFAULT_MODE keeps default/environment settings
-     */
-    void writeToFile(
-        const std::string& fileName,
-        const std::string& fileType = "",
-        const common::ScalarType dataType = common::ScalarType::UNKNOWN,
-        const FileIO::FileMode fileMode = FileIO::DEFAULT_MODE  ) const;
-
-    /**
-     * @brief Queries the value type of the vector elements, e.g. DOUBLE or FLOAT.
-     */
-    virtual common::ScalarType getValueType() const = 0;
-
-    /**
-     * @brief Returns the value at the passed global index.
-     *
-     * @param[in] globalIndex   the global index to get the value at.
-     * @return                  a copy of the value at the passed global position.
-     *
-     * As this operation requires communication in SPMD mode it can be very inefficient in some situations.
-     * Therefore it is recommended to query values on the local vector data with local indexes.
-     */
-    virtual Scalar getValue( IndexType globalIndex ) const = 0;
-
-    /**
-     *
-     * @brief This methods sets/updates a value of a vector.
-     *
-     * Be careful: this method might throw an exception on a sparse vector, if the element is not available
-     */
-    virtual void setValue( const IndexType globalIndex, const Scalar value ) = 0;
-
-    /**
-     * @brief Concatenate multiple vectors to a new vector.
-     *
-     * @param[in] dist specifies the distribution of the concatenated vector.
-     * @param[in] vectors is a vector with const pointers/references to the concatenated vectors
-     *
-     * Note: dist.getGlobalSize() == v[0]->size() + ... v[n-1]->size() 
-     *
-     * This routine should also be able to deal with aliases, i.e. one ore more of the pointers might be
-     * this vector itself.
-     */
-    virtual void concatenate( dmemo::DistributionPtr dist, const std::vector<const Vector*>& vectors ) = 0;
-
-    /**
-     * @brief Concatenate two vectors to a new vector.
-     *
-     * @param[in] v1 first part of the new vector
-     * @param[in] v2 second part of the new vector
-     */
-    virtual void cat( const Vector& v1, const Vector& v2 );
-
-    /**
-     * @brief Returns the global minimum value of this.
-     *
-     * @return   the global minimum value of this vector.
-     */
-    virtual Scalar min() const = 0;
-
-    /**
-     * @brief Returns the global maximum value of this.
-     *
-     * @return the global maximum value of this vector.
-     */
-    virtual Scalar max() const = 0;
-
-    /**
-     * @brief Returns the sum of all vector elements.
-     *
-     * @return the sum of all vector elements.
-     *
-     * As the summation of the values depends on the mapping of the values to
-     * the processors, this routine might return slightly different results
-     * for different parallel environments.
-     */
-    virtual Scalar sum() const = 0;
-
-    /**
->>>>>>> 2bd73b44
      * @brief Returns the L1 norm of this.
      *
      * @return the L1 norm of this.
@@ -574,135 +168,7 @@
      *
      *  But it avoids the temporary vector wherever possible
      */
-<<<<<<< HEAD
     virtual NormType<ValueType> maxDiffNorm( const _Vector& other ) const = 0;
-=======
-    virtual Scalar maxDiffNorm( const Vector& other ) const = 0;
-
-    /**
-     *  Method to create a new vector of the same kind and same type
-     *
-     *  /code
-     *    const Vector& old = ...
-     *    Vector* new = Vector::create( old.getCreateValue() );
-     *  /endcode
-     *
-     *  This routine is very important to write code that can deal with arbitrary types
-     *  but does not have a template param for the value type.
-     */
-
-    virtual VectorCreateKeyType getCreateValue() const = 0;
-
-    /**
-     *  @brief Creates a new Vector of the same kind and value type, and same context
-     *
-     *  /code
-     *    const Vector& old = ...
-     *    ....
-     *    Vector* new = old.newVector();
-     *
-     *    // is same as
-     *
-     *    Vector* new = Vector::create( old.getCreateValue() );
-     *    new->setContextPtr( old.getContextPtr() );
-     *  /endcode
-     *
-     *  The new vector is a zero vector, neither allocated, nor initialized.
-     */
-    virtual Vector* newVector() const = 0;
-
-    /**
-     *  @brief copy is a virtual call of the copy constructor of the derived classes
-     *
-     *  /code
-     *    const Vector& old = ...
-     *    Vector* new = old.cooy()
-     *
-     *    // is same as
-     *
-     *    Vector* new = Vector::create( old.getCreateValue() );
-     *    *new = old;
-     *  /endcode
-     */
-    virtual Vector* copy() const = 0;
-
-    /**
-     * @brief Returns the size of the vector.
-     *
-     * @return  the size of this vector.
-     */
-    inline IndexType size() const;
-
-    /**
-     * @brief Swaps the content of this vector with another vector.
-     *
-     * @param[in,out] other   the Vector to swap the contents with.
-     *
-     * Swap is only possible if both vectors are of the same format (DENSE) and
-     * have the same value type.
-     */
-    virtual void swap( Vector& other ) = 0;
-
-    /** Override default implementation of Printable::writeAt */
-
-    virtual void writeAt( std::ostream& stream ) const;
-
-    /**
-     *  @brief Assigns an arbitrary vector to this vector.
-     *
-     *  Common implementation for all vectors using virtual methods.
-     */
-    void assign( const Vector& other );
-
-    /**
-     *  Assignment to vector by local values and distribution.
-     */
-    void assign( const hmemo::_HArray& localValues, dmemo::DistributionPtr distribution );
-
-    /**
-     *  Define a non-distributed vector by an array with all its values.
-     *
-     *  Note: for a correct replication all processors must set the same values.
-     */
-    void assign( const hmemo::_HArray& globalValues );
-
-    /**
-     *  Build an array with all local values of a distributed vector.
-     *
-     *  @param[in,out] localValues   will be an array that contains local values of the vector
-     *  @param[in]     op            specifies how to combine with existing values in localValues
-     *  @param[in]     prefLoc       is the location where the values are needed
-     *
-     *  For different value types, implicit format conversion will be done.
-     *  A sparse vector might generate an array with all local values.
-     *
-     *  If op is not COPY, the binary operation op is applied to existing values in localValues. In this
-     *  case, the array localValues must have the local size of the distribution.
-     */
-    virtual void buildLocalValues( 
-        hmemo::_HArray& localValues, 
-        const common::BinaryOp op = common::BinaryOp::COPY,
-        hmemo::ContextPtr prefLoc = hmemo::ContextPtr() ) const = 0;
-
-    /**
-     *  Gather certain local values of a distributed vector.
-     *
-     *  @param[in,out] localValues   array for the gather values
-     *  @param[in]     localIndexes  are the indexes to be gathered
-     *  @param[in]     op            specifies how to combine with existing values in localValues
-     *  @param[in]     prefLoc       is the location where the values are needed
-     *
-     *  For different value types, implicit format conversion will be done.
-     *
-     *  If op is not COPY, the binary operation op is applied to existing values in localValues. In this
-     *  case, the array localValues must have the same size as localIndexes.
-     */
-    virtual void gatherLocalValues( 
-        hmemo::_HArray& localValues, 
-        const hmemo::HArray<IndexType>& localIndexes,
-        const common::BinaryOp op = common::BinaryOp::COPY,
-        hmemo::ContextPtr prefLoc = hmemo::ContextPtr() ) const = 0;
->>>>>>> 2bd73b44
 
     /**
      * @brief Returns the global minimum value of this.
@@ -735,119 +201,7 @@
      * @param[in] other   the vector to calculate the dot product with.
      * @return            the dot product of this and other
      */
-<<<<<<< HEAD
     virtual ValueType dotProduct( const _Vector& other ) const = 0;
-=======
-    virtual Scalar dotProduct( const Vector& other ) const = 0;
-
-    /**
-     *  @brief Update this vector with another vector elementwise
-     * 
-     *  @param[in] other is the input vector for setting, must have same distribution
-     *  @param[in] op specifies the binary operation for the update
-     *  @param[in] swapArgs if true the arguments of the binary operator are swapped
-     * 
-     *  The call v1.setVector( v2, op ) is equivalent to the following code:
-     *
-     *  \code
-     *      SCAI_ASSERT_EQ_ERROR(( v1.getDistribution(), v2.getDistribuiton(), "mismatch" )
-     *      for ( IndexType i = 0; i < v1.size(); ++i )
-     *      {
-     *          v1[i] = v1[i] op v2[i];    // swapArgs = false
-     *          v1[i] = v2[i] op v1[i];    // swapArgs = true
-     *      }
-     *  \endcode
-     *
-     *  In contrary to the loop, it can be assumed that the vector operation is full parallel.
-     */
-    virtual void setVector( const Vector& other, common::BinaryOp op, const bool swapArgs = false ) = 0;
-
-    /**
-     *  @brief Update this vector with a scalar value elementswise
-     * 
-     *  @param[in] value is th scalar element used for the operation
-     *  @param[in] op specifies the binary operation for the update
-     *  @param[in] swapScalar if true the operands are swapped
-     * 
-     *  The call v.setScalar( s, op ) is equivalent to the following code:
-     *
-     *  \code
-     *      for ( IndexType i = 0; i < v1.size(); ++i )
-     *      {
-     *          v[i] = v[i] op s;    // swapScalar = false
-     *          v[i] = s op v[i];    // swapScalar = true
-     *      }
-     *  \endcode
-     *
-     *  Here are some examples how this method is used:
-     *  \code
-     *      v.invert()      v.setScalar( Scalar( 1 ), BinaryOp::DIVIDE, true );
-     *      v += s;         v.setScalar( s, BinaryOp::ADD, false );
-     *      v *= s;         v.setScalar( s, BinaryOp::MULT, false );
-     *  \endcode
-     */
-    virtual void setScalar( const Scalar value, common::BinaryOp op, const bool swapScalar = false ) = 0;
-
-    /**
-     *  @brief Apply a UnaryOp operation for each element of the vector.
-     */
-    virtual void applyUnary( common::UnaryOp op ) = 0;
-
-    /**
-     *  @brief Boolean reduction returns true if all elements fullfill the compare operation with a scalar.
-     */
-    virtual bool all( common::CompareOp op, const Scalar value ) const = 0;
-
-    /**
-     *  @brief Boolean reduction returns true if elementwise comparison with other vector is true for all elements
-     */
-    virtual bool all( common::CompareOp op, const Vector& other ) const = 0;
-
-    /**
-     * @brief Starts a prefetch to make this valid at the passed context.
-     *
-     * @param[in] context specifies the location to make this vector valid at
-     */
-    virtual void prefetch( const hmemo::ContextPtr context ) const = 0;
-
-    /**
-     * @brief Starts a prefetch to make data valid at the context of the vector.
-     *
-     */
-
-    void prefetch() const;
-
-    /**
-     * @brief Waits for a possibly running prefetch.
-     */
-    virtual void wait() const = 0;
-
-    /**
-     * @brief Sets the 'preferred' context where data resides and computations are done.
-     */
-    void setContextPtr( hmemo::ContextPtr context );
-
-    /**
-     * @brief Getter function for the context (pointer) of a vector.
-     */
-    inline hmemo::ContextPtr getContextPtr() const;
-
-    /**
-     * @brief Returns the global memory that is allocated to hold this vector.
-     * For a distributed vector all partitions are summed together.
-     *
-     * @return the memory consumption of this vector.
-     */
-    virtual size_t getMemoryUsage() const = 0;
-
-    /**
-     *  @brief Allocates or reallocates this vector for a given distribution.
-     *
-     *  All elements of the vector are undefined after this operation.
-     *  This operation will allocate memory at the context of this vector.
-     */
-    virtual void allocate( dmemo::DistributionPtr distributionPtr ) = 0;
->>>>>>> 2bd73b44
 
 protected:
 
@@ -884,51 +238,11 @@
 
     // Implementations of pure _Vector methods to guarantee upward compatibilty
 
-<<<<<<< HEAD
     Scalar _l1Norm() const;
-=======
-    virtual void writeLocalToFile(
-        const std::string& fileName,
-        const std::string& fileType,
-        const common::ScalarType dataType,
-        const FileIO::FileMode fileMode ) const = 0;
->>>>>>> 2bd73b44
 
     Scalar _l2Norm() const;
 
-<<<<<<< HEAD
     Scalar _maxNorm() const;
-=======
-    void writeToSingleFile(
-        const std::string& fileName,
-        const std::string& fileType,
-        const common::ScalarType dataType,
-        const FileIO::FileMode fileMode ) const;
-
-    /** same as writeLocalToFile but also communication for error handling */
-
-    void writeToPartitionedFile(
-        const std::string& fileName,
-        const std::string& fileType,
-        const common::ScalarType dataType,
-        const FileIO::FileMode fileMode ) const;
-
-    void readFromSingleFile( const std::string& fileName );
-
-    /** Read only the local part from a file, no communication here.
-     *
-     *  This routine is implemented individually by sparse and dense vectors.
-     *
-     *  @param[in] fileName is the name of the input file containing the local vector data
-     *  @param[in] first is index of first element to read
-     *  @param[in] size number of elements to read, if nIndex read up to maximal size
-     *  @return    the size of the local vector read in
-     *
-     *  This routine is private as it allows a temporary inconsistency between the size of 
-     *  the local vector data and the distribution.
-     */
-    virtual IndexType readLocalFromFile( const std::string& fileName, const IndexType first = 0, const IndexType size = nIndex ) = 0;
->>>>>>> 2bd73b44
 
     Scalar _maxDiffNorm( const _Vector& other ) const;
 
@@ -985,44 +299,6 @@
     return *this;
 }
 
-<<<<<<< HEAD
-=======
-IndexType Vector::size() const
-{
-    return getDistribution().getGlobalSize();
-}
-
-hmemo::ContextPtr Vector::getContextPtr() const
-{
-    return mContext;
-}
-
-template<typename OtherValueType>
-void Vector::setRawData( const IndexType size, const OtherValueType values[] )
-{
-    allocate( size );
-
-    // use heterogeneous array reference to avoid copy of the raw data
-
-    hmemo::HArrayRef<OtherValueType> valuesArrayRef( size, values );
-    setDenseValues( valuesArrayRef );
-}
-
-template<typename OtherValueType>
-void Vector::setSparseRawData( 
-    const IndexType n, 
-    const IndexType nnz,
-    const IndexType nonZeroIndexes[],
-    const OtherValueType nonZeroValues[],
-    const Scalar zeroValue )
-{
-    setSameValue( n, zeroValue );
-    hmemo::HArrayRef<IndexType> aNonZeroIndexes( nnz, nonZeroIndexes );
-    hmemo::HArrayRef<OtherValueType> aNonZeroValues( nnz, nonZeroValues );
-    fillSparseData( aNonZeroIndexes, aNonZeroValues, common::BinaryOp::COPY );
-} 
-  
->>>>>>> 2bd73b44
 } /* end namespace lama */
 
 } /* end namespace scai */