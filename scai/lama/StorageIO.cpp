/**
 * @file StorageIO.cpp
 *
 * @license
 * Copyright (c) 2009-2015
 * Fraunhofer Institute for Algorithms and Scientific Computing SCAI
 * for Fraunhofer-Gesellschaft
 *
 * Permission is hereby granted, free of charge, to any person obtaining a copy
 * of this software and associated documentation files (the "Software"), to deal
 * in the Software without restriction, including without limitation the rights
 * to use, copy, modify, merge, publish, distribute, sublicense, and/or sell
 * copies of the Software, and to permit persons to whom the Software is
 * furnished to do so, subject to the following conditions:
 *
 * The above copyright notice and this permission notice shall be included in
 * all copies or substantial portions of the Software.
 *
 * THE SOFTWARE IS PROVIDED "AS IS", WITHOUT WARRANTY OF ANY KIND, EXPRESS OR
 * IMPLIED, INCLUDING BUT NOT LIMITED TO THE WARRANTIES OF MERCHANTABILITY,
 * FITNESS FOR A PARTICULAR PURPOSE AND NONINFRINGEMENT. IN NO EVENT SHALL THE
 * AUTHORS OR COPYRIGHT HOLDERS BE LIABLE FOR ANY CLAIM, DAMAGES OR OTHER
 * LIABILITY, WHETHER IN AN ACTION OF CONTRACT, TORT OR OTHERWISE, ARISING FROM,
 * OUT OF OR IN CONNECTION WITH THE SOFTWARE OR THE USE OR OTHER DEALINGS IN THE
 * SOFTWARE.
 * @endlicense
 *
 * @brief Implementation of static IO routines for matrix storage
 * @author Thomas Brandes
 * @date 27.07.2012
 * @since 1.0.0
 */

#include <scai/common/OpenMP.hpp>
#include <scai/common/ScalarType.hpp>

// hpp
#include <scai/lama/StorageIO.hpp>

// local library
#include <scai/lama/io/FileStream.hpp>
//#include <scai/lama/io/FileIO.hpp>
#include <scai/lama/io/XDRFileStream.hpp>
#include <scai/lama/io/mmio.hpp>
#include <scai/lama/io/IOUtils.hpp>
#include <scai/lama/mepr/IOWrapper.hpp>


// internal scai libraries
#include <scai/sparsekernel/openmp/OpenMPCSRUtils.hpp>

#include <scai/hmemo.hpp>

#include <scai/tracing.hpp>

#include <scai/common/macros/throw.hpp>
#include <scai/common/unique_ptr.hpp>
#include <scai/common/macros/instantiate.hpp>

namespace scai
{

using namespace hmemo;
using common::unique_ptr;
using common::scoped_array;
using sparsekernel::OpenMPCSRUtils;

namespace lama
{

#define VERSION_ID 22

/* -------------------------------------------------------------------------- */

SCAI_LOG_DEF_LOGGER( _StorageIO::logger, "StorageIO" )

/* -------------------------------------------------------------------------- */

const int _StorageIO::mIversion = 4;

/* -------------------------------------------------------------------------- */

template<typename ValueType>
void StorageIO<ValueType>::writeCSRToFormattedFile(
    const HArray<IndexType>& csrIA,
    const HArray<IndexType>& csrJA,
    const HArray<ValueType>& csrValues,
    const std::string& fileName )
{
    SCAI_REGION( "StorageIO.writeCSRToFormattedFile" )

    SCAI_LOG_INFO( logger, "write CSR (#rows = " << (csrIA.size() - 1) << ", #values = " << csrJA.size()
                           << ") formatted to file :'" << fileName << "'" )

    //writing matrix data
    FileStream amgfile( fileName, std::ios::out );

    // TODO: do we have to use variable output types here?
    amgfile.write(csrIA, 1, common::TypeTraits<IndexType>::stype, '\n' );
    amgfile.write(csrJA, 1, common::TypeTraits<IndexType>::stype, '\n' );
    amgfile.write(csrValues, 0, common::TypeTraits<ValueType>::stype, '\n');

    amgfile.close();
}

/* -------------------------------------------------------------------------- */

template<typename ValueType>
void StorageIO<ValueType>::readCSRFromFormattedFile(
    HArray<IndexType>& csrIA,
    HArray<IndexType>& csrJA,
    HArray<ValueType>& csrValues,
    const std::string& fileName,
    const IndexType numRows )
{
    SCAI_REGION( "StorageIO.readCSRFromFormattedFile" )

    //Reading matrix data

    //TODO: allow different type to be read?
    FileStream inFile( fileName, std::ios::in );
    inFile.read( csrIA, numRows + 1, -1, common::TypeTraits<IndexType>::stype, '\n' );
    ReadAccess<IndexType> ia( csrIA );
    IndexType numValues = ia[numRows];

    inFile.read( csrJA, numValues, -1, common::TypeTraits<IndexType>::stype, '\n' );
    inFile.read( csrValues, numValues, 0, common::TypeTraits<ValueType>::stype, '\n' );

    inFile.close();
}

/* -------------------------------------------------------------------------- */

template<typename ValueType>
void StorageIO<ValueType>::readCSRFromBinaryFile(
    HArray<IndexType>& csrIA,
    HArray<IndexType>& csrJA,
    HArray<ValueType>& csrValues,
    const std::string& fileName,
    const IndexType numRows )
{
    SCAI_LOG_INFO( logger,
                   "read CSR<" << common::getScalarType<ValueType>() << "> storage from binary file " << fileName << ", #rows = " << numRows )

    SCAI_REGION( "StorageIO.readCSRFromBinaryFile" )

    IOUtils::file_size_t actualSize = IOUtils::getFileSize( fileName.c_str() );

    SCAI_LOG_INFO( logger, "CSR binary file " << fileName << " has size = " << actualSize )

    FileStream inFile( fileName, std::ios::in | std::ios::binary );

    inFile.read( csrIA, numRows + 1, -1, common::TypeTraits<IndexType>::stype );
    ReadAccess<IndexType> ia( csrIA );
    IndexType numValues = ia[numRows];

<<<<<<< HEAD
    inFile.read( csrJA, numValues, -1, common::TypeTraits<IndexType>::stype );
    inFile.read( csrValues, numValues, 0, common::TypeTraits<ValueType>::stype );
=======
    WriteOnlyAccess<IndexType> ja( csrJA, numValues );
    WriteOnlyAccess<ValueType> values( csrValues, numValues );

    IOUtils::readBinaryData<IndexType,IndexType>( inFile, ja.get(), numValues, -1 );

    // now we can calculate the expected size

    IOUtils::file_size_t expectedSize = expectedCSRFileSize<ValueType>( numRows, numValues );

    if ( expectedSize == actualSize )
    {
        SCAI_LOG_INFO( logger, "read binary data of type " << csrValues.getValueType() << ", no conversion" )
        IOUtils::readBinaryData<ValueType,ValueType>( inFile, values.get(), numValues );
    }
    else if( mepr::IOWrapper<ValueType, SCAI_ARITHMETIC_HOST_LIST>::readBinary( actualSize, inFile, values.get(), numValues ))
    {
        SCAI_LOG_WARN( logger, "read binary data of different type, conversion done" )
    }
    else
    {
        COMMON_THROWEXCEPTION(
                        "File " << fileName << " has unexpected file size = " << actualSize << ", #rows = " << numRows << ", #values = " << numValues 
                         << ", expected for float = " << expectedCSRFileSize<float>( numRows, numValues ) 
                         << ", or expected for double = " << expectedCSRFileSize<double>( numRows, numValues ) )
    }
>>>>>>> 272e4f19

    inFile.close();
}

/* -------------------------------------------------------------------------- */

template<typename ValueType>
void StorageIO<ValueType>::writeCSRToXDRFile(
    const HArray<IndexType>& csrIA,
    const HArray<IndexType>& csrJA,
    const HArray<ValueType>& csrValues,
    const std::string& fileName,
    const long indexDataTypeSizeIA,
    const long indexDataTypeSizeJA,
    const long dataTypeSize )
{
    SCAI_REGION( "StorageIO.writeCSRToXDRFile" )

    IndexType numValues = csrJA.size();
    IndexType numRows = csrIA.size() - 1;

    ContextPtr host = Context::getHostPtr();

    ReadAccess<IndexType> iaRead( csrIA, host );
    ReadAccess<IndexType> jaRead( csrJA, host );
    ReadAccess<ValueType> dataRead( csrValues, host );

    XDRFileStream outFile( fileName.c_str(), std::ios::out );

    //Write m_ia with m_nnu + 1 elements
    long nnu = 1;
    // todo: += ?!
    nnu = static_cast<long>( numRows );
    //writing m_ia
    outFile.write( &nnu );
    outFile.write( &indexDataTypeSizeIA );

    if( indexDataTypeSizeIA == sizeof( IndexType ) )
    {
        IOUtils::writeXDR<IndexType,IndexType>( outFile, iaRead.get(), numRows + 1, 1 );
    }
    else if( indexDataTypeSizeIA == sizeof( long ) )
    {
        IOUtils::writeXDR<long,IndexType>( outFile, iaRead.get(), numRows + 1, 1 );
    }
    else if( indexDataTypeSizeIA == sizeof ( int ) )
    {
        IOUtils::writeXDR<int,IndexType>( outFile, iaRead.get(), numRows + 1, 1 );
    }

    outFile.write( &indexDataTypeSizeIA );
    outFile.write( &nnu );
    //writing m_ja with m_nna elements
    long nna = 1;
    nna = static_cast<long>( numValues );
    outFile.write( &nna );
    outFile.write( &indexDataTypeSizeJA );

    if( indexDataTypeSizeJA == sizeof(IndexType) )
    {
        IOUtils::writeXDR<IndexType,IndexType>( outFile, jaRead.get(), numValues );
    }
    else if( indexDataTypeSizeJA == sizeof(long) )
    {
        IOUtils::writeXDR<long,IndexType>( outFile, jaRead.get(), numValues );
    }
    else if( indexDataTypeSizeJA == sizeof(int) )
    {
        IOUtils::writeXDR<int,IndexType>( outFile, jaRead.get(), numValues );
    }

    outFile.write( &indexDataTypeSizeJA );
    outFile.write( &numValues );
    //writing m_data
    outFile.write( &nna );
    outFile.write( &dataTypeSize );

    if ( dataTypeSize == sizeof( ValueType ) )
    {
        IOUtils::writeXDR<ValueType, ValueType>( outFile, dataRead.get(), numValues );
    }
    else if( mepr::IOWrapper<ValueType, SCAI_ARITHMETIC_HOST_LIST>::writeXDR( dataTypeSize, outFile, dataRead.get(), numValues ) )
    {
        SCAI_LOG_INFO( logger, "writeXDR conversion neeeded" )
    }
    else
    {
        COMMON_THROWEXCEPTION( "no matching type found" )
    }

    outFile.write( &dataTypeSize );
    outFile.write( &numValues );
    outFile.close();
}

/* -------------------------------------------------------------------------- */

template<typename ValueType>
void StorageIO<ValueType>::readCSRFromXDRFile(
    HArray<IndexType>& csrIA,
    HArray<IndexType>& csrJA,
    HArray<ValueType>& csrValues,
    const std::string& fileName,
    const IndexType numRows )
{
    SCAI_REGION( "StorageIO.readCSRFromXDRFile" )

    XDRFileStream xdrFile( fileName.c_str(), std::ios::in );
    int indexDataTypeSizeIA;
    int indexDataTypeSizeJA;
    int dataTypeSize;

    if( !xdrFile.is_open() )
    {
        COMMON_THROWEXCEPTION( "Unable to open XDR matrix file." )
    }

    // Read Index Vector m_ia with m_nnu + 1 elements

    int nnu; // long nnu;

    xdrFile.read( &nnu );

    SCAI_ASSERT_EQ_ERROR( numRows, (IndexType ) nnu, "mismatch header and XDR matrix file" )

    xdrFile.read( &indexDataTypeSizeIA );

    WriteOnlyAccess<IndexType> m_ia( csrIA, numRows + 1 );

    if( sizeof(IndexType) == indexDataTypeSizeIA )
    {
        IOUtils::readXDR<IndexType,IndexType>( xdrFile, m_ia, numRows + 1, -1 );
    }
    else if( indexDataTypeSizeIA == sizeof( int ) )
    {
        IOUtils::readXDR<int,IndexType>( xdrFile, m_ia, numRows + 1, -1 );
    }
    else if( indexDataTypeSizeIA == sizeof( long ) )
    {
        IOUtils::readXDR<long,IndexType>( xdrFile, m_ia, numRows + 1, -1 );
    }
    else
    {
        COMMON_THROWEXCEPTION( "Invalid index data type size in file " + fileName )
    }

    int indexDataTypeSizeIACheck;
    xdrFile.read( &indexDataTypeSizeIACheck );

    SCAI_ASSERT_EQ_ERROR( indexDataTypeSizeIA, indexDataTypeSizeIACheck, "size mismatch" )

    int nnuCheck;
    xdrFile.read( &nnuCheck );

    SCAI_ASSERT_EQ_ERROR( nnuCheck, numRows, "")

    IndexType numValues = m_ia[numRows];

    //Read Index Vector m_ja with m_nna elements
    int nna;
    xdrFile.read( &nna );

    SCAI_ASSERT_EQ_ERROR( numValues, (IndexType ) nna, "size mismatch" );

    xdrFile.read( &indexDataTypeSizeJA );

    WriteOnlyAccess<IndexType> m_ja( csrJA, numValues );

    if( sizeof(IndexType) == indexDataTypeSizeJA )
    {
        IOUtils::readXDR<IndexType,IndexType>( xdrFile, m_ja.get(), numValues );
    }
    else if( indexDataTypeSizeJA == sizeof( long ) )
    {
        IOUtils::readXDR<long,IndexType>( xdrFile, m_ja.get(), numValues );
    }
    else if( indexDataTypeSizeJA == sizeof( int ) )
    {
        IOUtils::readXDR<int,IndexType>( xdrFile, m_ja.get(), numValues );
    }
    else
    {
        COMMON_THROWEXCEPTION( "Invalid index data type size in file " + fileName )
    }

    int indexDataTypeSizeJACheck;
    xdrFile.read( &indexDataTypeSizeJACheck );

    SCAI_ASSERT_EQ_ERROR( indexDataTypeSizeJA, indexDataTypeSizeJACheck, "size mismatch" )

    int nnaCheck;
    xdrFile.read( &nnaCheck );

    SCAI_ASSERT_EQ_ERROR( nnaCheck, numValues, "size mismatch" )

    //Read Index Vector m_data with m_nna elements

    xdrFile.read( &nnaCheck );

    SCAI_ASSERT_EQ_ERROR( nnaCheck, numValues, "size mismatch" )

    xdrFile.read( &dataTypeSize );

    WriteOnlyAccess<ValueType> m_data( csrValues, numValues );

    if( mepr::IOWrapper<ValueType, SCAI_ARITHMETIC_HOST_LIST>::readXDR( dataTypeSize, xdrFile, m_data.get(), numValues ) )
    {
        SCAI_LOG_TRACE( logger, "read xdr file")
    }
    else
    {
        COMMON_THROWEXCEPTION( "Invalid data type size in file " + fileName )
    }

    int dataTypeSizeCheck;

    xdrFile.read( &dataTypeSizeCheck );

    SCAI_ASSERT_EQ_ERROR( dataTypeSize, dataTypeSizeCheck, "size mismatch" )

    xdrFile.read( &nnaCheck );

    SCAI_ASSERT_EQ_ERROR( nnaCheck, nna, "size mismatch" )

    xdrFile.close();
}

/* -------------------------------------------------------------------------- */

template<typename ValueType>
void StorageIO<ValueType>::writeCSRToBinaryFile(
    const HArray<IndexType>& csrIA,
    const HArray<IndexType>& csrJA,
    const HArray<ValueType>& csrValues,
    const std::string& amgFileName,
    const common::scalar::ScalarType iaType,
    const common::scalar::ScalarType jaType,
    const common::scalar::ScalarType valuesType )
{
    SCAI_REGION( "StorageIO.writeCSRToBinaryFile " )

<<<<<<< HEAD
    SCAI_LOG_INFO( logger, "writeCSRToBinaryFile ( " << amgFileName << ")" << ", #rows = " << csrIA.size()-1
                           << ", #values = " << csrJA.size() )
=======
    ContextPtr host = Context::getHostPtr();

    ReadAccess<IndexType> iaRead( csrIA, host );
    ReadAccess<IndexType> jaRead( csrJA, host );
    ReadAccess<ValueType> dataRead( csrValues, host );

    IndexType numRows = csrIA.size() - 1;
    IndexType numValues = csrJA.size();

    SCAI_LOG_INFO( logger,
                   "writeCSRToBinaryFile ( " << amgFileName << ")" << ", #rows = " << numRows << ", #values = " << numValues )

    std::fstream outFile( amgFileName.c_str(), std::ios::out | std::ios::binary );

    // write ia, add offset 1

    if( indexDataTypeSizeIA == sizeof( int ) || sizeof(long) == sizeof( int ) )
    {
        IOUtils::writeBinary<int,IndexType>( outFile, iaRead.get(), numRows + 1, 1 );
    }
    else if( indexDataTypeSizeIA == sizeof( long ) )
    {
        IOUtils::writeBinary<long,IndexType>( outFile, iaRead.get(), numRows + 1, 1 );
    }
    else
    {
        COMMON_THROWEXCEPTION( "(write unformatted) Unknown index data type size of IA." )
    }

    // write m_ja

    if( indexDataTypeSizeJA == sizeof( int ) || sizeof(long) == sizeof( int ) )
    {
        IOUtils::writeBinary<int,IndexType>( outFile, jaRead.get(), numValues, 1 );
    }
    else if( indexDataTypeSizeJA == sizeof( long ) )
    {
        IOUtils::writeBinary<long,IndexType>( outFile, jaRead.get(), numValues, 1 );
    }
    else
    {
        COMMON_THROWEXCEPTION( "(write unformatted) Unknown index data type size of JA." )
    }

    if( !mepr::IOWrapper<ValueType, SCAI_ARITHMETIC_HOST_LIST>::writeBinary( dataTypeSize, outFile, dataRead.get(), numValues ))
    {
        COMMON_THROWEXCEPTION( "unknown data type size  = " << dataTypeSize << " for values." )
    }
>>>>>>> 272e4f19

    FileStream outFile( amgFileName, std::ios::out | std::ios::trunc | std::ios::binary );
    outFile.write<IndexType>( csrIA, 1, jaType );
    outFile.write<IndexType>( csrJA, 1, iaType );
    outFile.write<ValueType>( csrValues, 0, valuesType );
    outFile.close();
}

/* -------------------------------------------------------------------------- */

template<typename ValueType>
void StorageIO<ValueType>::writeCSRToMMFile(
    const HArray<IndexType>& csrIA,
    const IndexType numColumns,
    const HArray<IndexType>& csrJA,
    const HArray<ValueType>& csrValues,
    const std::string& fileName,
    const common::scalar::ScalarType& dataType )
{
    SCAI_REGION( "StorageIO.writeCSRToMMFile" )

    // TODO: different output type possible?

    const IndexType numRows = csrIA.size() - 1;
    const IndexType numValues = csrJA.size();

    writeMMHeader( false, numRows, numColumns, numValues, fileName, dataType );

    FileStream outFile( fileName, std::ios::out | std::ios::app );

    // output code runs only for host context
    ContextPtr host = Context::getHostPtr();

    ReadAccess<IndexType> ia( csrIA, host );
    ReadAccess<IndexType> ja( csrJA, host );
    ReadAccess<ValueType> data( csrValues, host );

    for( IndexType ii = 0; ii < numRows; ++ii )
    {
        for( IndexType jj = ia[ii]; jj < ia[ii + 1]; ++jj )
        {
            outFile << ii + 1 << " " << ja[jj] + 1;

            if( dataType != common::scalar::PATTERN )
            {
                outFile << " " << data[jj];
            }

            outFile << std::endl;
        }
    }

    outFile.close();
}

/* -------------------------------------------------------------------------- */

// Template struct describes one Value in a Sparse Matrix
// used for the mtx Reader
template<typename ValueType>
struct MatrixValue
{
    IndexType i;
    IndexType j;
    ValueType v;

    MatrixValue( IndexType row, IndexType col, ValueType val )
                    : i( row ), j( col ), v( val )
    {
    }
};

/* -------------------------------------------------------------------------- */

template<typename ValueType>
void StorageIO<ValueType>::readCSRFromMMFile(
    HArray<IndexType>& csrIA,
    IndexType& numColumns,
    HArray<IndexType>& csrJA,
    HArray<ValueType>& csrValues,
    const std::string& fileName )
{
    bool isSymmetric, isPattern;
    IndexType numRows, numValues;

    readMMHeader( numRows, numColumns, numValues, isPattern, isSymmetric, fileName );

    std::ifstream ifile;
    ifile.open( fileName.c_str(), std::ios::in );

    if( ifile.fail() )
    {
    	SCAI_LOG_DEBUG( logger, "Could not reopen file " )
        COMMON_THROWEXCEPTION( "Could not reopen file '" << fileName << "'." )
    }

    ContextPtr host = Context::getHostPtr();

    WriteOnlyAccess<IndexType> ia( csrIA, host, numRows + 1 );
    // initialize ia;

	#pragma omp parallel for schedule(SCAI_OMP_SCHEDULE)
    for( IndexType i = 0; i < numRows + 1; i++ )
    {
        ia[i] = 0;
    }

    // First reading in the beginning of the rows
    // then reading in the values and columns of the rows
    //Jump to the beginning of the Values
    char c = '%';

    while( c == '%' )
    {
        ifile >> c;
        ifile.ignore( 1024, '\n' );
    }

    std::vector<MatrixValue<ValueType> > values;

    //Set the right size of the Vector
    if( isSymmetric )
    {
        values.reserve( numValues * 2 - numRows );
    }
    else
    {
        values.reserve( numValues );
    }

    IndexType lines = numValues;
    //Create Input Vector
    MatrixValue<ValueType> val( 0, 0, 0 );

    SCAI_LOG_DEBUG( logger, "beginning read in" )

    std::string line;

    for( int l = 0; l < lines && !ifile.eof(); ++l )
    {
    	std::getline(ifile, line);
    	std::istringstream reader(line);

        reader >> val.i;
        reader >> val.j;

        if( !isPattern )
        {
            reader >> val.v;
        }
	else
        {
            val.v = ValueType( 1.0 );
        }

        ++ia[val.i];

        // if the matrix is symmetric, the value appears in row 'column' again.
        if( isSymmetric )
        {
            if( val.j != val.i )
            {
                ++ia[val.j];
                ++numValues;

                MatrixValue<ValueType> val_symmetric( val.j - 1, val.i - 1, val.v );
                values.push_back( val_symmetric );
            }
        }

//        not needed anymore, because it will be read line by line
//        ifile.ignore( 256, '\n' );
        val.i--;
        val.j--;
        values.push_back( val );
    }

    if( ifile.eof() )
    {
        COMMON_THROWEXCEPTION( "'" << fileName << "': reached end of file, before having read all data." )
    }

    ifile.close();
    ifile.close();
    // Create csrJA, csrValues
    WriteOnlyAccess<IndexType> ja( csrJA, numValues );
    WriteOnlyAccess<ValueType> data( csrValues, numValues );

    //create absolute Values of ia

    for( int i = 1; i < numRows; i++ )
    {
        ia[i] += ia[i - 1];
        SCAI_LOG_INFO( logger, "offset[" << i << "] = " << ia[i] )
    }

    ia[numRows] = numValues;
    //initialize ia and data
#pragma omp parallel for schedule(SCAI_OMP_SCHEDULE)
    for( IndexType i = 0; i < numValues; i++ )
    {
        ja[i] = -1;
        data[i] = 0;
    }

    for( IndexType elem = 0; elem < numValues; elem++ )
    {
        MatrixValue<ValueType> value = values[elem];
        IndexType offset = ia[value.i];
        IndexType pos = 0;

        while( ja[offset + pos] != -1 )
        {
            pos++;
        }

        SCAI_LOG_INFO( logger, "added row " << value.i << ", offset = " << offset + pos << ", j = " << value.j )
        ja[offset + pos] = value.j;
        data[offset + pos] = value.v;
    }

    OpenMPCSRUtils::sortRowElements( ja.get(), data.get(), ia.get(), numRows, true );
    // Note: we do care if the matrix has really all diagonal elements available
    SCAI_LOG_INFO( logger,
                   "construct matrix " << numRows << " x " << numColumns << " from CSR arrays, # non-zeros = " << numValues )
}

/* -------------------------------------------------------------------------- */

bool _StorageIO::fileExists( const std::string& fileName )
{
    // open the file for reading -> it exists

    std::ifstream file( fileName.c_str(), std::ios::in );
    return file.good();
}

/* -------------------------------------------------------------------------- */

bool _StorageIO::hasSuffix( const std::string& fileName, const std::string& suffix)
{
    return fileName.size() >= suffix.size() &&
           fileName.compare(fileName.size() - suffix.size(), suffix.size(), suffix) == 0;
}

/* -------------------------------------------------------------------------- */

#define AMG_FILE_MATRIX_HEADER_SUFFIX "frm"
#define MATRIX_MARKET_FILE_SUFFIX     "mtx"

void _StorageIO::getFileInfo(
    File::FileType& fileType,
    PartitionId& np,
    std::string& baseName,
    const std::string& fileName )
{
    // set default values for non-existing / unknown file

    np = 0;

    fileType = File::FORMATTED;

    baseName = "";

    size_t pos = fileName.find_last_of( "." );

    if( pos == std::string::npos )
    {
        // no suffix available, give it a try with <filename>.amg

        getFileInfo( fileType, np, baseName, fileName + "." + AMG_FILE_MATRIX_HEADER_SUFFIX );

        if( np >= 1 )
        {
            return;
        }

        getFileInfo( fileType, np, baseName, fileName + ".0." + AMG_FILE_MATRIX_HEADER_SUFFIX );

        if( np >= 1 )
        {
            return;
        }

        getFileInfo( fileType, np, baseName, fileName + "." + MATRIX_MARKET_FILE_SUFFIX );

        return;
    }

    if( !fileExists( fileName ) )
    {
        return;
    }

    baseName = fileName.substr( 0, pos - 1 );

    std::string suffix = fileName.substr( pos + 1 );

    SCAI_LOG_DEBUG( logger, "File info of " << fileName << ": base = " << baseName << ", suffix = " << suffix )

    if( suffix == MATRIX_MARKET_FILE_SUFFIX )
    {
        np = 1;
        fileType = File::MATRIX_MARKET;
    }
    else if( suffix == AMG_FILE_MATRIX_HEADER_SUFFIX )
    {
        // read the header file to find out about the number of partitions

        IndexType numRows;
        IndexType numColumns;
        IndexType numValues;
        PartitionId rank;

        SCAI_LOG_DEBUG( logger, "readCSRHeader " << fileName )

        readCSRHeader( numRows, numColumns, numValues, np, rank, fileType, fileName );

        if( np > 1 )
        {
            // ToDo: base name must be cut
        }
    }
}

/* -------------------------------------------------------------------------- */

void _StorageIO::writeCSRHeader(
    const IndexType numRows,
    const IndexType numValues,
    const File::FileType& fileType,
    const std::string& fileName,
    const PartitionId size,
    const PartitionId rank )
{
    char charFileType;

    switch( fileType )
    {
        case File::BINARY:
            charFileType = 'b';
            break;

        case File::FORMATTED:
            charFileType = 'f';
            break;

        case File::XDR:
            charFileType = 'x';
            break;

        default:
            COMMON_THROWEXCEPTION( "Invalid header file." )
    }

    FileStream outFile( fileName, std::ios::out | std::ios::trunc );
    outFile << charFileType << " \t" << mIversion << "\n";
    outFile << "\t\t" << numValues << "\t" << numRows << "\t" << VERSION_ID << "\t" << size << "\t" << rank;
    outFile.close();
}

/* -------------------------------------------------------------------------- */

void _StorageIO::readCSRHeader(
    IndexType& numRows,
    IndexType& numColumns,
    IndexType& numValues,
    PartitionId& size,
    PartitionId& rank,
    File::FileType& fileType,
    const std::string& frmFileName )
{
    FileStream frmFile( frmFileName, std::ios::in );

    int iversion;
    char ch = '!';

    numRows = 0;
    numColumns = 0;
    numValues = 0;

    frmFile >> ch >> iversion;

    switch( ch )
    {
        case 'f':
        {
            fileType = File::FORMATTED;
            break;
        }

        case 'b':
        {
            fileType = File::BINARY;
            break;
        }

        case 'x':
        {
            fileType = File::XDR;
            break;
        }

        default:
        {
            COMMON_THROWEXCEPTION( "Invalid file format: " << ch << "." )
        }
    } //switch (ch)

    if( iversion != mIversion )
    {
        COMMON_THROWEXCEPTION( "Invalid file version: " << iversion << ", should be " << mIversion )
    }

    frmFile >> numValues;
    frmFile >> numRows;

    // AMG CSRSparseMatrix is always square

    numColumns = numRows;

    int id;

    frmFile >> id;

    // not really important, may be warning: SCAI_ASSERT_EQ_DEBUG( VERSION_ID, id, "version mismatch" )

    frmFile >> size;
    frmFile >> rank;

    frmFile.close(); // explicitly, otherwise done by destructor
}

void _StorageIO::writeMMHeader(
		const bool& vector,
		const IndexType& numRows,
		const IndexType& numColumns,
		const IndexType& numValues,
		const std::string& fileName,
		const common::scalar::ScalarType& dataType )
{
	MM_typecode matcode;
	mm_initialize_typecode( &matcode );
	mm_set_matrix( &matcode );

	if( vector )
	{
		mm_set_dense( &matcode );
	}
	else
	{
		mm_set_sparse( &matcode );
	}

	if( dataType == common::scalar::DOUBLE || dataType == common::scalar::FLOAT || dataType == common::scalar::INTERNAL )
	{
		mm_set_real( &matcode );
	}
	else if( dataType == common::scalar::COMPLEX || dataType == common::scalar::DOUBLE_COMPLEX || dataType == common::scalar::LONG_DOUBLE_COMPLEX)
	{
		mm_set_complex( &matcode );
	}
	else if( dataType == common::scalar::INDEX_TYPE )
	{
		mm_set_integer( &matcode );
	}
	else if( dataType == common::scalar::PATTERN )
	{
		mm_set_pattern( &matcode );
	}
	else
	{
		COMMON_THROWEXCEPTION( "_StorageIO::writeMMHeader: " "unknown datatype." << dataType )
	}

	std::FILE* file;

	if( !( file = std::fopen( fileName.c_str(), "w+" ) ) )
	{
		COMMON_THROWEXCEPTION( "_StorageIO::writeMMHeader: '" + fileName + "' could not be opened." )
	}

	mm_write_banner( file, matcode );

	if( vector )
	{
		SCAI_LOG_DEBUG( logger, "write dense --> " << numRows << "x" << numColumns )
		mm_write_mtx_array_size( file, numRows, numColumns );
	} else
	{
		SCAI_LOG_DEBUG( logger, "write sparse --> " << numRows << "x" << numColumns << " (" << numValues << " values)" )
		mm_write_mtx_crd_size( file, numRows, numColumns, numValues );
	}

	if( std::fclose( file ) != 0 )
	{
		COMMON_THROWEXCEPTION( "_StorageIO::writeMMHeader: '" + fileName + "' could not be closed." )
	}

	file = 0;
}

void _StorageIO::readMMHeader(
		IndexType& numRows,
		IndexType& numColumns,
		IndexType& numValues,
		bool& isPattern,
		bool& isSymmetric,
		const std::string& fileName )
{
	std::FILE* file;
	file = fopen( fileName.c_str(), "r" );

	if( !file )
	{
		SCAI_LOG_DEBUG( logger, "Could not open file " << fileName )
		COMMON_THROWEXCEPTION( "Could not open file '" << fileName << "'." )
	}

	MM_typecode matcode;
	int errorCode = mm_read_banner( file, &matcode );

	if( errorCode != 0 )
	{
		SCAI_LOG_DEBUG( logger, "Could not process Matrix Market banner")
		COMMON_THROWEXCEPTION( "Could not process Matrix Market banner. Cause: '" << getErrorString( errorCode ) << "'." );
	}

	isPattern = mm_is_pattern( matcode );

	if( !mm_is_matrix( matcode ) )
	{
		SCAI_LOG_DEBUG( logger, "file did not contain a matrix" )
		COMMON_THROWEXCEPTION( "'" << fileName << "' did not contain a matrix." )
	}

	if( mm_is_sparse( matcode ) )
	{
		SCAI_LOG_DEBUG( logger, "data is sparse" )
		errorCode = mm_read_mtx_crd_size( file, &numRows, &numColumns, &numValues );
	}
	else if( mm_is_dense( matcode ) )
	{
		SCAI_LOG_DEBUG( logger, "data is dense" )
		errorCode = mm_read_mtx_array_size( file, &numRows, &numColumns );
		numValues = numRows * numColumns;
	}

	if( errorCode != 0 )
	{
		SCAI_LOG_DEBUG( logger, "Could not read values from file")
		COMMON_THROWEXCEPTION(
						"Could not read values from file '" << fileName << "'. Cause: '" << getErrorString( errorCode ) << "'." );
	}

	/* symmetric matrices: only lower triangular matrix is stored */
	/* skew matrices: symmetric and all diagonal entries are zero */

	isSymmetric = mm_is_symmetric( matcode ) || mm_is_skew( matcode );

	SCAI_LOG_INFO( logger,
				   "mmx values: #rows = " << numRows << ", #cols = " << numColumns << ", #values = " << numValues )

	if( std::fclose( file ) != 0 )
	{
		COMMON_THROWEXCEPTION( "'" << fileName << "' could not be closed." )
	}
}

/* -------------------------------------------------------------------------- */

template<typename ValueType>
void StorageIO<ValueType>::writeCSRToFile(
    const PartitionId size,
    const PartitionId rank,
    const HArray<IndexType>& csrIA,
    const IndexType numColumns,
    const HArray<IndexType>& csrJA,
    const HArray<ValueType>& csrValues,
    const std::string& fileName,
    const File::FileType& fileType,
    const common::scalar::ScalarType& valuesType,
    const common::scalar::ScalarType& iaType,
    const common::scalar::ScalarType& jaType
    )
{
    SCAI_REGION( "StorageIO.writeCSRToFile " )

    std::string fileBaseName;

    if( hasSuffix( fileName, ".frm" ) )
    {
        fileBaseName = fileName.substr( 0, fileName.size() - 4 ).c_str();
    }
    else
    {
        fileBaseName = fileName.c_str();
    }

    // for multiple parititions we generate an own id for each partition

    if( size > 1 )
    {
        char rankstr[10];
        sprintf( rankstr, ".%d", rank );
        fileBaseName += rankstr;
    }

    long dataTypeSize = getDataTypeSize<ValueType>( valuesType );
    long indexDataTypeSizeIA = getIndexDataTypeSize( iaType );
    long indexDataTypeSizeJA = getIndexDataTypeSize( jaType );

    SCAI_ASSERT_ERROR( indexDataTypeSizeIA > 0, "indexDataTypeIA = " << iaType << " unsupported" )
    SCAI_ASSERT_ERROR( indexDataTypeSizeJA > 0, "indexDataTypeJA = " << jaType << " unsupported" )
    SCAI_ASSERT_ERROR( dataTypeSize >= 0, "dataTypeSize = " << dataTypeSize << " unsupported" )

    switch( fileType )
    {
        case File::FORMATTED:
        {
            writeCSRToFormattedFile( csrIA, csrJA, csrValues, fileBaseName + ".amg" );

            break;
        }

        case File::BINARY:
        {
            writeCSRToBinaryFile( csrIA, csrJA, csrValues, fileBaseName + ".amg", iaType,
                                  jaType, valuesType );
            break;
        }

        case File::XDR:
        {
            writeCSRToXDRFile( csrIA, csrJA, csrValues, fileBaseName + ".amg", indexDataTypeSizeIA, indexDataTypeSizeJA,
                               dataTypeSize );
            break;
        }

        case File::MATRIX_MARKET:
        {
            std::string name = fileName;

            if ( !hasSuffix( name, ".mtx" ) )
            {
                name += ".mtx";
            }

            writeCSRToMMFile( csrIA, numColumns, csrJA, csrValues, name, valuesType );
            return;
        }

        default:
        {
            COMMON_THROWEXCEPTION( "Unknown file type definition." )
        }
    } //switch(fileType)

    const IndexType numRows = csrIA.size() - 1;
    const IndexType numValues = csrJA.size();

    writeCSRHeader( numRows, numValues, fileType, fileBaseName + ".frm", size, rank );
}

template<typename ValueType>
void StorageIO<ValueType>::readCSRFromFile(
    HArray<IndexType>& csrIA,
    IndexType& numColumns,
    HArray<IndexType>& csrJA,
    HArray<ValueType>& csrValues,
    const std::string& fileName )
{
    SCAI_LOG_INFO( logger, "read CSR matrix data from file: '" << fileName << "'." )

    SCAI_REGION( "StorageIO.readCSRFromFile" )

    std::string suffix;
    std::string baseFileName = fileName;
    std::string amgFileName;
    File::FileType fileType;

    IndexType numRows;
    IndexType numValues;

    if( fileName.size() >= 4 )
    {
        suffix = fileName.substr( fileName.size() - 4, 4 );
    }

    if( suffix == ".frm" )
    {
        baseFileName = fileName.substr( 0, fileName.size() - 4 );
    }

    if( suffix == ".mtx" )
    {
    	fileType = File::MATRIX_MARKET;
    }
    else
    {
		std::string frmFileName = baseFileName + ".frm";

		PartitionId size = 1;
		PartitionId rank = 0;

		readCSRHeader( numRows, numColumns, numValues, size, rank, fileType, frmFileName );

		SCAI_LOG_INFO( logger,
                   "readCSRHeader( " << frmFileName << " ): " << numRows << " x " << numColumns << ", #values = " << numValues )

		amgFileName = baseFileName + ".amg";
    }

    switch( fileType )
    {
        case File::FORMATTED:
        {
            readCSRFromFormattedFile( csrIA, csrJA, csrValues, amgFileName, numRows );
            break;
        }

        case File::BINARY:
        {
            // Attention: no type conversion here, so data sizes must fit
            readCSRFromBinaryFile( csrIA, csrJA, csrValues, amgFileName, numRows );
            break;
        }

        case File::XDR:
        {
            readCSRFromXDRFile( csrIA, csrJA, csrValues, amgFileName, numRows );
            break;
        }

        case File::MATRIX_MARKET:
        {
        	readCSRFromMMFile( csrIA, numColumns, csrJA, csrValues, fileName );
        	break;
        }

        default:
            COMMON_THROWEXCEPTION( "Read storage file: unknown file type = " << fileType )
    }
}

/* ========================================================================= */
/*       Template Instantiations                                             */
/* ========================================================================= */

SCAI_COMMON_INST_CLASS( StorageIO, SCAI_ARITHMETIC_HOST_CNT, SCAI_ARITHMETIC_HOST )

/* -------------------------------------------------------------------------- */

} /* end namespace lama */

} /* end namespace scai */<|MERGE_RESOLUTION|>--- conflicted
+++ resolved
@@ -154,36 +154,8 @@
     ReadAccess<IndexType> ia( csrIA );
     IndexType numValues = ia[numRows];
 
-<<<<<<< HEAD
     inFile.read( csrJA, numValues, -1, common::TypeTraits<IndexType>::stype );
     inFile.read( csrValues, numValues, 0, common::TypeTraits<ValueType>::stype );
-=======
-    WriteOnlyAccess<IndexType> ja( csrJA, numValues );
-    WriteOnlyAccess<ValueType> values( csrValues, numValues );
-
-    IOUtils::readBinaryData<IndexType,IndexType>( inFile, ja.get(), numValues, -1 );
-
-    // now we can calculate the expected size
-
-    IOUtils::file_size_t expectedSize = expectedCSRFileSize<ValueType>( numRows, numValues );
-
-    if ( expectedSize == actualSize )
-    {
-        SCAI_LOG_INFO( logger, "read binary data of type " << csrValues.getValueType() << ", no conversion" )
-        IOUtils::readBinaryData<ValueType,ValueType>( inFile, values.get(), numValues );
-    }
-    else if( mepr::IOWrapper<ValueType, SCAI_ARITHMETIC_HOST_LIST>::readBinary( actualSize, inFile, values.get(), numValues ))
-    {
-        SCAI_LOG_WARN( logger, "read binary data of different type, conversion done" )
-    }
-    else
-    {
-        COMMON_THROWEXCEPTION(
-                        "File " << fileName << " has unexpected file size = " << actualSize << ", #rows = " << numRows << ", #values = " << numValues 
-                         << ", expected for float = " << expectedCSRFileSize<float>( numRows, numValues ) 
-                         << ", or expected for double = " << expectedCSRFileSize<double>( numRows, numValues ) )
-    }
->>>>>>> 272e4f19
 
     inFile.close();
 }
@@ -425,59 +397,8 @@
 {
     SCAI_REGION( "StorageIO.writeCSRToBinaryFile " )
 
-<<<<<<< HEAD
     SCAI_LOG_INFO( logger, "writeCSRToBinaryFile ( " << amgFileName << ")" << ", #rows = " << csrIA.size()-1
                            << ", #values = " << csrJA.size() )
-=======
-    ContextPtr host = Context::getHostPtr();
-
-    ReadAccess<IndexType> iaRead( csrIA, host );
-    ReadAccess<IndexType> jaRead( csrJA, host );
-    ReadAccess<ValueType> dataRead( csrValues, host );
-
-    IndexType numRows = csrIA.size() - 1;
-    IndexType numValues = csrJA.size();
-
-    SCAI_LOG_INFO( logger,
-                   "writeCSRToBinaryFile ( " << amgFileName << ")" << ", #rows = " << numRows << ", #values = " << numValues )
-
-    std::fstream outFile( amgFileName.c_str(), std::ios::out | std::ios::binary );
-
-    // write ia, add offset 1
-
-    if( indexDataTypeSizeIA == sizeof( int ) || sizeof(long) == sizeof( int ) )
-    {
-        IOUtils::writeBinary<int,IndexType>( outFile, iaRead.get(), numRows + 1, 1 );
-    }
-    else if( indexDataTypeSizeIA == sizeof( long ) )
-    {
-        IOUtils::writeBinary<long,IndexType>( outFile, iaRead.get(), numRows + 1, 1 );
-    }
-    else
-    {
-        COMMON_THROWEXCEPTION( "(write unformatted) Unknown index data type size of IA." )
-    }
-
-    // write m_ja
-
-    if( indexDataTypeSizeJA == sizeof( int ) || sizeof(long) == sizeof( int ) )
-    {
-        IOUtils::writeBinary<int,IndexType>( outFile, jaRead.get(), numValues, 1 );
-    }
-    else if( indexDataTypeSizeJA == sizeof( long ) )
-    {
-        IOUtils::writeBinary<long,IndexType>( outFile, jaRead.get(), numValues, 1 );
-    }
-    else
-    {
-        COMMON_THROWEXCEPTION( "(write unformatted) Unknown index data type size of JA." )
-    }
-
-    if( !mepr::IOWrapper<ValueType, SCAI_ARITHMETIC_HOST_LIST>::writeBinary( dataTypeSize, outFile, dataRead.get(), numValues ))
-    {
-        COMMON_THROWEXCEPTION( "unknown data type size  = " << dataTypeSize << " for values." )
-    }
->>>>>>> 272e4f19
 
     FileStream outFile( amgFileName, std::ios::out | std::ios::trunc | std::ios::binary );
     outFile.write<IndexType>( csrIA, 1, jaType );
