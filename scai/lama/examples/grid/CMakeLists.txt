--- conflicted
+++ resolved
@@ -45,11 +45,7 @@
 # generate build file in example directory
 scai_example_makefile ( DESTINATION ${INSTALL_EXAMPLE_DIR} )
 
-<<<<<<< HEAD
 ## install examples sources
-=======
-set ( PROJECT_EXAMPLE_SUB_DIR "${PROJECT_EXAMPLE_DIR}/grid" )
->>>>>>> e5ad2031
 
 install ( FILES       ${EXAMPLE_FILES}
           DESTINATION ${INSTALL_EXAMPLE_DIR} )
