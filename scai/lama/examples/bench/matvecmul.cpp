/**
 * @file lama/examples/bench/matvecmul.cpp
 *
 * @license
 * Copyright (c) 2009-2017
 * Fraunhofer Institute for Algorithms and Scientific Computing SCAI
 * for Fraunhofer-Gesellschaft
 *
 * This file is part of the SCAI framework LAMA.
 *
 * LAMA is free software: you can redistribute it and/or modify it under the
 * terms of the GNU Affero General Public License as published by the Free
 * Software Foundation, either version 3 of the License, or (at your option)
 * any later version.
 *
 * LAMA is distributed in the hope that it will be useful, but WITHOUT ANY
 * WARRANTY; without even the implied warranty of MERCHANTABILITY or FITNESS
 * FOR A PARTICULAR PURPOSE. See the GNU Affero General Public License for
 * more details.
 *
 * You should have received a copy of the GNU Affero General Public License
 * along with LAMA. If not, see <http://www.gnu.org/licenses/>.
 *
 * Other Usage
 * Alternatively, this file may be used in accordance with the terms and
 * conditions contained in a signed written agreement between you and
 * Fraunhofer SCAI. Please contact our distributor via info[at]scapos.com.
 * @endlicense
 *
 * @brief Benchmark of matrix-vector multiplication on Host and CUDA
 * @author Thomas Brandes
 * @date 03.06.2013
 */

#include <iostream>
#include <iomanip>
#include <memory>

#include <scai/lama.hpp>

// _Matrix & vector related includes

#include <scai/lama/expression/all.hpp>
#include <scai/lama/matrix/all.hpp>

#include <scai/lama/matutils/MatrixCreator.hpp>
#include <scai/common/Walltime.hpp>
#include <scai/common/Settings.hpp>

using namespace scai;
using namespace scai::lama;
using namespace scai::hmemo;
using namespace std;
using scai::common::Walltime;

<<<<<<< HEAD
static void bench( _Matrix& mat )
=======
typedef std::shared_ptr<_DenseVector> DenseVectorPtr;

static void bench( Matrix& mat )
>>>>>>> 095a803c
{
    ContextPtr ctx = Context::getContextPtr();

    _VectorPtr x( mat.newVector( mat.getRowDistributionPtr() ) );
    _VectorPtr y1( mat.newVector( mat.getRowDistributionPtr() ) );
    _VectorPtr y2( mat.newVector( mat.getRowDistributionPtr() ) );

    const IndexType size = mat.getNumRows();
    const IndexType bound = 1; 

    x->setRandom( size, bound );

    mat.setCommunicationKind( SyncKind::SYNCHRONOUS );

    mat.setContextPtr( ctx );
    x->setContextPtr( ctx );
    mat.prefetch();
    x->prefetch();
    mat.wait();
    x->wait();

    cout << "x = " << *x << endl;

<<<<<<< HEAD
    common::unique_ptr<_Matrix> matT( mat.newMatrix() );
=======
    std::unique_ptr<Matrix> matT( mat.newMatrix() );
>>>>>>> 095a803c

    double timeT = Walltime::get();
    {
        SCAI_REGION( "Main.Bench.transpose" )
        matT->assignTranspose( mat );
    }
    timeT = Walltime::get() - timeT;
    timeT *= 1000.0;   // scale to ms

    cout << "matT = " << *matT << endl;

    double time1 = Walltime::get();

    {
        SCAI_REGION( "Main.Bench.gemv" )
        *y1 = mat * *x;
    }

    time1 = Walltime::get() - time1;
    time1 *= 1000.0;   // scale to ms

    cout << "y1  = mat * x = " << *y1 << endl;

    double time2 = Walltime::get();
    {
        SCAI_REGION( "Main.Bench.gevm" )
        *y2 = *x * *matT;
    }

    time2 = Walltime::get() - time2;
    time2 *= 1000.0;   // scale to ms

    cout << "transpose: " << timeT << " ms" << endl;
    cout << "gemv: " << time1 << " ms, gevm: " << time2 << " ms" << endl;

    // check result

    *y1 -= *y2;

    cout << "max diff = " << y1->_maxNorm() << endl;
}

int main( int argc, const char* argv[] )
{
    SCAI_REGION( "Main.Bench.main" )

    common::Settings::parseArgs( argc, argv );

    COOSparseMatrix<RealType> C( 10000, 10000 );

    MatrixCreator::fillRandom( C, 0.1 );

    cout << "Bench this matrix: " << C << endl;

    {
        SCAI_REGION( "Main.Bench.main" )
        bench( C );
    }
}
<|MERGE_RESOLUTION|>--- conflicted
+++ resolved
@@ -53,13 +53,7 @@
 using namespace std;
 using scai::common::Walltime;
 
-<<<<<<< HEAD
 static void bench( _Matrix& mat )
-=======
-typedef std::shared_ptr<_DenseVector> DenseVectorPtr;
-
-static void bench( Matrix& mat )
->>>>>>> 095a803c
 {
     ContextPtr ctx = Context::getContextPtr();
 
@@ -83,11 +77,7 @@
 
     cout << "x = " << *x << endl;
 
-<<<<<<< HEAD
-    common::unique_ptr<_Matrix> matT( mat.newMatrix() );
-=======
-    std::unique_ptr<Matrix> matT( mat.newMatrix() );
->>>>>>> 095a803c
+    std::unique_ptr<_Matrix> matT( mat.newMatrix() );
 
     double timeT = Walltime::get();
     {
