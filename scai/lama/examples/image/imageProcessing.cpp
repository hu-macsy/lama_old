/**
 * @file imageProcessing.cpp
 *
 * @license
 * Copyright (c) 2009-2017
 * Fraunhofer Institute for Algorithms and Scientific Computing SCAI
 * for Fraunhofer-Gesellschaft
 *
 * This file is part of the SCAI framework LAMA.
 *
 * LAMA is free software: you can redistribute it and/or modify it under the
 * terms of the GNU Affero General Public License as published by the Free
 * Software Foundation, either version 3 of the License, or (at your option)
 * any later version.
 *
 * LAMA is distributed in the hope that it will be useful, but WITHOUT ANY
 * WARRANTY; without even the implied warranty of MERCHANTABILITY or FITNESS
 * FOR A PARTICULAR PURPOSE. See the GNU Affero General Public License for
 * more details.
 *
 * You should have received a copy of the GNU Affero General Public License
 * along with LAMA. If not, see <http://www.gnu.org/licenses/>.
 *
 * Other Usage
 * Alternatively, this file may be used in accordance with the terms and
 * conditions contained in a signed written agreement between you and
 * Fraunhofer SCAI. Please contact our distributor via info[at]scapos.com.
 * @endlicense
 *
 * @brief Example program to work on image data
 * @author Thomas Brandes
 * @date 04.05.2017
 */

#include <scai/lama/io/ImageIO.hpp>

#include <scai/common/Stencil.hpp>
#include <scai/lama/matrix/StencilMatrix.hpp>

#include <scai/lama/GridVector.hpp>
#include <scai/lama/GridWriteAccess.hpp>
#include <scai/lama/GridReadAccess.hpp>
#include <scai/common/Settings.hpp>

#include <scai/lama.hpp>

#include "ConvolutionMatrices.hpp" 

// Matrix & vector related includes

using namespace scai;
using namespace lama;


GridVector<float>  gaussianBlur(GridVector<float> inputImage, IndexType radius, float sigma){

    // radius = amount of blur, sigma = standard deviation

    common::Stencil3D<float> stencil;
    
    float num = 0;
    for(IndexType i = -radius; i<radius+1; i++)
    {
        for(IndexType j = -radius; j<radius+1; j++)
        {
            num = num +(1/(2*M_PI*(sigma*sigma))*pow(M_E, -((i*i+j*j)/(2*sigma*sigma))));
        }

    }

    // use num so that sum(all points of stencil)=1

    for(IndexType i = -radius; i<radius+1; i++)
    {
        for(IndexType j = -radius; j<radius+1; j++)
        {
            stencil.addPoint(i,j,0,((1/(2*M_PI*(sigma*sigma))*pow(M_E, -((i*i+j*j)/(2*sigma*sigma)))))/num);
        }

    }

    StencilMatrix<float> blur( inputImage.getDistributionPtr(), stencil);

    GridVector<float> output;
    output = blur*inputImage;

    return output;

}
<<<<<<< HEAD

GridVector<float> grayScale(const GridVector<float>& inputImage){

    const float red   = 0.3;
    const float green = 0.59;
    const float blue  = 0.11;
    const float sumOfWeights = red + green + blue;

    if(sumOfWeights != 1)
    {
        SCAI_ASSERT_EQ_ERROR( sumOfWeights, 1, "redWeighting + greenWeighting + blueWeighting = " << sumOfWeights << " must be 1" )
    }
=======
GridVector<float>  grayScale( const GridVector<float>& inputImage){
>>>>>>> 68ead262

    GridVector<float> outputImage;
    const common::Grid& grid = inputImage.globalGrid();

<<<<<<< HEAD
    GridVector<float> outputImage;
    outputImage.allocate( inputImage.getDistributionPtr() );

    GridWriteAccess<float> wImage( outputImage );
    GridReadAccess<float>  rImage( inputImage );

    for(IndexType i = 0 ; i<grid.size(0); i++)
    {
        for(IndexType j = 0 ; j<grid.size(1); j++)
        {
            Scalar mean =( red*rImage(i,j,0) + green*rImage(i,j,1) + blue*rImage(i,j,3) );

            wImage( i,  j,  0) = mean.getValue<float>();
            wImage( i,  j,  1) = mean.getValue<float>();
            wImage( i,  j,  2) = mean.getValue<float>();
        }
    } 
=======
    for(IndexType i = 0 ; i<grid.size(0); i++)
    {
        for(IndexType j = 0 ; j<grid.size(1); j++){
            Scalar mean =(0.3*inputImage(i,j,0)+ 0.59*inputImage(i,j,1)+ 0.11*inputImage(i,j,3));
            inputImage(i,j,0)=mean;
            inputImage(i,j,1)=mean;
            inputImage(i,j,2)=mean;
        }
    }
>>>>>>> 68ead262
    return outputImage;
}

GridVector<float> cutOffColour(const GridVector<float>& inputImage){

    // the range of values of RGB is [0,255], cut off the higher/lower Values

    const common::Grid& grid = inputImage.globalGrid();

    GridVector<float> outputImage;
    outputImage.allocate( inputImage.getDistributionPtr() );

    GridWriteAccess<float> wImage( outputImage );
    GridReadAccess<float>  rImage( inputImage );

    for(IndexType i = 0 ; i<grid.size(0); i++) 
    {
        for(IndexType j = 0 ; j<grid.size(1); j++)
        {
            for(IndexType x = 0 ; x<3 ; x++)
            {
                if (rImage(i,j,x)<0)
                {
                    wImage(i,j,x)=0;
                }
                else if (rImage(i,j,x)>255)
                {
                    wImage(i,j,x)=255;
                }
            }
        }
    }

    return outputImage;
}

GridVector<float>  sobelFilter(GridVector<float> inputImage){

    // sobel filter can be used for Edge detection

    common::Stencil3D<float> stencilSobelX ( 3, 3, 1, imageprocessing::sobelX );
    common::Stencil3D<float> stencilSobelY ( 3, 3, 1, imageprocessing::sobelY );

    StencilMatrix<float> matrixSobelX( inputImage.getDistributionPtr(), stencilSobelX );
    StencilMatrix<float> matrixSobelY( inputImage.getDistributionPtr(), stencilSobelY );

    GridVector<float> SobelX;
    GridVector<float> SobelY;
    GridVector<float> Gray;

    SobelX  =  matrixSobelX * inputImage;
    SobelY  =  matrixSobelY * inputImage;
    SobelX.dotProduct(SobelY); // both x and y filters are applied

    Gray = grayScale(SobelX);

    GridVector<float> outputImage= cutOffColour(Gray);

    return outputImage;
}

GridVector<float>  meanFilter(GridVector<float> inputImage, IndexType radius){
    // radius = = amount of blur

    float mean =(radius+radius+1)*(radius+radius+1);
    mean = 1/mean; 

    common::Stencil3D<float> stencil;

    for(IndexType i = -radius; i<radius+1; i++)
    {
        for(IndexType j = -radius; j<radius+1; j++)
        {
            stencil.addPoint(i,j,0,mean);
        }

    }

    StencilMatrix<float> matrix( inputImage.getDistributionPtr(), stencil );

    GridVector<float> outputImage;
    outputImage.allocate( inputImage.getDistributionPtr() );
    outputImage = inputImage * matrix;

    return outputImage;
}




int main( int argc, const char* argv[] )
{
    // relevant SCAI arguments: 
    //   SCAI_CONTEXT = ...    set default context
    //   SCAI_DEVICE  = ...    set default device

    common::Settings::parseArgs( argc, argv );

    if ( argc != 3 )
    {
        std::cout << "Wrong call, please use : " << argv[0] << " <inputFileName> <outputFileName>" << std::endl;
        return -1;
    }

    std::string inputFileName = argv[1];
    std::string outputFileName = argv[2];

    // read in the image file, must be a png file

    GridVector<float> image;   // size will be ( width , height, ncolors )

    ImageIO::read( image, inputFileName );

    std::cout << "read image as grid vector : " << image << std::endl;

    SCAI_ASSERT_EQ_ERROR( image.nDims(), 3, "no color image data" )

    // apply stencil on the pixels, do not apply on the colors in 3-rd dimension 

     common::Stencil3D<float> stencil( 5, 5, 1, imageprocessing::findEdges );

    // common::Stencil3D<float> stencil( 3, 3, 1, imageprocessing::blur );


    // common::Stencil3D<float> stencil( 3, 3, 1, imageprocessing::sharpen );


    // common::Stencil3D<float> stencil( 1 );   // one-point stencil just as dummy


    StencilMatrix<float> m( image.getDistributionPtr(), stencil );

    std::cout << "stencil matrix = " << m << std::endl;

    GridVector<float> imageNew;

    imageNew  =  m * image;

    //GridVector<float> imageGausBlur= gaussianBlur(image, 6, 1.5);
    //GridVector<float> imageGrey= grayScale(image);
    //GridVector<float> imagesobelFilter= sobelFilter(image);
    //GridVector<float> imageblur = meanFilter(image,1);
    // std::cout << "new image = " << imageNew << std::endl;


    ImageIO::write( imageNew, outputFileName );
}<|MERGE_RESOLUTION|>--- conflicted
+++ resolved
@@ -87,7 +87,7 @@
     return output;
 
 }
-<<<<<<< HEAD
+
 
 GridVector<float> grayScale(const GridVector<float>& inputImage){
 
@@ -100,16 +100,9 @@
     {
         SCAI_ASSERT_EQ_ERROR( sumOfWeights, 1, "redWeighting + greenWeighting + blueWeighting = " << sumOfWeights << " must be 1" )
     }
-=======
-GridVector<float>  grayScale( const GridVector<float>& inputImage){
->>>>>>> 68ead262
 
     GridVector<float> outputImage;
     const common::Grid& grid = inputImage.globalGrid();
-
-<<<<<<< HEAD
-    GridVector<float> outputImage;
-    outputImage.allocate( inputImage.getDistributionPtr() );
 
     GridWriteAccess<float> wImage( outputImage );
     GridReadAccess<float>  rImage( inputImage );
@@ -125,17 +118,6 @@
             wImage( i,  j,  2) = mean.getValue<float>();
         }
     } 
-=======
-    for(IndexType i = 0 ; i<grid.size(0); i++)
-    {
-        for(IndexType j = 0 ; j<grid.size(1); j++){
-            Scalar mean =(0.3*inputImage(i,j,0)+ 0.59*inputImage(i,j,1)+ 0.11*inputImage(i,j,3));
-            inputImage(i,j,0)=mean;
-            inputImage(i,j,1)=mean;
-            inputImage(i,j,2)=mean;
-        }
-    }
->>>>>>> 68ead262
     return outputImage;
 }
 
