###
 # @file examples/stencil/CMakeLists.txt
 #
 # @license
 # Copyright (c) 2009-2017
 # Fraunhofer Institute for Algorithms and Scientific Computing SCAI
 # for Fraunhofer-Gesellschaft
 #
 # This file is part of the SCAI framework LAMA.
 #
 # LAMA is free software: you can redistribute it and/or modify it under the
 # terms of the GNU Affero General Public License as published by the Free
 # Software Foundation, either version 3 of the License, or (at your option)
 # any later version.
 #
 # LAMA is distributed in the hope that it will be useful, but WITHOUT ANY
 # WARRANTY; without even the implied warranty of MERCHANTABILITY or FITNESS
 # FOR A PARTICULAR PURPOSE. See the GNU Affero General Public License for
 # more details.
 #
 # You should have received a copy of the GNU Affero General Public License
 # along with LAMA. If not, see <http://www.gnu.org/licenses/>.
 #
 # Other Usage
 # Alternatively, this file may be used in accordance with the terms and
 # conditions contained in a signed written agreement between you and
 # Fraunhofer SCAI. Please contact our distributor via info[at]scapos.com.
 # @endlicense
 #
 # @brief CMake configuration file for stencil example
 # @author Thomas Brandes
 # @date 13 04.2017
###

foreach ( executable stencilExample stencilConversion stencilGEMV stencilDist csrMult stencilBorder stencilTranspose )
    add_executable( ${executable}.exe ${executable}.cpp )
    target_link_libraries( ${executable}.exe ${MODULE_LIBRARY} )
    set ( EXAMPLE_FILES ${EXAMPLE_FILES} ${executable}.cpp )
    set ( EXAMPLE_EXECUTABLES "${EXAMPLE_EXECUTABLES} ${executable}.exe" )
endforeach ( executable )

# use the recommended installation directory for this example directory
scai_example_directory ( INSTALL_EXAMPLE_DIR )

<<<<<<< HEAD
# generate build file in example directory
scai_example_makefile ( DESTINATION ${INSTALL_EXAMPLE_DIR} )
=======
## install examples

set ( PROJECT_EXAMPLE_SUB_DIR "${PROJECT_EXAMPLE_DIR}/stencil" )
>>>>>>> e5ad2031

## install examples sources
install ( FILES       ${EXAMPLE_FILES}
          DESTINATION ${INSTALL_EXAMPLE_DIR} )

<|MERGE_RESOLUTION|>--- conflicted
+++ resolved
@@ -42,16 +42,11 @@
 # use the recommended installation directory for this example directory
 scai_example_directory ( INSTALL_EXAMPLE_DIR )
 
-<<<<<<< HEAD
 # generate build file in example directory
 scai_example_makefile ( DESTINATION ${INSTALL_EXAMPLE_DIR} )
-=======
-## install examples
-
-set ( PROJECT_EXAMPLE_SUB_DIR "${PROJECT_EXAMPLE_DIR}/stencil" )
->>>>>>> e5ad2031
 
 ## install examples sources
+
 install ( FILES       ${EXAMPLE_FILES}
           DESTINATION ${INSTALL_EXAMPLE_DIR} )
 
