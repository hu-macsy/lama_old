--- conflicted
+++ resolved
@@ -892,17 +892,6 @@
 /* ------------------------------------------------------------------------- */
 
 template<typename ValueType>
-<<<<<<< HEAD
-=======
-common::ScalarType DenseVector<ValueType>::getValueType() const
-{
-    return TypeTraits<ValueType>::stype;
-}
-
-/* ------------------------------------------------------------------------- */
-
-template<typename ValueType>
->>>>>>> 2bd73b44
 void DenseVector<ValueType>::setDenseValues( const _HArray& values )
 {
     const IndexType localSize = getDistribution().getLocalSize();
@@ -1149,11 +1138,7 @@
 /* ------------------------------------------------------------------------- */
 
 template<typename ValueType>
-<<<<<<< HEAD
 bool DenseVector<ValueType>::all( const common::CompareOp op, const _Vector& other ) const
-=======
-bool DenseVector<ValueType>::all( const common::CompareOp op, const Vector& other ) const
->>>>>>> 2bd73b44
 {
     SCAI_ASSERT_EQ_ERROR( other.getDistribution(), getDistribution(), "distribution mismatch for all compare, op = " << op )
 
@@ -1276,31 +1261,17 @@
             sparseX.buildLocalValues( xDenseValues);
             utilskernel::HArrayUtils::axpy( mLocalValues, alphaV, xDenseValues, mContext );
         }
-<<<<<<< HEAD
-        else if ( alphaV == common::constants::ONE )
+        else if ( alphaV == common::Constants::ONE )
         {
             HArrayUtils::scatter( mLocalValues, nonZeroIndexes, unique, nonZeroValues, common::BinaryOp::ADD, getContextPtr());
-=======
-        else if ( nonZeroValues.getValueType() == getValueType() && alphaV == common::Constants::ONE )
-        {
-            const HArray<ValueType>& typedValues = reinterpret_cast<const HArray<ValueType>&>( nonZeroValues );
-            HArrayUtils::scatter( mLocalValues, nonZeroIndexes, unique, typedValues, common::BinaryOp::ADD, getContextPtr());
->>>>>>> 2bd73b44
         }
         else
         {
             // ToDo: if there is scatter with scaling factor for the scattered values, employ it here
 
-<<<<<<< HEAD
             HArray<ValueType> tmpValues;
             HArrayUtils::compute( tmpValues, nonZeroValues, common::BinaryOp::MULT, alphaV, mContext );
             HArrayUtils::scatter( mLocalValues, nonZeroIndexes, unique, tmpValues, common::BinaryOp::ADD, mContext );
-=======
-            HArray<ValueType> typedValues;
-            HArrayUtils::assign( typedValues, nonZeroValues, mContext );
-            HArrayUtils::compute( typedValues, typedValues, common::BinaryOp::MULT, alphaV, mContext );
-            HArrayUtils::scatter( mLocalValues, nonZeroIndexes, unique, typedValues, common::BinaryOp::ADD, mContext );
->>>>>>> 2bd73b44
         }
     }
     else
@@ -1730,11 +1701,7 @@
 /* ------------------------------------------------------------------------- */
 
 template<typename ValueType>
-<<<<<<< HEAD
 void DenseVector<ValueType>::setVector( const _Vector& other, common::BinaryOp op, const bool swapArgs )
-=======
-void DenseVector<ValueType>::setVector( const Vector& other, common::BinaryOp op, const bool swapArgs )
->>>>>>> 2bd73b44
 {
     SCAI_REGION( "Vector.Dense.setVector" )
 
@@ -1786,7 +1753,6 @@
     SCAI_LOG_DEBUG( logger, *this << ": assign " << value )
     // assign the scalar value on the home of this dense vector.
     HArrayUtils::setScalar( mLocalValues, value.getValue<ValueType>(), common::BinaryOp::COPY, mContext );
-<<<<<<< HEAD
 }
 
 /* ------------------------------------------------------------------------- */
@@ -1858,8 +1824,6 @@
 {
     allocate( other.getDistributionPtr() );
     setDenseValues( other.getLocalValues() );
-=======
->>>>>>> 2bd73b44
 }
 
 /* ------------------------------------------------------------------------- */
