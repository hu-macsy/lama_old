--- conflicted
+++ resolved
@@ -166,20 +166,7 @@
     DenseVector( const DenseVector<ValueType>& other );
 
     /**
-<<<<<<< HEAD
      * More general constructor that creates a deep copy of an arbitrary vector( same type )
-=======
-     * @brief Override the default move constructor with appropriate version.
-     *
-     * @param[in] other the dense vector from which data is moved
-     *
-     * The new created object gets its resources from the passed dense vector.
-     */
-    DenseVector( DenseVector<ValueType>&& other ) noexcept;
-
-    /**
-     * More general constructor that creates a deep copy of an arbitrary vector.
->>>>>>> 8854a797
      *
      * The explicit specifier avoids implict conversions as the following example shows.
      *
