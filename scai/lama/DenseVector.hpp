/**
 * @file DenseVector.hpp
 *
 * @license
 * Copyright (c) 2009-2017
 * Fraunhofer Institute for Algorithms and Scientific Computing SCAI
 * for Fraunhofer-Gesellschaft
 *
 * This file is part of the SCAI framework LAMA.
 *
 * LAMA is free software: you can redistribute it and/or modify it under the
 * terms of the GNU Affero General Public License as published by the Free
 * Software Foundation, either version 3 of the License, or (at your option)
 * any later version.
 *
 * LAMA is distributed in the hope that it will be useful, but WITHOUT ANY
 * WARRANTY; without even the implied warranty of MERCHANTABILITY or FITNESS
 * FOR A PARTICULAR PURPOSE. See the GNU Affero General Public License for
 * more details.
 *
 * You should have received a copy of the GNU Affero General Public License
 * along with LAMA. If not, see <http://www.gnu.org/licenses/>.
 *
 * Other Usage
 * Alternatively, this file may be used in accordance with the terms and
 * conditions contained in a signed written agreement between you and
 * Fraunhofer SCAI. Please contact our distributor via info[at]scapos.com.
 * @endlicense
 *
 * @brief Definition of template class that stands for a dense vector of a certain type.
 * @author Jiri Kraus
 * @date 22.02.2011
 */

#pragma once

// for dll_import
#include <scai/common/config.hpp>

// base classes
#include <scai/lama/_DenseVector.hpp>

// internal scai libraries
#include <scai/utilskernel/LArray.hpp>
#include <scai/dmemo/Distribution.hpp>
#include <scai/dmemo/Halo.hpp>
#include <scai/dmemo/Redistributor.hpp>
#include <scai/hmemo.hpp>

#include <scai/tasking/SyncToken.hpp>

#include <scai/common/macros/throw.hpp>

// std

namespace scai
{

namespace dmemo
{
class Redistributor;
}

namespace lama
{

/**
 * @brief The template DenseVector represents a distributed 1D Vector with elements of type ValueType.
 *
 * @tparam ValueType the value type for the vector values.
 */
template<typename ValueType>
class COMMON_DLL_IMPORTEXPORT DenseVector:

    public _DenseVector,

    public Vector::Register<DenseVector<ValueType> >    // register at factory

{
public:

    /** Default constructor, creates empty (not initilized) vector, that is replicated (without distribution) */

    DenseVector();

    /**
     * @brief creates a not initialized distributed DenseVector of the passed global size.
     *
     * @param[in] context  the context to use for the new vector.
     */
    explicit DenseVector( hmemo::ContextPtr context );

    /**
     * @brief creates a not initialized replicated DenseVector of the passed global size.
     *
     * @param[in] size  is the global size of the vector
     */
    explicit DenseVector( const IndexType size );

    /**
     * @brief creates a not initialized distributed DenseVector of the passed global size.
     *
     * @param[in] distribution  the distribution to use for the new vector.
     */
    explicit DenseVector( dmemo::DistributionPtr distribution );

    /**
     * @brief create a not initialized replicated DenseVector with a given context
     *
     * @param[in] size  is the global size of the vector
     * @param[in] context  the context to use for the new vector.
     */
    DenseVector ( const IndexType size, hmemo::ContextPtr context );

    /**
     * @brief creates a not initialized distributed DenseVector of the passed global size.
     *
     * @param[in] distribution  the distribution to use for the new vector.
     * @param[in] context  the context to use for the new vector.
     */
    DenseVector ( dmemo::DistributionPtr distribution, hmemo::ContextPtr context );

    /**
     * @brief creates a replicated DenseVector of the passed size initialized to the passed value.
     *
     * @param[in] size  the size of the new DenseVector.
     * @param[in] value the value to assign to all elements of the new DenseVector.
     * @param[in] context   specifies optionally the context where dense vector should reside
     */
    DenseVector( const IndexType size, const ValueType value, hmemo::ContextPtr context = hmemo::ContextPtr() );

    /**
     * @brief creates a distributed DenseVector of the passed global size initialized to the passed value.
     *
     * @param[in] distribution  the distribution to use for the new vector.
     * @param[in] value         the value to assign to all elements of the new DenseVector.
     * @param[in] context   specifies optionally the context where dense vector should reside
     */
    DenseVector( dmemo::DistributionPtr distribution, const ValueType value, hmemo::ContextPtr context = hmemo::ContextPtr() );

    /**
     * @brief creates a replicated DenseVector of the passed size initilized a sequence of values
     *        starting wiht startValue, increased by inc, e.g. [5, 15, 25, 35] with value 5, inc 10
     *
     * @param[in] size       the size of the new DenseVector.
     * @param[in] startValue the first value of the new DenseVector
     * @param[in] inc        the increment for the sequence of values
     * @param[in] context    specifies optionally the context where dense vector should reside
     */
    DenseVector( const IndexType size, const ValueType startValue, const ValueType inc, hmemo::ContextPtr context = hmemo::ContextPtr() );

    /**
     * @brief creates a distributed DenseVector of the passed size initilized a sequence of values
     *        starting wiht startValue, increased by inc, e.g. [5, 15, 25, 35] with value 5, inc 10
     *
     * @param[in] distribution  the distribution to use for the new vector.
     * @param[in] startValue    the first value of the new DenseVector
     * @param[in] inc           the increment for the sequence of values
     * @param[in] context    specifies optionally the context where dense vector should reside
     */
    DenseVector( dmemo::DistributionPtr distribution, const ValueType startValue, const ValueType inc, hmemo::ContextPtr context = hmemo::ContextPtr() );

    /** Constructor of a replicated vector by replicated C++ array. */

    /**
     * @brief creates a new replicated DenseVector initialized with the passed values.
     *
     * @param[in] size      the size of the new DenseVector.
     * @param[in] values    the values to initialize the new DenseVector with.
     * @param[in] context   specifies optionally the context where dense vector should reside
     */
    template<typename OtherValueType>
    DenseVector( const IndexType size, const OtherValueType* values, hmemo::ContextPtr context = hmemo::ContextPtr() );

    /**
     * Override the default copy constructor to guarantee a deep copy.
     *
     * @param[in] other the dense vector that will be copied
     *
     * The new constructed vector has the same distribution as the input vector.
     */
    DenseVector( const DenseVector<ValueType>& other );

    /**
     * More general constructor that creates a deep copy of an arbitrary vector.
     *
     * The explicit specifier avoids implict conversions as the following example shows.
     *
     * \code
     *     subroutine sub( const DenseVector<float>& v );
     *     ...
     *     DenseVector<float> vf;
     *     DenseVector<double> vd;
     *     sub( vf );               // that is okay
     *     sub( vd );               // compile error to avoid implicit conversions
     * \endcode
     */
    explicit DenseVector( const Vector& other );

    /**
     * @brief creates a redistributed copy of the passed vector
     *
     * @param[in] other         the vector to take a copy from
     * @param[in] distribution  the distribution to use for the new vector.
     *
     * Must be valid: other.size() == distribution.getGlobalSize()
     */
    DenseVector( const Vector& other, dmemo::DistributionPtr distribution );

    /**
     * @brief creates a distributed DenseVector with given local values.
     *
     * @param[in] distribution  the distribution for the vector
     * @param[in] localValues   the local values to initialize the new DenseVector with.
     *
     * Note: localValues.size() == distribution->getLocalSize() must be valid.
     */
    DenseVector( dmemo::DistributionPtr distribution, const hmemo::_HArray& localValues );

    /**
     * @brief Constructor of a replicated DenseVector with local values
     *
     * Note: DenseVector( localValues ) is same as DenseVector( localValues, repDistribution )
     *       with repDistributon = DistributionPtr( new NoDistribution( localValues.size() )
     *
     * Usually, a replicated vector has on multiple processes the same values on each processor.
     * It might be used in a local mode where each processor has individual values but then it
     * should never be used in operations that involve global communication.
     */
    explicit DenseVector( const hmemo::_HArray& localValues );

    /**
     * @brief This constructor creates a vector with the size and values stored
     *        in the file with the given filename.
     *
     * @param[in] filename  the name of the file to read the Vector from.
     *
     * The distribution of the vector is CYCLIC(n) where n is the size of
     * the vector. So only the first processor will hold all values.
     *
     * Note: Only the first processor will read the matrix file.
     */
    explicit DenseVector( const std::string& filename );

    /**
     * @brief creates a DenseVector with the Expression alpha * x.
     *
     * @param[in] expression    alpha * x
     */
    explicit DenseVector( const Expression_SV& expression );

    /**
     * @brief creates a DenseVector with the Expression alpha + x.
     *
     * @param[in] expression    alpha * x + beta
     */
    explicit DenseVector( const Expression_SV_S& expression );

    /**
     *  @brief creates a DenseVector with the Expression alpha * x * Y.
     *
     * @param[in] expression    x * y
     */

    explicit DenseVector( const Expression_VV& expression );


    /**
     *  @brief creates a DenseVector with the Expression alpha * x * Y.
     *
     * @param[in] expression    alpha * x * y
     */

    explicit DenseVector( const Expression_SVV& expression );

    /**
     * @brief creates a DenseVector with the Expression alpha * x + beta * y.
     *
     * @param[in] expression  is alpha * x + beta * y
     */
    explicit DenseVector( const Expression_SV_SV& expression );

    /* --------------------------------------------------------------------- */

    /**
     * @brief creates a DenseVector with the Expression alpha * A * x + beta * y.
     *
     * @param[in] expression     alpha * A * x + beta * y
     */
    explicit DenseVector( const Expression_SMV_SV& expression );

    /**
     * @brief creates a DenseVector with the Expression alpha * x * A + beta * y.
     *
     * @param[in] expression     alpha * x * A + beta * y
     */
    explicit DenseVector( const Expression_SVM_SV& expression );

    /**
     * @brief creates a DenseVector with the Expression alpha * A * x.
     *
     * @param[in] expression     alpha * A * x
     */
    explicit DenseVector( const Expression_SMV& expression );

    /**
     * @brief creates a DenseVector with the Expression alpha * x * A.
     *
     * @param[in] expression     alpha * x * A
     */
    explicit DenseVector( const Expression_SVM& expression );

    /**
     * @brief creates a DenseVector with the Expression A * x.
     *
     * @param[in] expression     A * x
     */
    explicit DenseVector( const Expression_MV& expression );

    /**
     * @brief creates a DenseVector with the Expression x * A.
     *
     * @param[in] expression     x * A
     */
    explicit DenseVector( const Expression_VM& expression );

    /**
     * @brief releases all allocated resources.
     */
    virtual ~DenseVector();

    /** Implememenation of pure routine Vector::allocate. */

    virtual void allocate( dmemo::DistributionPtr distribution );

    /** Implememenation of pure routine Vector::allocate. */

    virtual void allocate( const IndexType n );

    /** Override the default assignment operator.  */

    DenseVector& operator=( const DenseVector<ValueType>& other );

    /** Reimplement Vector::operator= as otherwise a constructor of DenseVector might be called */

    DenseVector& operator=( const Scalar );

    // All other assignment operators are inherited from class Vector, but using is required

    using Vector::operator=;
    using Vector::assign;

    /**
     * This method initializes a distributed vector with random numbers.
     *
     * @param[in] distribution specifies the distribution of the vector
     * @param[in] fillRate for the number of non-zeros
     */
    virtual void setRandom( dmemo::DistributionPtr distribution, const float fillRate = 1.0 );

    /** Implementation of pure method Vector::setSequence */

    virtual void setSequence( const Scalar startValue, const Scalar inc, const IndexType n );

    /** Implementation of pure method Vector::setSequence */

    virtual void setSequence( const Scalar startValue, const Scalar inc, dmemo::DistributionPtr distribution );

    /** Sort all elements of this vector.
     *
     *  Currently, sorting is only possible on block distributed vectors.
     *  Keep in mind that this operation might introduce a new (general block) distribution
     *  for the vector.
     *
     *  @param[out] perm         permutation vector with the global indexes of original positions
     *  @param[in]  ascending    flag if sorting is ascending or descending
     *
     *  Note:  oldVector[ perm ] ->  newVector
     */

    virtual void sort( DenseVector<IndexType>& perm, bool ascending );

    /** Same sort but without perm vector. */

    virtual void sort( bool ascending );

    /** Checking whether all values in a dense vector are sorted.
     *
     *  This method can only be applied for block distributions.
     */
    virtual bool isSorted( bool ascending ) const;

    /** Compute a global prefix sum for the elements of this vector. 
     *
     *  \code
     *   A = { 1, 2, 3, 4, 5, 6 }
     *   A.scan();
     *   A = { 1, 3, 6, 10, 15, 21 }
     *  \endcode  
     *
     *  Note: This vector must be block distributed, otherwise it throws an exception
     */
    void scan();

    /** Same as scan but it uses another input vector. */

    void scan( const DenseVector<ValueType>& other );

    /** Implementation of Vector::getValueType */

    virtual common::scalar::ScalarType getValueType() const;

    /**
     * Implementation of pure method Vector::setDenseValues.
     */
    virtual void setDenseValues( const hmemo::_HArray& values );

    /**
     * Implementation of pure method Vector::setSparseValues.
     */
    virtual void setSparseValues(
        const hmemo::HArray<IndexType>& nonZeroIndexes,
        const hmemo::_HArray& nonZeroValues,
        const Scalar zeroValue = Scalar( 0 ) );

    /**
     * Implementation of Vector::copy with covariant return type.
     */
    virtual DenseVector* copy() const;

    /**
     * Implementation of Vector::newVector with covariant return type.
     */
    virtual DenseVector* newVector() const;

    /**
     * @brief get a non constant reference to local values of this Dense Vector.
     *
     * @return  a non constant reference to the local values of this.
     */

    inline utilskernel::LArray<ValueType>& getLocalValues();

    /**
     * @brief get a constant reference to local values of this Dense Vector.
     *
     * @return  a constant reference to the local values of this.
     */
    inline const utilskernel::LArray<ValueType>& getLocalValues() const;

    /**
     * @brief Get a reference to the halo temp array of this Dense Vector.
     *
     * @return  a reference to the halo values of this.
     *
     * The halo array can be used as temporary array to keep values of neighbored
     * processors. It avoids reallocation of memory for the values.
     */

    inline utilskernel::LArray<ValueType>& getHaloValues() const;

    virtual Scalar getValue( IndexType globalIndex ) const;

    virtual void setValue( const IndexType globalIndex, const Scalar value );

    virtual Scalar min() const;

    virtual Scalar max() const;

    virtual Scalar sum() const;

    virtual Scalar l1Norm() const;

    virtual Scalar l2Norm() const;

    virtual Scalar maxNorm() const;

    /** Implementation of pure method Vector::maxDiffNorm */

    virtual Scalar maxDiffNorm( const Vector& other ) const;

    /** Implementation of pure method Vector::all */

    virtual bool all( common::binary::CompareOp op, const Scalar value ) const;

    /** Implementation of pure method Vector::all */

    virtual bool all( common::binary::CompareOp op, const Vector& other ) const;

    virtual void swap( Vector& other );

    /** Reset a dense vector with a new array of local values and a new distribution.
     *
     *  @param[in,out] newValues array with the new values before, contains old values afterwards
     *  @param[in]     newDist is the new distribution
     *
     *  This methods throws an exception if the size of the new local values does not fit with the
     *  local size of the new distribution.
     *
     *  This method is more efficient than calling a constructor for DenseVector if the array
     *  newValues is no more needed afterwards.
     */
    void swap( hmemo::HArray<ValueType>& newValues, dmemo::DistributionPtr newDist );

    virtual void writeAt( std::ostream& stream ) const;

    /** Implementation of pure method Vector::vectorPlusVector */

    virtual void vectorPlusVector( const Scalar& alphaS, const Vector& x, const Scalar& betaS, const Vector& y );

    /** vectorPlusVector with one zero term */

    void assignScaledVector( const Scalar& alpha, const Vector& x );

    /** vectorPlusVector with aliased */

    void axpy( const Scalar& alpha, const Vector& x );

    /** Implementation of pure method Vector::vectorTimesVector */

    virtual void vectorTimesVector( const Scalar& alphaS, const Vector& x, const Vector& y );

    /** Implementation of pure method Vector::vectorPlusScalar */

    virtual void vectorPlusScalar( const Scalar& alphaS, const Vector& x, const Scalar& betaS );

    /** Assign this vector with a scalar values, does not change size, distribution. */

    virtual void assign( const Scalar value );

    /** Implementation of pure method Vector::setScalar */

    virtual void setScalar( const Scalar value, common::binary::BinaryOp op, const bool swapScalar = false );

    /** Implementation of pure method Vector::setVector */

    virtual void setVector( const Vector& other, const common::binary::BinaryOp op, const bool swapScalar = false );

    /** Implementation of pure method Vector::applyUnary */

    virtual void applyUnary( common::unary::UnaryOp op );

    /** Setting this vector by gathering vector elements from another vector.
     *
     *  @param[in] source is the vector from which elements are gathered
     *  @param[in] index  are the elements needed from other processors
     *  @param[in] op     specifies how to combine elements with existing ones
     *
     *  If op is COPY, this vector will have the same size and distribution as index, otherwise
     *  this vector and the other vector must have the same size and distribution.
     */
    virtual void gather(
        const DenseVector<ValueType>& source,
        const DenseVector<IndexType>& index,
        const common::binary::BinaryOp op = common::binary::COPY );

    /** Scattering values from another vector into this vector
     *
     *  @param[in] index  specifies positions where to update values
     *  @param[in] source values that are scattered
     *  @param[in] op     specifies how to combine elements with existing ones
     *
     *  *this[ index ] = source, index and source must have same size/distribution
     */
    virtual void scatter(
        const DenseVector<IndexType>& index,
        const DenseVector<ValueType>& source,
        const common::binary::BinaryOp op = common::binary::COPY );

    /**
     * @brief Implementation of pure method Vector::buildLocalValues.
     */
    virtual void buildLocalValues( 
        hmemo::_HArray& localValues,
        const common::binary::BinaryOp op = common::binary::COPY,
        hmemo::ContextPtr prefLoc = hmemo::ContextPtr() ) const;

    /**
     * @brief Implementation of pure method Vector::gatherLocalValues.
     *
     * For a dense vector this is just a corresponding gather of the HArray containing
     * all local values.
     */
    virtual void gatherLocalValues(
        hmemo::_HArray& localValues,
        const hmemo::HArray<IndexType>& localIndexes,
        const common::binary::BinaryOp op = common::binary::COPY,
        hmemo::ContextPtr prefLoc = hmemo::ContextPtr() ) const;

    virtual Scalar dotProduct( const Vector& other ) const;

    using Vector::prefetch; // prefetch() with no arguments

    virtual void prefetch( const hmemo::ContextPtr location ) const;

    virtual void wait() const;

    virtual size_t getMemoryUsage() const;

    virtual void redistribute( dmemo::DistributionPtr distribution );

<<<<<<< HEAD
=======
    /** Implementation of pure method Vector::redistribute */

>>>>>>> 1678b143
    virtual void redistribute( const dmemo::Redistributor& redistributor );

protected:

    using Vector::mContext;

private:

    /** Allocate local values array with correct size at right context */

    void allocate();

    /** Static method for sorting of DenseVector */

    static void sortImpl(
        DenseVector<IndexType>* perm,
        DenseVector<ValueType>* out,
        DenseVector<ValueType>& in,
        bool descending );

    utilskernel::LArray<ValueType> mLocalValues; //!< my local values of vector

    /** array that might be used to keep halo values of vector, avoids reallocation of memory for halo values */

    mutable utilskernel::LArray<ValueType> mHaloValues;

    /** Implementation of Vector::writeLocalToFile */

    virtual void writeLocalToFile(
        const std::string& fileName,
        const std::string& fileType,
        const common::scalar::ScalarType dataType,
        const FileIO::FileMode fileMode ) const;

    /** Implementation of Vector::readLocalFromFile */

    virtual IndexType readLocalFromFile( const std::string& fileName, const IndexType first = 0, const IndexType size = nIndex );

    /** Implementation of Vector::clearValues */

    virtual void clearValues();

public:

    // static methods, variables to register create routine in Vector factory of base class.

    static Vector* create();

    // key for factory

    static VectorCreateKeyType createValue();

    virtual VectorCreateKeyType getCreateValue() const;
};

/* ------------------------------------------------------------------------- */

template<typename ValueType>
utilskernel::LArray<ValueType>& DenseVector<ValueType>::getLocalValues()
{
    return mLocalValues;
}

template<typename ValueType>
const utilskernel::LArray<ValueType>& DenseVector<ValueType>::getLocalValues() const
{
    return mLocalValues;
}

template<typename ValueType>
utilskernel::LArray<ValueType>& DenseVector<ValueType>::getHaloValues() const
{
    return mHaloValues;
}

/* ------------------------------------------------------------------------- */

template<typename ValueType>
template<typename OtherValueType>
DenseVector<ValueType>::DenseVector( const IndexType size, const OtherValueType* values, hmemo::ContextPtr context ) :

    _DenseVector( size, context )

{
    // use LAMA array reference to avoid copy of the raw data
    hmemo::HArrayRef<OtherValueType> valuesArrayRef( size, values );
    // use mContext instead of context to avoid NULL pointer
    utilskernel::HArrayUtils::assign( mLocalValues, valuesArrayRef, mContext );
    // Halo is not used yet
}

} /* end namespace lama */

} /* end namespace scai */<|MERGE_RESOLUTION|>--- conflicted
+++ resolved
@@ -599,11 +599,8 @@
 
     virtual void redistribute( dmemo::DistributionPtr distribution );
 
-<<<<<<< HEAD
-=======
     /** Implementation of pure method Vector::redistribute */
 
->>>>>>> 1678b143
     virtual void redistribute( const dmemo::Redistributor& redistributor );
 
 protected:
