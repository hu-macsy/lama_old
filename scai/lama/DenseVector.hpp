--- conflicted
+++ resolved
@@ -450,13 +450,6 @@
 
     void scan( const DenseVector<ValueType>& other );
 
-<<<<<<< HEAD
-=======
-    /** Implementation of Vector::getValueType */
-
-    virtual common::ScalarType getValueType() const;
-
->>>>>>> 2bd73b44
     /**
      * Implementation of pure method _Vector::setDenseValues.
      */
@@ -532,11 +525,7 @@
 
     /** Implementation of pure method _Vector::all */
 
-<<<<<<< HEAD
     virtual bool all( common::CompareOp op, const _Vector& other ) const;
-=======
-    virtual bool all( common::CompareOp op, const Vector& other ) const;
->>>>>>> 2bd73b44
 
     virtual void swap( _Vector& other );
 
@@ -585,11 +574,7 @@
 
     /** Implementation of pure method _Vector::setVector */
 
-<<<<<<< HEAD
     virtual void setVector( const _Vector& other, const common::BinaryOp op, const bool swapScalar = false );
-=======
-    virtual void setVector( const Vector& other, const common::BinaryOp op, const bool swapScalar = false );
->>>>>>> 2bd73b44
 
     /** Implementation of pure method _Vector::applyUnary */
 
