--- conflicted
+++ resolved
@@ -59,67 +59,7 @@
 namespace lama
 {
 
-<<<<<<< HEAD
 // forward declaration required as we do not include DenseVector.hpp here
-=======
-/**
-* @brief Common base class for all sparse vectors to deal with untyped sparse vectors.
-*
-* A sparse vector is a distributed one-dimensional array where only non-zero values are explicitly stored.
-* This base class provides common methods for typed sparse vectors and allows access to the
-* data via untyped heterogeneous arrays.
-*/
-
-class COMMON_DLL_IMPORTEXPORT _SparseVector :
-
-public Vector
-
-{
-
-public:
-
-/** Implementation of pure method Vector::getVectorKind() */
-
-inline virtual VectorKind getVectorKind() const;
-
-/**
-* @brief get a constant reference to local non-zero values of this Sparse Vector.
-*
-* @return  a constant reference to the local non-zero values of this dense vector.
-*/
-virtual const hmemo::_HArray& getNonZeroValues() const = 0;
-
-virtual const hmemo::HArray<IndexType>& getNonZeroIndexes() const = 0;
-
-/** Query the zero value, i.e. default value at positions not in nonZeroIndexes. */
-
-virtual Scalar getZero() const = 0;
-
-/**
-* @brief Implementation of pure method Vector::isConsistent 
-*/
-virtual bool isConsistent() const;
-
-/**
-     * @brief Create a new sparse vector of a certain type 
-     *
-     * @param type is the value type of the vector
-     * @return new allocated SparseVector of the given type 
-     * @throw  common::Exception if no dense vector of this type is registered in factory.
-     */
-
-    static _SparseVector* create( common::ScalarType type );
-
-    // make operators and methods of Vector visible for _SparseVector
-
-    // make operators and methods of Vector visible for _SparseVector
-
-    using Vector::operator=;
-
-protected:
-
-    // All constructors here just call the corresponing constructors of Vector 
->>>>>>> 2bd73b44
 
 template<typename ValueType> class DenseVector;
 
@@ -443,13 +383,6 @@
      */
     virtual void fillSparseRandom( const float fillRate, const IndexType bound );
 
-<<<<<<< HEAD
-=======
-    /** Implementation of Vector::getValueType */
-
-    virtual common::ScalarType getValueType() const;
-
->>>>>>> 2bd73b44
     /**
      * @brief Implementation of pure method _Vector::buildLocalValues.
      * 
@@ -559,11 +492,7 @@
 
     /** Implementation of pure method _Vector::all */
 
-<<<<<<< HEAD
     virtual bool all( common::CompareOp op, const _Vector& other ) const;
-=======
-    virtual bool all( common::CompareOp op, const Vector& other ) const;
->>>>>>> 2bd73b44
 
     virtual void swap( _Vector& other );
 
@@ -596,11 +525,7 @@
 
     /** Implementation of pure method _Vector::setVector */
 
-<<<<<<< HEAD
     virtual void setVector( const _Vector& other, const common::BinaryOp op, const bool swapArgs = false );
-=======
-    virtual void setVector( const Vector& other, const common::BinaryOp op, const bool swapArgs = false );
->>>>>>> 2bd73b44
 
     /** Implementation of pure method _Vector::setScalar */
 
@@ -632,13 +557,7 @@
 
     /** Help routine for binary operation of two sparse vectors */
 
-<<<<<<< HEAD
     void binOpSparse( const SparseVector<ValueType>& other, const common::BinaryOp op, bool swapArgs );
-=======
-    void binOpSparse( const _SparseVector& other, const common::BinaryOp op, bool swapArgs );
-
-private:
->>>>>>> 2bd73b44
 
     utilskernel::LArray<IndexType> mNonZeroIndexes;  //!< my local indexes for non-zero values
     utilskernel::LArray<ValueType> mNonZeroValues;   //!< my local non-zero values
