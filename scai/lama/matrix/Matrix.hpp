/**
 * @file Matrix.hpp
 *
 * @license
 * Copyright (c) 2009-2017
 * Fraunhofer Institute for Algorithms and Scientific Computing SCAI
 * for Fraunhofer-Gesellschaft
 *
 * This file is part of the SCAI framework LAMA.
 *
 * LAMA is free software: you can redistribute it and/or modify it under the
 * terms of the GNU Affero General Public License as published by the Free
 * Software Foundation, either version 3 of the License, or (at your option)
 * any later version.
 *
 * LAMA is distributed in the hope that it will be useful, but WITHOUT ANY
 * WARRANTY; without even the implied warranty of MERCHANTABILITY or FITNESS
 * FOR A PARTICULAR PURPOSE. See the GNU Affero General Public License for
 * more details.
 *
 * You should have received a copy of the GNU Affero General Public License
 * along with LAMA. If not, see <http://www.gnu.org/licenses/>.
 *
 * Other Usage
 * Alternatively, this file may be used in accordance with the terms and
 * conditions contained in a signed written agreement between you and
 * Fraunhofer SCAI. Please contact our distributor via info[at]scapos.com.
 * @endlicense
 *
 * @brief Abstract base class for all matrices of a certain value type.
 * @author Thomas Brandes
 * @date 31.10.2017
 */
#pragma once

#include <scai/lama/matrix/_Matrix.hpp>

<<<<<<< HEAD
namespace scai
{
=======
// base classes
#include <scai/dmemo/Distributed.hpp>

// local library
#include <scai/lama/Scalar.hpp>
#include <scai/lama/DenseVector.hpp>
#include <scai/lama/io/FileIO.hpp>

#include <scai/lama/expression/Expression.hpp>
#include <scai/lama/storage/MatrixStorage.hpp>

// internal scai libraries

#include <scai/common/BinaryOp.hpp>
#include <scai/dmemo/Distribution.hpp>
#include <scai/dmemo/NoDistribution.hpp>

#include <scai/hmemo.hpp>

#include <scai/logging.hpp>

#include <scai/common/Factory.hpp>
#include <scai/common/ScalarType.hpp>
#include <scai/common/SCAITypes.hpp>

namespace scai
{

namespace lama
{

/** Pointer class for a matrix, always use of a shared pointer. */

typedef std::shared_ptr<class Matrix> MatrixPtr;


/** Key type used for the Matrix factory.
 *
 *  Note: own struct instead of std::pair to allow definition of operator <<
 */

typedef MatrixStorageCreateKeyType MatrixCreateKeyType;

/**
 * @brief The class Matrix is a abstract type that represents a distributed 2D real or complex matrix.
 *
 * Matrix is one of the LAMA Base Types and should be used in all situations where it is not necessary to access a
 * single element or to create a new Matrix.
 */
class COMMON_DLL_IMPORTEXPORT Matrix:

    public common::Factory<MatrixCreateKeyType, Matrix*>,
    public dmemo::Distributed,
    public Format

{

public:

    /** @brief More convenient use of the create routine of factory that avoids use of CreateKeyType.
     */
    static Matrix* getMatrix( const MatrixStorageFormat format, const common::ScalarType valueType );

    /**
     * @brief ExpressionMemberType is the type that is used the template Expression to store a Vector.
     */
    typedef const Matrix& ExpressionMemberType;

    /**
     * @brief Destructor, releases all allocated resources.
     */
    virtual ~Matrix();

    /** Override Distributed::buildCSRGraph */

    virtual void buildCSRGraph( IndexType ia[], IndexType ja[], IndexType vwgt[], const IndexType* globalRowIndexes ) const;

    /** Override Distributed::getCSRGraphSize */

    virtual IndexType getCSRGraphSize() const;

    /**
     * @brief write the matrix to an output file
     *
     * @param[in] fileName is the name of the output file (suffix must be added according to the file type)
     * @param[in] fileType format of the output file (SAMG, MatrixMarket), default is to decide by suffix
     * @param[in] dataType representation type for output values, default is same type as matrix values
     * @param[in] indexType representation type for col/row index values
     * @param[in] fileMode can be used to forche BINARY or FORMATTED output
     */

    void writeToFile(
        const std::string& fileName,
        const std::string& fileType = "",
        const common::ScalarType dataType = common::ScalarType::UNKNOWN,
        const common::ScalarType indexType = common::ScalarType::UNKNOWN,
        const FileIO::FileMode fileMode = FileIO::DEFAULT_MODE  ) const;

    /**
     * @brief Checks for a given matrix whether the content of its data is sound.
     *
     * @return false if any of the internal data structures is not okay
     *
     * This method returns the same value on all processors.
     *
     * If any inconsistency has been found an error message should be logged, but it should
     * not throw an exception. This might be done by the caller of this routine to avoid
     * working with inconsistent matrices.
     *
     * \code
     * SCAI_ASSERT_DEBUG( a.isConsistent(), a << ": is invalid matrix after reading" )
     * \endcode
     */

    virtual bool isConsistent() const = 0;

    /**
     *  @brief Virtual method that delivers the class name to which a matrix belongs.
     */
    virtual const char* getTypeName() const = 0;

    /**
     * @brief Clears the full matrix, resets global and local sizes to 0.
     *
     * \code
     *     CSRSparseMatrix<double> a ( ... )
     *     a = CSRSparseMatrix<double> ();     \\ will free all arrays
     *     a.clear();                          \\ same functionality, clears involved arrays
     *
     * \endcode
     *
     * This routine will not free any allocated memory. It is especially helpful to invalidate
     * all data before it is defined again.
     */
    virtual void clear() = 0;

    /**
     * @brief Same as clear but here all data is freed.
     */
    virtual void purge() = 0;

    /** @brief Reallocates this matrix to a replicated zero-matrix of the given shape.
     *
     * @param[in] numRows      number of rows, must be non-negative.
     * @param[in] numColumns   number of columns, must be non-negative.
     *
     *  @remark The call allocate( 0, 0 ) implies a clear on all arrays used internally
     *          for the presentation of the matrix data.
     */
    virtual void allocate( const IndexType numRows, const IndexType numColumns ) = 0;

    /** @brief Reallocates this matrix to a distributed zero-matrix by the given distributions.
     *
     *  @param[in] rowDistribution is row distribution, number of rows given by getGlobalSize()
     *  @param[in] colDistribution is col distribution, number of columns given by getGlobalSize()
     *
     *  The distributions specify the new global and the new local sizes for a distributed matrix.
     */
    virtual void allocate( dmemo::DistributionPtr rowDistribution, dmemo::DistributionPtr colDistribution ) = 0;

    /**
     * @brief Operator that sets the matrix to the identity matrix.
     *
     * \code
     * void sub( ..., Matrix& a, ... )
     * ...
     * SCAI_ASSERT_EQUAL_DEBUG( a.getNumRows(), a.getNumColumns() )
     * a.setIdentity( a.getRowDistribution() );
     * \endcode
     */
    /** Set matrix to a identity square matrix with same row and column distribution. */

    virtual void setIdentity( dmemo::DistributionPtr distribution ) = 0;

    /** Set matrix to a (replicated) identity matrix with same row and column distribution.
     *
     *  \code
     *    m.setIdentitiy( n ) ->  m.setIdentity( DistributionPtr( new NoDistribution( n ) ) );
     *  \endcode
     */
    void setIdentity( const IndexType n );

    /**
     * This method sets a matrix by reading its values from one or multiple files.
     *
     * @param[in] fileName      the filename to read from
     * @param[in] rowDist       optional, if set it is the distribution of the matrix
     *
     *   \code
     *      CSRSparseMatrix<double> matrix;
     *      matrix.readFromFile( "matrix.mtx" )                    ! matrix only on processor 0
     *      matrix.readFromFile( "matrix_%r.mtx" )                 ! general block distributed matrix, each processor reads it own file
     *      matrix.readFromFile( "matrix.mtx", rowDist )           ! each processor gets its local part of the matrix in one file
     *      matrix.readFromFile( "matrix_%r.mtx", rowDist )        ! read a partitioned matrix with the given distribution
     *   \endcode
     */
    void readFromFile( const std::string& fileName, dmemo::DistributionPtr rowDist = dmemo::DistributionPtr() );

    /**
     *  This method sets a matrix a reading its values from one or multiple files and also the distribution from a file
     *
     * @param[in] matrixFileName the single or partitioned filename to read from
     * @param[in] distributionFileName the single or partitioned filename with the row distribution of the matrix
     *
     *   \code
     *      CSRSparseMatrix<double> matrix;
     *      matrix.readFromFile( "matrix.mtx", "owners.mtx" )
     *      matrix.readFromFile( "matrix_%r.mtx", "owners.mtx" )
     *      matrix.readFromFile( "matrix.mtx", "rows%r.mtx" )
     *      matrix.readFromFile( "matrix_%r.mtx", "rows%r.mtx" )
     *   \endcode
     */
    void readFromFile( const std::string& matrixFileName, const std::string& distributionFileName );

    /** This method resorts column indexes in such a way that the diagonal element is always the
     *  first one in a row.
     *
     *  This method throws an exception if row and column distribution are not equal. Furhtermore
     *  it throws an exception, if a diagonal element is zero, i.e. there is no entry for the diagonal
     *  element in a sparse format.
     */
    void setDiagonalProperty();

    /** This method sets a matrix with the values owned by this partition in dense format
     *
     *  @param[in] rowDist distributon of rows for the matrix
     *  @param[in] colDist distributon of columns for the matrix
     *  @param[in] values contains all values of the owned rows in row-major order (C-style)
     *  @param[in] eps    threshold value for non-zero elements
     *
     *  Note: only the row distribution decides which data is owned by this processor
     *
     *  The following must be valid: values.size() == rowDist->getLocalSize() * colDist->getGlobalSize()
     */
    virtual void setDenseData( dmemo::DistributionPtr rowDist, dmemo::DistributionPtr colDist, const hmemo::_HArray& values, Scalar eps =
                                   Scalar( 0 ) ) = 0;

    /** This method set a matrix with the values owned by this partition in CSR format
     *
     *  @param[in] rowDist distributon of rows for the matrix
     *  @param[in] colDist distributon of columns for the matrix
     *  @param[in] numValues number of non-zero values
     *  @param[in] ia     is the offset array for number of elements in local rows
     *  @param[in] ja     contains the (global) column indexes
     *  @param[in] values contains the matrix values for the entries specified by ja
     *
     *  Note: only the row distribution decides which data is owned by this processor
     *
     *  - ja.size() == values.size() must be valid, stands for the number of non-zero values of this partition
     *  - ia.size() == rowDistribution.getLocalSize() + 1 must be valid
     */

    virtual void setCSRData(
        dmemo::DistributionPtr rowDist,
        dmemo::DistributionPtr colDist,
        const IndexType numValues,
        const hmemo::HArray<IndexType>& ia,
        const hmemo::HArray<IndexType>& ja,
        const hmemo::_HArray& values ) = 0;

    /** This method set a matrix with the values owned by this partition in DIA format
     *
     *  @param[in] rowDist      distributon of rows for the matrix
     *  @param[in] colDist      distributon of columns for the matrix
     *  @param[in] numDiagonals number of stored diagonals
     *  @param[in] offsets      offsets of the stored diagonals to the main diagonal
     *  @param[in] values       contains the local matrix values for each diagonal
     *
     *  Note: only the row distribution decides which data is owned by this processor
     *
     *  - numDiagonals == offset.size() must be valid, stands for the number stored diagonals
     */

    virtual void setDIAData(
        dmemo::DistributionPtr rowDist,
        dmemo::DistributionPtr colDist,
        const IndexType numDiagonals,
        const hmemo::HArray<IndexType>& offsets,
        const hmemo::_HArray& values ) = 0;

    /** This method sets raw dense data in the same way as setDenseData but with raw value array */

    template<typename ValueType>
    void setRawDenseData(
        dmemo::DistributionPtr rowDist,
        dmemo::DistributionPtr colDist,
        const ValueType* values,
        const ValueType eps = 0 )
    {
        const IndexType n = rowDist->getLocalSize();
        const IndexType m = colDist->getGlobalSize();
        // use of HArrayRef instead of HArray avoids additional copying of values
        const hmemo::HArrayRef<ValueType> valueArray( n * m, values );
        setDenseData( rowDist, colDist, valueArray, Scalar( eps ) );
    }

    /** This method sets raw CSR data in the same way as setCSRData but with raw value array */

    template<typename ValueType>
    void setRawCSRData(
        dmemo::DistributionPtr rowDist,
        dmemo::DistributionPtr colDist,
        const IndexType numValues,
        const IndexType* ia,
        const IndexType* ja,
        const ValueType* values )
    {
        const IndexType n = rowDist->getLocalSize();
        // use of HArrayRef instead of HArray avoids additional copying of values
        const hmemo::HArrayRef<IndexType> iaArray( n + 1, ia );
        const hmemo::HArrayRef<IndexType> jaArray( numValues, ja );
        const hmemo::HArrayRef<ValueType> valueArray( numValues, values );
        setCSRData( rowDist, colDist, numValues, iaArray, jaArray, valueArray );
    }

    /** This method sets raw DIA data in the same way as setDIAData but with raw value array */

    template<typename ValueType>
    void setRawDIAData(
        dmemo::DistributionPtr rowDist,
        dmemo::DistributionPtr colDist,
        const IndexType numDiagonals,
        const IndexType* offsets,
        const ValueType* values )
    {
        const IndexType numRows    = rowDist->getLocalSize();
        //const IndexType numColumns = colDist->getGlobalSize();
        // use of HArrayRef instead of HArray avoids additional copying of values
        const hmemo::HArrayRef<IndexType> offsetArray( numDiagonals, offsets );
        const hmemo::HArrayRef<ValueType> valueArray( numRows * numDiagonals, values );
        setDIAData( rowDist, colDist, numDiagonals, offsetArray, valueArray );
    }

    /** Setting raw dense data for a replicated matrix, only for convenience. */

    template<typename ValueType>
    void setRawDenseData( const IndexType n, const IndexType m, const ValueType* values, const ValueType eps = 0 )
    {
        setRawDenseData( dmemo::DistributionPtr( new dmemo::NoDistribution( n ) ),
                         dmemo::DistributionPtr( new dmemo::NoDistribution( m ) ),
                         values,
                         eps );
    }

    /** @brief Assignment of a matrix to this matrix
     *
     * Assignment of a matrix to this matrix with automatic conversion
     * to the matrix type and the current row / column distribution of *this
     *
     *  Note: other.getNumRows() == getNumRows(), other.getNumColumns() == getNumColumns() is mandatory
     *
     *  @param[in] other   the matrix to be converted.
     */
    virtual void assign( const Matrix& other ) = 0;

    /** @brief Assignment of a transposed matrix to this matrix
     *
     *  @param[in] other   the matrix to be assigned.
     */
    virtual void assignTranspose( const Matrix& other ) = 0;

    /**
     * @brief Setting (distributed) matrix with any replicated/global matrix storage data.
     *
     * @param[in] other   replicated matrix data containing all values to be set.
     *
     * Note: Size of other matrix must be exactly the same as this matrix. This routine might imply type and storage format
     * conversions as well as distributing the data according to the current distribution of this matrix.
     * The current matrix data will be overridden.
     */
    virtual void assign( const _MatrixStorage& other ) = 0;

    /** @brief Assignment of local storage that fits a given row distribution.
     *
     *  The columns of the local storage will be splitted according to the column distribution.
     *
     *  @param[in] storage   local part of the matrix on this processor
     *  @param[in] rowDist   the given row distribution.
     *  @param[in] colDist   storage will be splitted according to the column distribution.
     */
    virtual void assign( const _MatrixStorage& storage, dmemo::DistributionPtr rowDist, dmemo::DistributionPtr colDist ) = 0;

    /** @brief Gets the local part (no splitted columns) of a matrix as if the distribution of columns is replicated.
     *
     *  @param[out] storage  will contain the local part of the matrix with all columns.
     *
     *  As splitting of columns is differently handled for sparse and dense matrices,
     *  this method is useful for conversion between them. An alternative solution
     *  of copying the whole matrix and replication of columns might be too expensive.
     */
    virtual void buildLocalStorage( _MatrixStorage& storage ) const = 0;

    /** @brief Get access to the local storage of this matrix according to row and column distribution.
     *
     *  Derived classes might return covariant types.
     */

    virtual const _MatrixStorage& getLocalStorage() const = 0;

    /** @brief This method allows any arbitrary redistribution of the matrix.
     *
     *  @param[in] rowDistributionPtr is new distribution of rows, global size must be getNumRows()
     *  @param[in] colDistributionPtr is new distribution of columns, global size must be getNumColumns()
     *
     *  For sparse matrices it might be allowed that the new number of columns might become larger with the
     *  new column distribution. 
     */
    virtual void redistribute( dmemo::DistributionPtr rowDistributionPtr, dmemo::DistributionPtr colDistributionPtr ) = 0;

    /**
     *  @brief Redistribute this matrix with a redistributor 
     *
     *  @param[in] redistributor      object that supports redistribution of rows from old to new distribution
     *  @param[in] colDistributionPtr is new distribution of columns, global size must be getNumColumns()
     *
     *  Note: redistributor.getSourceDistribution() == this->getRowDistribution() must be valid
     *        this->getDistribution() == redistributor.getTargetDistribution() is valid after the call.
     *
     *  This call is more efficient than redistribute( redistributor.getTargetDistributionPtr(), colDistribution )
     *  as the communication schedule is already available and can be reused.
     */
    virtual void redistribute( const dmemo::Redistributor& redistributor, dmemo::DistributionPtr colDistributionPtr ) = 0;

    /**
     *  @brief Redistribute this matrix with a redistribution, columns are eiter replicated or have same dist as rows
     */
    virtual void redistribute( const dmemo::Redistributor& redistributor );

    /** @brief This method returns one row of this matrix.
     *
     * @param[out] row              is the vector that will contain the queried row of this matrix
     * @param[in]  globalRowIndex   global index of the row that should be extracted
     *
     * - The result vector will have the same distribution as the column distribution of this matrix
     * - the vector row might be of any value type but for efficiency it should have the same value type as this matrix
     * - row might be a sparse or a dense vector, but it is recommended to use a dense vector to get the row 
     *   of a dense matrix and a sparse vector on a sparse matrix.
     * - This method implies communication as one row resides only on one processor but here the communication
     *   pattern for sparse or dense matrices are exploited.
     */
    virtual void getRow( Vector& row, const IndexType globalRowIndex ) const = 0;

    /** @brief This method returns a row of this matrix locally for one processor.
     *
     * @param[out] row            is the vector that will contain the queried row of this matrix
     * @param[in]  localRowIndex  local index of the row that should be extracted
     *
     * - The result vector is not distributed, only valid results on the corresponding partition
     * - the vector row might be of any value type but for efficiency it should have the same value type as this matrix
     * - row might be a sparse or a dense vector, but it is recommended to use a dense vector to get the row 
     *   of a dense matrix and a sparse vector on a sparse matrix.
     * - This method is completely local, no communication
     *   pattern for sparse or dense matrices are exploited.
     */
    virtual void getRowLocal( Vector& row, const IndexType localRowIndex ) const = 0;

    /** @brief This method returns one column of the matrix.
     *
     * @param[out] column           is a distributed vector with all values of the col
     * @param[in]  globalColIndex   global column index of the col that should be extracted
     *
     * - the vector column might be of any type but for efficiency it should have the same type as the matrix
     *   (otherwise conversion)
     * - the distribution of col will be the same as the row distribution of the matrix
     */
    virtual void getColumn( Vector& column, const IndexType globalColIndex ) const = 0;

    /** @brief This method sets one row of the matrix.
     *
     * @param[in]  row              is a non-distributed vector
     * @param[in]  globalRowIndex   global row index of the row that should be set
     * @param[in]  op               specifies the binary op how to combine old and new element
     *
     * - the vector row might be of any type but for efficiency it should have the same type as the matrix
     *   (otherwise conversion)
     * - this method throws an exception for a sparse matrix if the pattern must be changed
     */
    virtual void setRow( const Vector& row,
                         const IndexType globalRowIndex,
                         const common::BinaryOp op ) = 0;

    /** @brief Pure method to set one column of the matrix.
     *
     * @param[in]  column           is a distributed vector with all values of the col
     * @param[in]  globalColIndex   global column index of the col that should be set
     * @param[in]  op               specifies the binary op how to combine old and new element
     *
     * - the vector col might be of any type but for efficiency it should have the same type as the matrix
     *   (otherwise conversion)
     * - the distribution of col must be the same as the row distribution of the matrix
     * - this method does not change the pattern of a sparse matrix, so throws an exception if it is insufficient
     */
    virtual void setColumn(
        const Vector& column,
        const IndexType globalColIndex,
        const common::BinaryOp op ) = 0;

    /** @brief This method returns the diagonal.
     *
     * @param[out]   diagonal is the destination array
     *
     * Calculations are dependent to the diagonal property.
     */
    virtual void getDiagonal( Vector& diagonal ) const = 0;

    /** @brief This method replaces the diagonal.
     *
     * @param[in] diagonal  is the source array
     *
     * Calculations are dependent to the diagonal property.
     */
    virtual void setDiagonal( const Vector& diagonal ) = 0;

    /** @brief This method replaces the diagonal by a diagonal value.
     *
     * @param[in] scalar  is the source value
     *
     * Calculations are dependent to the diagonal property.
     */
    virtual void setDiagonal( const Scalar scalar ) = 0;

    /** @brief This method reduces the rows ( dim = 0 ) to a column vector or the columns ( dim = 1 ) 
     *         to a row vector.
     *
     *  @param[out] v is the result vector, has rowDistribution for dim = 1 or colDistribution for dim = 0 
     *  @param[in]  dim must be either 0 or 1
     *  @param[in]  reduceOp specifies operation used for reduction, e.g. ADD, MIN, MAX
     *  @param[in]  elemOp specfies operatin applied to the elements before reduction
     *
     *  \code
     *     const Matrix& m; Vector& v;
     *     m.reduce( v, dim = 0, common::BinaryOp::ADD, common::BinaryOp::SQR );  // builds row sums 
     *     m.reduce( v, dim = 1, common::BinaryOp::ADD, common::BinaryOp::SQR );  // builds diagonal of m' m 
     *  \endcode
     */

    virtual void reduce( 
        Vector& v, 
        const IndexType dim, 
        const common::BinaryOp reduceOp, 
        const common::UnaryOp elemOp ) const = 0;

    /** @brief This method scales all values with a vector.
     *
     * @param[in] scaling   is the source array
     *
     * row wise calculations.
     */
    virtual void scale( const Vector& scaling ) = 0;

    /** @brief This method scales all matrix values with a scalar.
     *
     * @param[in] scaling   is the source value.
     */
    virtual void scale( const Scalar scaling ) = 0;

    /** @brief This method replaces all elements with its conjugate value. */

    virtual void conj() = 0;

    /**
     * @brief Returns a copy of the value at the passed global indexes.
     *
     * @param[in] i   the global row index
     * @param[in] j   the global column index
     * @return        a copy of the value at the passed global position.
     *
     * As this operator requires communication in SPMD mode it can be very inefficient in some situations.
     */
    Scalar operator()( IndexType i, IndexType j ) const;

    /**
     * @brief Returns a copy of the value at the passed global indexes.
     *
     * @param[in] i   the global row index
     * @param[in] j   the global column index
     * @return        a copy of the value at the passed global position.
     *
     * As this operation requires communication in SPMD mode it can be very inefficient in some situations.
     */
    virtual Scalar getValue( IndexType i, IndexType j ) const = 0;

    /**
     * @brief Update of an (existing ) element in a matrix
     *
     * @param[in] i   the global row index
     * @param[in] j   the global column index
     * @param[in] val value used for update
     * @param[in] op  binary operation used to combine new and old value, default is COPY
     *
     * Note: this method will never change the pattern of a sparse matrix.
     */
    virtual void setValue(
        const IndexType i,
        const IndexType j,
        const Scalar val,
        const common::BinaryOp op = common::BinaryOp::COPY ) = 0;

    virtual void writeAt( std::ostream& stream ) const;

    /**
     * @brief Returns the number of global rows.
     *
     * @return the number of rows.
     */
    inline IndexType getNumRows() const;

    /**
     * @brief Returns the number of columns.
     *
     * @return the number of columns.
     */
    inline IndexType getNumColumns() const;

    /** @brief Gets the total number of non-zero values in the matrix.
     *
     *  An element is considered to be non-zero if its absolute value
     *  is greater equal than mEpsilon. Zero diagonal elements are also
     *  counted if this->hasDiagonalProperty() is given.
     *
     *  This routine does not count zero elements even if they are stored
     *  (e.g. for dense or dia storage data).
     *
     * @return the number of non-zero values in this matrix.
     */
    virtual IndexType getNumValues() const = 0;

    /**
     * @brief Returns the sparsity rate of the matrix.
     *
     * @return the sparsity rate ( numValues / (numRows * numColumns)) of the whole matrix.
     */
    double getSparsityRate() const;

    /**
     * @brief Returns whether the matrix is symmetric or not.
     *
     * @return a boolean pointing out whether the matrix is symmetric or not.
     */
    bool checkSymmetry() const;

    /**
     * @brief Computes result = alpha * this * x + beta * y.
     *
     * @param[out]  result  the Vector to store the result to
     * @param[in]   alpha   the Scalar alpha of the expression
     * @param[in]   x       the Vector x of the expression
     * @param[in]   beta    the Scalar beta of the expression
     * @param[in]   y       the Vector y of the expression
     *
     * This method computes result = alpha * this * x + beta * y. If
     * result == x or result == y new storage is allocated to store the result.
     */
    virtual void matrixTimesVector(
        Vector& result,
        const Scalar alpha,
        const Vector& x,
        const Scalar beta,
        const Vector& y ) const = 0;

    virtual void vectorTimesMatrix(
        Vector& result,
        const Scalar alpha,
        const Vector& x,
        const Scalar beta,
        const Vector& y ) const = 0;

    /**
     * @brief Computes this = alpha * other.
     *
     * @param[out]  other   the Matrix to multiply
     * @param[in]   alpha   the Scalar of the expression
     */
    virtual void matrixTimesScalar( const Matrix& other, const Scalar alpha ) = 0;

    /**
     * @brief Computes this = alpha * A + beta * B.
     *
     * @param[in]   alpha   the Scalar alpha of the expression
     * @param[in]   A       the Matrix A of the expression
     * @param[in]   beta    the Scalar beta of the expression
     * @param[in]   B       the Matrix B of the expression
     */
    virtual void matrixPlusMatrix( const Scalar alpha, const Matrix& A, const Scalar beta, const Matrix& B ) = 0;

    /**
     * @brief Computes result = alpha * this * B + beta * C.
     *
     * @param[out]  result  the Matrix to store the result to
     * @param[in]   alpha   the Scalar alpha of the expression
     * @param[in]   B       the Matrix B of the expression
     * @param[in]   beta    the Scalar beta of the expression
     * @param[in]   C       the Matrix C of the expression
     */
    virtual void matrixTimesMatrix(
        Matrix& result,
        const Scalar alpha,
        const Matrix& B,
        const Scalar beta,
        const Matrix& C ) const = 0;

    /**
     * @brief Concatenate multiple matrices horizontally/vertically to a new matrix.
     *
     * @param[in] rowDist   specifies the distribution of the rows for the concatenated matrix
     * @param[in] colDist   specifies the distribution of the columns for the concatenated matrix
     * @param[in] matrices  variable number of const references/pointers to the matrices
     *
     * The routine decides by its arguments how the matrices will be concatenated. As the size of 
     * the result matrix is explicitly specified, the input matrices are row-wise filled up.
     *
     * This routine should also be able to deal with aliases, i.e. one ore more of the input matrices  might be
     * the pointer to the result matrix.
     */
    virtual void concatenate( dmemo::DistributionPtr rowDist, dmemo::DistributionPtr colDist, const std::vector<const Matrix*>& matrices );

    /**
     *   shorthand for cat( 0, { &m1, &m2 }, 2 )
     */
    virtual void vcat( const Matrix& m1, const Matrix& m2 );

    /**
     *   shorthand for cat( 1, { &m1, &m2 }, 2 )
     */
    virtual void hcat( const Matrix& m1, const Matrix& m2 );

    /** Getter routine for the local number of stored values. */

    virtual IndexType getLocalNumValues() const = 0;

    /** Getter routine for the local number of rows. */

    virtual IndexType getLocalNumRows() const = 0;

    /** Getter routine for the local number of columns. */

    virtual IndexType getLocalNumColumns() const = 0;

    /**
     * @brief Gets a constant reference to the column distribution.
     *
     * @return a constant reference to the column distribution.
     */
    inline const dmemo::Distribution& getColDistribution() const;

    /**
     * @brief Gets a pointer to the column distribution.
     *
     * @return a pointer to the column distribution.
     */
    inline dmemo::DistributionPtr getColDistributionPtr() const;

    /**
     * @brief Gets a constant reference to the row distribution.
     *
     * @return a constant reference to the row distribution.
     *
     * Note: same as getDistribution()
     */
    inline const dmemo::Distribution& getRowDistribution() const;

    /**
     * @brief Gets a pointer to the row distribution.
     *
     * @return a pointer to the row distribution.
     *
     * Note: same as getDistribution()
     */
    inline dmemo::DistributionPtr getRowDistributionPtr() const;

    /**
     * @brief Specifies on which compute back end the matrix operations should take place.
     *
     * @param[in] context  the compute back to use for calculations with matrix
     *
     * Note: Only for sparse matrices it is possible to specify separate locations for
     *       local and halo computations.
     */
    virtual void setContextPtr( const hmemo::ContextPtr context ) = 0;

    /**
     *  @brief Getter routine for the context.
     *
     *  Note: Only for SparseMatrix the context of the halo can be queried.
     */
    virtual hmemo::ContextPtr getContextPtr() const = 0;

    /**
     * @brief SyncKind describes if the communication and computation should be done synchronously or asynchronously.
     */
    typedef enum
    {
        ASYNCHRONOUS, // asynchronous execution to overlap computations, communications
        SYNCHRONOUS // synchronous, operations will not overlap
    } SyncKind;

    /**
     * @brief MatrixKind describes if a matrix is dense or sparse.
     */
    typedef enum
    {
        DENSE, //!< matrix kind for a dense matrix
        SPARSE //!< matrix kind for a sparse matrix
    } MatrixKind;

    /** Each derived matrix must give info about its kind (DENSE or SPARSE). */

    virtual MatrixKind getMatrixKind() const = 0;

    /**
     * @brief Getter routine for the communication kind.
     *
     * @return the communication kind.
     */
    inline SyncKind getCommunicationKind() const;

    /**
     * @brief Setter routine for the communication kind.
     *
     * @param[in] communicationKind the communication kind.
     */
    void setCommunicationKind( SyncKind communicationKind );

    /**
     * @brief Inherits context and kind arguments from another matrix.
     *
     * @param[in] other   is the input matrix.
     *
     * This routine will also be used by copy constructors in base classes.
     *
     */
    void inheritAttributes( const Matrix& other );

    /**
     * @brief Prefetches matrix data to its 'preferred' context location.
     */
    virtual void prefetch() const = 0;

    /**
     * @brief Waits for a possibly running prefetch.
     */
    virtual void wait() const = 0;

    /**
     * @brief The assignment operator for matrix.
     *
     * @param[in] other   is the input matrix.
     *
     * The assignment operator will make a deep copy of the input matrix. Size and distributions
     * are inherited, but there might be implicit conversions regarding storage format and/or
     * value type of the matrix elements.
     */
    Matrix& operator=( const Matrix& other );

    /**
     * @brief Assignment operator for alhpa * A
     *
     * @param[in] exp   representation of alpha * A as Expression object
     */
    Matrix& operator=( const Expression_SM& exp );

    /**
     * @brief Assignment operator for alhpa * A * B with A and B matrices and scalar alpha
     *
     * @param[in] exp   representation of alpha * A * B as Expression object
     */
    Matrix& operator=( const Expression_SMM& exp );

    /**
     * @brief The assignment operator for a GEMM expression alpha * A * B + beta * C
     *
     * @param[in] exp   representation of alpha * A * B + beta * C as Expression object
     */
    Matrix& operator=( const Expression_SMM_SM& exp );
>>>>>>> 2bd73b44

namespace lama
{

/**
 * @brief Abstract base class for a matrix of a certain value type.
 */
template<typename ValueType>
class COMMON_DLL_IMPORTEXPORT Matrix:

    public _Matrix

{

public:

    /** Create a new matrix of a certain format but with same value type */

    static Matrix<ValueType>* getMatrix( const Format format );

    virtual ~Matrix();

    /** Overwrite _Matrix::newMatrix to get the covariant return type */

    virtual Matrix<ValueType>* newMatrix( void ) const = 0;

    /** Overwrite _Matrix::copy to get the covariant return type */

    virtual Matrix<ValueType>* copy( void ) const = 0;

    /**
     *  @brief Create a new dense vector with same value type and context as matrix
     */
    DenseVector<ValueType>* newVector( void ) const
    {
        DenseVector<ValueType>* v = new DenseVector<ValueType>();
        v->setContextPtr( getContextPtr() );
        return v;
    }

    /*
     *  @brief Create a dense vector with same value type and context as matrix
     *
     *  @param dist specifies the distribution of the vector
     *
     *  Be careful: the vector remains uninitialized.
     */

    DenseVector<ValueType>* newVector( dmemo::DistributionPtr dist ) const
    {
        DenseVector<ValueType>* v = new DenseVector<ValueType>();
        v->setContextPtr( getContextPtr() );
        v->allocate( dist );
        return v;
    }

    // Important: pass assign operator so it can also be used here

    using _Matrix::operator=;

    /** 
     *  Implementation of pure method of _Matrix::getValueType 
     *
     *  The following code demonstrates how this routine might be used to
     *  make a safe reinterpret_cast from the base class _Matrix.
     *
     *  \code
     *    _Matrix& m = ...   
     *    if ( m.getValueType() == TypeTraits<T>::stype )
     *    {
     *        Matrix<T>& mt = reinterpret_cast<Matrix<T>&>( m );
     *    }
     *  \endcode
     */
    virtual common::scalar::ScalarType getValueType() const;

<<<<<<< HEAD
    /** Implementation of pure method _Matrix::getValueTypeSize */
=======
    /**
     * @brief Queries the value type of the matrix elements, e.g. DOUBLE or FLOAT.
     */
    virtual common::ScalarType getValueType() const = 0;
>>>>>>> 2bd73b44

    virtual size_t getValueTypeSize() const;

    /** Implementation of _Matrix::matrixTimesVector */

    void matrixTimesVector(
        _Vector& result,
        const Scalar alpha,
        const _Vector& x,
        const Scalar beta,
        const _Vector& y ) const;

    /** Implementation of _Matrix::vectorTimesMatrix */

    void vectorTimesMatrix(
        _Vector& result,
        const Scalar alpha,
        const _Vector& x,
        const Scalar beta,
        const _Vector& y ) const;

    /** Implementation of _Matrix::setRow for all typed matrices
     *
     *  Note: all derived classes must provide setLocalRow( rowArray, localRowIndex, op )
     */
    void setRow( const _Vector& row, const IndexType globalRowIndex,
                 const common::BinaryOp op );

    /** Implementation of _Matrix::setColumn for all typed matrices
     *
     *  The method is implemented by setting the local part of the column on each partition.
     *  All derived classes must provide setLocalColum( colArray, colIndex, op )
     */
    void setColumn( const _Vector& column,
                    const IndexType colIndex,
                    const common::BinaryOp op );

    /**
     * @brief Returns the L1 norm of this matrix.
     *
     * @return the L1 norm of this as real value 
     *
     * l1Norm computes the sum of the absolute values of all entries
     */
    virtual NormType<ValueType> l1Norm( void ) const = 0;
    virtual NormType<ValueType> l2Norm( void ) const = 0;
    virtual NormType<ValueType> maxNorm( void ) const = 0;

    /** 
     * we provide here an implementation that works for any kind of
     * matrices.
     */
    virtual NormType<ValueType> maxDiffNorm( const _Matrix& other ) const = 0;

protected:

    Matrix();

    /**
     * @brief Constructs a matrix of a given size replicated on each partition.
     *
     * @param[in] numRows      number of rows, must be non-negative.
     * @param[in] numColumns   number of columns, must be non-negative.
     *
     * Same as _Matrix( NoDistribution(numRows), NoDistribution(numColumns) )
     */
    Matrix( const IndexType numRows, const IndexType numColumns );

    Matrix( dmemo::DistributionPtr rowDistribution, dmemo::DistributionPtr colDistribution );

    Matrix( const _Matrix& other, dmemo::DistributionPtr rowDistribution, dmemo::DistributionPtr colDistribution );

    Matrix( const _Matrix& other );

    Matrix( const Matrix<ValueType>& other );

    /** typed version of matrixTimesVector must be implemented by derived classes */

    virtual void matrixTimesVectorImpl(
        DenseVector<ValueType>& denseResult,
        const ValueType alphaValue,
        const DenseVector<ValueType>& denseX,
        const ValueType betaValue,
        const DenseVector<ValueType>& denseY ) const = 0;

    virtual void vectorTimesMatrixImpl(
        DenseVector<ValueType>& denseResult,
        const ValueType alphaValue,
        const DenseVector<ValueType>& denseX,
        const ValueType betaValue,
        const DenseVector<ValueType>& denseY ) const = 0;

    virtual void setLocalRow( const hmemo::HArray<ValueType>& row,
                              const IndexType localRowIndex,
                              const common::BinaryOp op  ) = 0;

    virtual void setLocalColumn( const hmemo::HArray<ValueType>& column,
                                 const IndexType colIndex,
                                 const common::BinaryOp op  ) = 0;

    /** This method is the same for dense/sparse matrices as column distribution is replicated */

    void vectorTimesMatrixRepCols(
        DenseVector<ValueType>& denseResult,
        const ValueType alphaValue,
        const DenseVector<ValueType>& denseX,
        const ValueType betaValue,
        const DenseVector<ValueType>& denseY ) const;

<<<<<<< HEAD
    // Implementations of pure _Matrix methods to guarantee upward compatibilty

    Scalar _l1Norm()  const;
    Scalar _l2Norm()  const;
    Scalar _maxNorm() const;
    Scalar _maxDiffNorm( const _Matrix& other ) const;
=======
    void writeToSingleFile(
        const std::string& fileName,
        const std::string& fileType,
        const common::ScalarType dataType,
        const common::ScalarType indexType,
        const FileIO::FileMode fileMode ) const;

    void writeToPartitionedFile(
        const std::string& fileName,
        const std::string& fileType,
        const common::ScalarType dataType,
        const common::ScalarType indexType,
        const FileIO::FileMode fileMode ) const;
>>>>>>> 2bd73b44
};

/** 
 * Definiton of corresponding shared pointer type for the class Matrix<ValueType> by a type alias.
 *
 *  \code
 *      MatrixPtr<ValueType> x( Matrix<ValueType>::getMatrix( Format::COO ) );
 *      std::shared_ptr<Matrix<ValueType> > x( Matrix<ValueType>::getMatrix( Format::COO ) );
 *  \endcode
*/
template<typename ValueType>
using MatrixPtr = std::shared_ptr<Matrix<ValueType> >;

} /* end namespace lama */

} /* end namespace scai */
<|MERGE_RESOLUTION|>--- conflicted
+++ resolved
@@ -35,885 +35,8 @@
 
 #include <scai/lama/matrix/_Matrix.hpp>
 
-<<<<<<< HEAD
 namespace scai
 {
-=======
-// base classes
-#include <scai/dmemo/Distributed.hpp>
-
-// local library
-#include <scai/lama/Scalar.hpp>
-#include <scai/lama/DenseVector.hpp>
-#include <scai/lama/io/FileIO.hpp>
-
-#include <scai/lama/expression/Expression.hpp>
-#include <scai/lama/storage/MatrixStorage.hpp>
-
-// internal scai libraries
-
-#include <scai/common/BinaryOp.hpp>
-#include <scai/dmemo/Distribution.hpp>
-#include <scai/dmemo/NoDistribution.hpp>
-
-#include <scai/hmemo.hpp>
-
-#include <scai/logging.hpp>
-
-#include <scai/common/Factory.hpp>
-#include <scai/common/ScalarType.hpp>
-#include <scai/common/SCAITypes.hpp>
-
-namespace scai
-{
-
-namespace lama
-{
-
-/** Pointer class for a matrix, always use of a shared pointer. */
-
-typedef std::shared_ptr<class Matrix> MatrixPtr;
-
-
-/** Key type used for the Matrix factory.
- *
- *  Note: own struct instead of std::pair to allow definition of operator <<
- */
-
-typedef MatrixStorageCreateKeyType MatrixCreateKeyType;
-
-/**
- * @brief The class Matrix is a abstract type that represents a distributed 2D real or complex matrix.
- *
- * Matrix is one of the LAMA Base Types and should be used in all situations where it is not necessary to access a
- * single element or to create a new Matrix.
- */
-class COMMON_DLL_IMPORTEXPORT Matrix:
-
-    public common::Factory<MatrixCreateKeyType, Matrix*>,
-    public dmemo::Distributed,
-    public Format
-
-{
-
-public:
-
-    /** @brief More convenient use of the create routine of factory that avoids use of CreateKeyType.
-     */
-    static Matrix* getMatrix( const MatrixStorageFormat format, const common::ScalarType valueType );
-
-    /**
-     * @brief ExpressionMemberType is the type that is used the template Expression to store a Vector.
-     */
-    typedef const Matrix& ExpressionMemberType;
-
-    /**
-     * @brief Destructor, releases all allocated resources.
-     */
-    virtual ~Matrix();
-
-    /** Override Distributed::buildCSRGraph */
-
-    virtual void buildCSRGraph( IndexType ia[], IndexType ja[], IndexType vwgt[], const IndexType* globalRowIndexes ) const;
-
-    /** Override Distributed::getCSRGraphSize */
-
-    virtual IndexType getCSRGraphSize() const;
-
-    /**
-     * @brief write the matrix to an output file
-     *
-     * @param[in] fileName is the name of the output file (suffix must be added according to the file type)
-     * @param[in] fileType format of the output file (SAMG, MatrixMarket), default is to decide by suffix
-     * @param[in] dataType representation type for output values, default is same type as matrix values
-     * @param[in] indexType representation type for col/row index values
-     * @param[in] fileMode can be used to forche BINARY or FORMATTED output
-     */
-
-    void writeToFile(
-        const std::string& fileName,
-        const std::string& fileType = "",
-        const common::ScalarType dataType = common::ScalarType::UNKNOWN,
-        const common::ScalarType indexType = common::ScalarType::UNKNOWN,
-        const FileIO::FileMode fileMode = FileIO::DEFAULT_MODE  ) const;
-
-    /**
-     * @brief Checks for a given matrix whether the content of its data is sound.
-     *
-     * @return false if any of the internal data structures is not okay
-     *
-     * This method returns the same value on all processors.
-     *
-     * If any inconsistency has been found an error message should be logged, but it should
-     * not throw an exception. This might be done by the caller of this routine to avoid
-     * working with inconsistent matrices.
-     *
-     * \code
-     * SCAI_ASSERT_DEBUG( a.isConsistent(), a << ": is invalid matrix after reading" )
-     * \endcode
-     */
-
-    virtual bool isConsistent() const = 0;
-
-    /**
-     *  @brief Virtual method that delivers the class name to which a matrix belongs.
-     */
-    virtual const char* getTypeName() const = 0;
-
-    /**
-     * @brief Clears the full matrix, resets global and local sizes to 0.
-     *
-     * \code
-     *     CSRSparseMatrix<double> a ( ... )
-     *     a = CSRSparseMatrix<double> ();     \\ will free all arrays
-     *     a.clear();                          \\ same functionality, clears involved arrays
-     *
-     * \endcode
-     *
-     * This routine will not free any allocated memory. It is especially helpful to invalidate
-     * all data before it is defined again.
-     */
-    virtual void clear() = 0;
-
-    /**
-     * @brief Same as clear but here all data is freed.
-     */
-    virtual void purge() = 0;
-
-    /** @brief Reallocates this matrix to a replicated zero-matrix of the given shape.
-     *
-     * @param[in] numRows      number of rows, must be non-negative.
-     * @param[in] numColumns   number of columns, must be non-negative.
-     *
-     *  @remark The call allocate( 0, 0 ) implies a clear on all arrays used internally
-     *          for the presentation of the matrix data.
-     */
-    virtual void allocate( const IndexType numRows, const IndexType numColumns ) = 0;
-
-    /** @brief Reallocates this matrix to a distributed zero-matrix by the given distributions.
-     *
-     *  @param[in] rowDistribution is row distribution, number of rows given by getGlobalSize()
-     *  @param[in] colDistribution is col distribution, number of columns given by getGlobalSize()
-     *
-     *  The distributions specify the new global and the new local sizes for a distributed matrix.
-     */
-    virtual void allocate( dmemo::DistributionPtr rowDistribution, dmemo::DistributionPtr colDistribution ) = 0;
-
-    /**
-     * @brief Operator that sets the matrix to the identity matrix.
-     *
-     * \code
-     * void sub( ..., Matrix& a, ... )
-     * ...
-     * SCAI_ASSERT_EQUAL_DEBUG( a.getNumRows(), a.getNumColumns() )
-     * a.setIdentity( a.getRowDistribution() );
-     * \endcode
-     */
-    /** Set matrix to a identity square matrix with same row and column distribution. */
-
-    virtual void setIdentity( dmemo::DistributionPtr distribution ) = 0;
-
-    /** Set matrix to a (replicated) identity matrix with same row and column distribution.
-     *
-     *  \code
-     *    m.setIdentitiy( n ) ->  m.setIdentity( DistributionPtr( new NoDistribution( n ) ) );
-     *  \endcode
-     */
-    void setIdentity( const IndexType n );
-
-    /**
-     * This method sets a matrix by reading its values from one or multiple files.
-     *
-     * @param[in] fileName      the filename to read from
-     * @param[in] rowDist       optional, if set it is the distribution of the matrix
-     *
-     *   \code
-     *      CSRSparseMatrix<double> matrix;
-     *      matrix.readFromFile( "matrix.mtx" )                    ! matrix only on processor 0
-     *      matrix.readFromFile( "matrix_%r.mtx" )                 ! general block distributed matrix, each processor reads it own file
-     *      matrix.readFromFile( "matrix.mtx", rowDist )           ! each processor gets its local part of the matrix in one file
-     *      matrix.readFromFile( "matrix_%r.mtx", rowDist )        ! read a partitioned matrix with the given distribution
-     *   \endcode
-     */
-    void readFromFile( const std::string& fileName, dmemo::DistributionPtr rowDist = dmemo::DistributionPtr() );
-
-    /**
-     *  This method sets a matrix a reading its values from one or multiple files and also the distribution from a file
-     *
-     * @param[in] matrixFileName the single or partitioned filename to read from
-     * @param[in] distributionFileName the single or partitioned filename with the row distribution of the matrix
-     *
-     *   \code
-     *      CSRSparseMatrix<double> matrix;
-     *      matrix.readFromFile( "matrix.mtx", "owners.mtx" )
-     *      matrix.readFromFile( "matrix_%r.mtx", "owners.mtx" )
-     *      matrix.readFromFile( "matrix.mtx", "rows%r.mtx" )
-     *      matrix.readFromFile( "matrix_%r.mtx", "rows%r.mtx" )
-     *   \endcode
-     */
-    void readFromFile( const std::string& matrixFileName, const std::string& distributionFileName );
-
-    /** This method resorts column indexes in such a way that the diagonal element is always the
-     *  first one in a row.
-     *
-     *  This method throws an exception if row and column distribution are not equal. Furhtermore
-     *  it throws an exception, if a diagonal element is zero, i.e. there is no entry for the diagonal
-     *  element in a sparse format.
-     */
-    void setDiagonalProperty();
-
-    /** This method sets a matrix with the values owned by this partition in dense format
-     *
-     *  @param[in] rowDist distributon of rows for the matrix
-     *  @param[in] colDist distributon of columns for the matrix
-     *  @param[in] values contains all values of the owned rows in row-major order (C-style)
-     *  @param[in] eps    threshold value for non-zero elements
-     *
-     *  Note: only the row distribution decides which data is owned by this processor
-     *
-     *  The following must be valid: values.size() == rowDist->getLocalSize() * colDist->getGlobalSize()
-     */
-    virtual void setDenseData( dmemo::DistributionPtr rowDist, dmemo::DistributionPtr colDist, const hmemo::_HArray& values, Scalar eps =
-                                   Scalar( 0 ) ) = 0;
-
-    /** This method set a matrix with the values owned by this partition in CSR format
-     *
-     *  @param[in] rowDist distributon of rows for the matrix
-     *  @param[in] colDist distributon of columns for the matrix
-     *  @param[in] numValues number of non-zero values
-     *  @param[in] ia     is the offset array for number of elements in local rows
-     *  @param[in] ja     contains the (global) column indexes
-     *  @param[in] values contains the matrix values for the entries specified by ja
-     *
-     *  Note: only the row distribution decides which data is owned by this processor
-     *
-     *  - ja.size() == values.size() must be valid, stands for the number of non-zero values of this partition
-     *  - ia.size() == rowDistribution.getLocalSize() + 1 must be valid
-     */
-
-    virtual void setCSRData(
-        dmemo::DistributionPtr rowDist,
-        dmemo::DistributionPtr colDist,
-        const IndexType numValues,
-        const hmemo::HArray<IndexType>& ia,
-        const hmemo::HArray<IndexType>& ja,
-        const hmemo::_HArray& values ) = 0;
-
-    /** This method set a matrix with the values owned by this partition in DIA format
-     *
-     *  @param[in] rowDist      distributon of rows for the matrix
-     *  @param[in] colDist      distributon of columns for the matrix
-     *  @param[in] numDiagonals number of stored diagonals
-     *  @param[in] offsets      offsets of the stored diagonals to the main diagonal
-     *  @param[in] values       contains the local matrix values for each diagonal
-     *
-     *  Note: only the row distribution decides which data is owned by this processor
-     *
-     *  - numDiagonals == offset.size() must be valid, stands for the number stored diagonals
-     */
-
-    virtual void setDIAData(
-        dmemo::DistributionPtr rowDist,
-        dmemo::DistributionPtr colDist,
-        const IndexType numDiagonals,
-        const hmemo::HArray<IndexType>& offsets,
-        const hmemo::_HArray& values ) = 0;
-
-    /** This method sets raw dense data in the same way as setDenseData but with raw value array */
-
-    template<typename ValueType>
-    void setRawDenseData(
-        dmemo::DistributionPtr rowDist,
-        dmemo::DistributionPtr colDist,
-        const ValueType* values,
-        const ValueType eps = 0 )
-    {
-        const IndexType n = rowDist->getLocalSize();
-        const IndexType m = colDist->getGlobalSize();
-        // use of HArrayRef instead of HArray avoids additional copying of values
-        const hmemo::HArrayRef<ValueType> valueArray( n * m, values );
-        setDenseData( rowDist, colDist, valueArray, Scalar( eps ) );
-    }
-
-    /** This method sets raw CSR data in the same way as setCSRData but with raw value array */
-
-    template<typename ValueType>
-    void setRawCSRData(
-        dmemo::DistributionPtr rowDist,
-        dmemo::DistributionPtr colDist,
-        const IndexType numValues,
-        const IndexType* ia,
-        const IndexType* ja,
-        const ValueType* values )
-    {
-        const IndexType n = rowDist->getLocalSize();
-        // use of HArrayRef instead of HArray avoids additional copying of values
-        const hmemo::HArrayRef<IndexType> iaArray( n + 1, ia );
-        const hmemo::HArrayRef<IndexType> jaArray( numValues, ja );
-        const hmemo::HArrayRef<ValueType> valueArray( numValues, values );
-        setCSRData( rowDist, colDist, numValues, iaArray, jaArray, valueArray );
-    }
-
-    /** This method sets raw DIA data in the same way as setDIAData but with raw value array */
-
-    template<typename ValueType>
-    void setRawDIAData(
-        dmemo::DistributionPtr rowDist,
-        dmemo::DistributionPtr colDist,
-        const IndexType numDiagonals,
-        const IndexType* offsets,
-        const ValueType* values )
-    {
-        const IndexType numRows    = rowDist->getLocalSize();
-        //const IndexType numColumns = colDist->getGlobalSize();
-        // use of HArrayRef instead of HArray avoids additional copying of values
-        const hmemo::HArrayRef<IndexType> offsetArray( numDiagonals, offsets );
-        const hmemo::HArrayRef<ValueType> valueArray( numRows * numDiagonals, values );
-        setDIAData( rowDist, colDist, numDiagonals, offsetArray, valueArray );
-    }
-
-    /** Setting raw dense data for a replicated matrix, only for convenience. */
-
-    template<typename ValueType>
-    void setRawDenseData( const IndexType n, const IndexType m, const ValueType* values, const ValueType eps = 0 )
-    {
-        setRawDenseData( dmemo::DistributionPtr( new dmemo::NoDistribution( n ) ),
-                         dmemo::DistributionPtr( new dmemo::NoDistribution( m ) ),
-                         values,
-                         eps );
-    }
-
-    /** @brief Assignment of a matrix to this matrix
-     *
-     * Assignment of a matrix to this matrix with automatic conversion
-     * to the matrix type and the current row / column distribution of *this
-     *
-     *  Note: other.getNumRows() == getNumRows(), other.getNumColumns() == getNumColumns() is mandatory
-     *
-     *  @param[in] other   the matrix to be converted.
-     */
-    virtual void assign( const Matrix& other ) = 0;
-
-    /** @brief Assignment of a transposed matrix to this matrix
-     *
-     *  @param[in] other   the matrix to be assigned.
-     */
-    virtual void assignTranspose( const Matrix& other ) = 0;
-
-    /**
-     * @brief Setting (distributed) matrix with any replicated/global matrix storage data.
-     *
-     * @param[in] other   replicated matrix data containing all values to be set.
-     *
-     * Note: Size of other matrix must be exactly the same as this matrix. This routine might imply type and storage format
-     * conversions as well as distributing the data according to the current distribution of this matrix.
-     * The current matrix data will be overridden.
-     */
-    virtual void assign( const _MatrixStorage& other ) = 0;
-
-    /** @brief Assignment of local storage that fits a given row distribution.
-     *
-     *  The columns of the local storage will be splitted according to the column distribution.
-     *
-     *  @param[in] storage   local part of the matrix on this processor
-     *  @param[in] rowDist   the given row distribution.
-     *  @param[in] colDist   storage will be splitted according to the column distribution.
-     */
-    virtual void assign( const _MatrixStorage& storage, dmemo::DistributionPtr rowDist, dmemo::DistributionPtr colDist ) = 0;
-
-    /** @brief Gets the local part (no splitted columns) of a matrix as if the distribution of columns is replicated.
-     *
-     *  @param[out] storage  will contain the local part of the matrix with all columns.
-     *
-     *  As splitting of columns is differently handled for sparse and dense matrices,
-     *  this method is useful for conversion between them. An alternative solution
-     *  of copying the whole matrix and replication of columns might be too expensive.
-     */
-    virtual void buildLocalStorage( _MatrixStorage& storage ) const = 0;
-
-    /** @brief Get access to the local storage of this matrix according to row and column distribution.
-     *
-     *  Derived classes might return covariant types.
-     */
-
-    virtual const _MatrixStorage& getLocalStorage() const = 0;
-
-    /** @brief This method allows any arbitrary redistribution of the matrix.
-     *
-     *  @param[in] rowDistributionPtr is new distribution of rows, global size must be getNumRows()
-     *  @param[in] colDistributionPtr is new distribution of columns, global size must be getNumColumns()
-     *
-     *  For sparse matrices it might be allowed that the new number of columns might become larger with the
-     *  new column distribution. 
-     */
-    virtual void redistribute( dmemo::DistributionPtr rowDistributionPtr, dmemo::DistributionPtr colDistributionPtr ) = 0;
-
-    /**
-     *  @brief Redistribute this matrix with a redistributor 
-     *
-     *  @param[in] redistributor      object that supports redistribution of rows from old to new distribution
-     *  @param[in] colDistributionPtr is new distribution of columns, global size must be getNumColumns()
-     *
-     *  Note: redistributor.getSourceDistribution() == this->getRowDistribution() must be valid
-     *        this->getDistribution() == redistributor.getTargetDistribution() is valid after the call.
-     *
-     *  This call is more efficient than redistribute( redistributor.getTargetDistributionPtr(), colDistribution )
-     *  as the communication schedule is already available and can be reused.
-     */
-    virtual void redistribute( const dmemo::Redistributor& redistributor, dmemo::DistributionPtr colDistributionPtr ) = 0;
-
-    /**
-     *  @brief Redistribute this matrix with a redistribution, columns are eiter replicated or have same dist as rows
-     */
-    virtual void redistribute( const dmemo::Redistributor& redistributor );
-
-    /** @brief This method returns one row of this matrix.
-     *
-     * @param[out] row              is the vector that will contain the queried row of this matrix
-     * @param[in]  globalRowIndex   global index of the row that should be extracted
-     *
-     * - The result vector will have the same distribution as the column distribution of this matrix
-     * - the vector row might be of any value type but for efficiency it should have the same value type as this matrix
-     * - row might be a sparse or a dense vector, but it is recommended to use a dense vector to get the row 
-     *   of a dense matrix and a sparse vector on a sparse matrix.
-     * - This method implies communication as one row resides only on one processor but here the communication
-     *   pattern for sparse or dense matrices are exploited.
-     */
-    virtual void getRow( Vector& row, const IndexType globalRowIndex ) const = 0;
-
-    /** @brief This method returns a row of this matrix locally for one processor.
-     *
-     * @param[out] row            is the vector that will contain the queried row of this matrix
-     * @param[in]  localRowIndex  local index of the row that should be extracted
-     *
-     * - The result vector is not distributed, only valid results on the corresponding partition
-     * - the vector row might be of any value type but for efficiency it should have the same value type as this matrix
-     * - row might be a sparse or a dense vector, but it is recommended to use a dense vector to get the row 
-     *   of a dense matrix and a sparse vector on a sparse matrix.
-     * - This method is completely local, no communication
-     *   pattern for sparse or dense matrices are exploited.
-     */
-    virtual void getRowLocal( Vector& row, const IndexType localRowIndex ) const = 0;
-
-    /** @brief This method returns one column of the matrix.
-     *
-     * @param[out] column           is a distributed vector with all values of the col
-     * @param[in]  globalColIndex   global column index of the col that should be extracted
-     *
-     * - the vector column might be of any type but for efficiency it should have the same type as the matrix
-     *   (otherwise conversion)
-     * - the distribution of col will be the same as the row distribution of the matrix
-     */
-    virtual void getColumn( Vector& column, const IndexType globalColIndex ) const = 0;
-
-    /** @brief This method sets one row of the matrix.
-     *
-     * @param[in]  row              is a non-distributed vector
-     * @param[in]  globalRowIndex   global row index of the row that should be set
-     * @param[in]  op               specifies the binary op how to combine old and new element
-     *
-     * - the vector row might be of any type but for efficiency it should have the same type as the matrix
-     *   (otherwise conversion)
-     * - this method throws an exception for a sparse matrix if the pattern must be changed
-     */
-    virtual void setRow( const Vector& row,
-                         const IndexType globalRowIndex,
-                         const common::BinaryOp op ) = 0;
-
-    /** @brief Pure method to set one column of the matrix.
-     *
-     * @param[in]  column           is a distributed vector with all values of the col
-     * @param[in]  globalColIndex   global column index of the col that should be set
-     * @param[in]  op               specifies the binary op how to combine old and new element
-     *
-     * - the vector col might be of any type but for efficiency it should have the same type as the matrix
-     *   (otherwise conversion)
-     * - the distribution of col must be the same as the row distribution of the matrix
-     * - this method does not change the pattern of a sparse matrix, so throws an exception if it is insufficient
-     */
-    virtual void setColumn(
-        const Vector& column,
-        const IndexType globalColIndex,
-        const common::BinaryOp op ) = 0;
-
-    /** @brief This method returns the diagonal.
-     *
-     * @param[out]   diagonal is the destination array
-     *
-     * Calculations are dependent to the diagonal property.
-     */
-    virtual void getDiagonal( Vector& diagonal ) const = 0;
-
-    /** @brief This method replaces the diagonal.
-     *
-     * @param[in] diagonal  is the source array
-     *
-     * Calculations are dependent to the diagonal property.
-     */
-    virtual void setDiagonal( const Vector& diagonal ) = 0;
-
-    /** @brief This method replaces the diagonal by a diagonal value.
-     *
-     * @param[in] scalar  is the source value
-     *
-     * Calculations are dependent to the diagonal property.
-     */
-    virtual void setDiagonal( const Scalar scalar ) = 0;
-
-    /** @brief This method reduces the rows ( dim = 0 ) to a column vector or the columns ( dim = 1 ) 
-     *         to a row vector.
-     *
-     *  @param[out] v is the result vector, has rowDistribution for dim = 1 or colDistribution for dim = 0 
-     *  @param[in]  dim must be either 0 or 1
-     *  @param[in]  reduceOp specifies operation used for reduction, e.g. ADD, MIN, MAX
-     *  @param[in]  elemOp specfies operatin applied to the elements before reduction
-     *
-     *  \code
-     *     const Matrix& m; Vector& v;
-     *     m.reduce( v, dim = 0, common::BinaryOp::ADD, common::BinaryOp::SQR );  // builds row sums 
-     *     m.reduce( v, dim = 1, common::BinaryOp::ADD, common::BinaryOp::SQR );  // builds diagonal of m' m 
-     *  \endcode
-     */
-
-    virtual void reduce( 
-        Vector& v, 
-        const IndexType dim, 
-        const common::BinaryOp reduceOp, 
-        const common::UnaryOp elemOp ) const = 0;
-
-    /** @brief This method scales all values with a vector.
-     *
-     * @param[in] scaling   is the source array
-     *
-     * row wise calculations.
-     */
-    virtual void scale( const Vector& scaling ) = 0;
-
-    /** @brief This method scales all matrix values with a scalar.
-     *
-     * @param[in] scaling   is the source value.
-     */
-    virtual void scale( const Scalar scaling ) = 0;
-
-    /** @brief This method replaces all elements with its conjugate value. */
-
-    virtual void conj() = 0;
-
-    /**
-     * @brief Returns a copy of the value at the passed global indexes.
-     *
-     * @param[in] i   the global row index
-     * @param[in] j   the global column index
-     * @return        a copy of the value at the passed global position.
-     *
-     * As this operator requires communication in SPMD mode it can be very inefficient in some situations.
-     */
-    Scalar operator()( IndexType i, IndexType j ) const;
-
-    /**
-     * @brief Returns a copy of the value at the passed global indexes.
-     *
-     * @param[in] i   the global row index
-     * @param[in] j   the global column index
-     * @return        a copy of the value at the passed global position.
-     *
-     * As this operation requires communication in SPMD mode it can be very inefficient in some situations.
-     */
-    virtual Scalar getValue( IndexType i, IndexType j ) const = 0;
-
-    /**
-     * @brief Update of an (existing ) element in a matrix
-     *
-     * @param[in] i   the global row index
-     * @param[in] j   the global column index
-     * @param[in] val value used for update
-     * @param[in] op  binary operation used to combine new and old value, default is COPY
-     *
-     * Note: this method will never change the pattern of a sparse matrix.
-     */
-    virtual void setValue(
-        const IndexType i,
-        const IndexType j,
-        const Scalar val,
-        const common::BinaryOp op = common::BinaryOp::COPY ) = 0;
-
-    virtual void writeAt( std::ostream& stream ) const;
-
-    /**
-     * @brief Returns the number of global rows.
-     *
-     * @return the number of rows.
-     */
-    inline IndexType getNumRows() const;
-
-    /**
-     * @brief Returns the number of columns.
-     *
-     * @return the number of columns.
-     */
-    inline IndexType getNumColumns() const;
-
-    /** @brief Gets the total number of non-zero values in the matrix.
-     *
-     *  An element is considered to be non-zero if its absolute value
-     *  is greater equal than mEpsilon. Zero diagonal elements are also
-     *  counted if this->hasDiagonalProperty() is given.
-     *
-     *  This routine does not count zero elements even if they are stored
-     *  (e.g. for dense or dia storage data).
-     *
-     * @return the number of non-zero values in this matrix.
-     */
-    virtual IndexType getNumValues() const = 0;
-
-    /**
-     * @brief Returns the sparsity rate of the matrix.
-     *
-     * @return the sparsity rate ( numValues / (numRows * numColumns)) of the whole matrix.
-     */
-    double getSparsityRate() const;
-
-    /**
-     * @brief Returns whether the matrix is symmetric or not.
-     *
-     * @return a boolean pointing out whether the matrix is symmetric or not.
-     */
-    bool checkSymmetry() const;
-
-    /**
-     * @brief Computes result = alpha * this * x + beta * y.
-     *
-     * @param[out]  result  the Vector to store the result to
-     * @param[in]   alpha   the Scalar alpha of the expression
-     * @param[in]   x       the Vector x of the expression
-     * @param[in]   beta    the Scalar beta of the expression
-     * @param[in]   y       the Vector y of the expression
-     *
-     * This method computes result = alpha * this * x + beta * y. If
-     * result == x or result == y new storage is allocated to store the result.
-     */
-    virtual void matrixTimesVector(
-        Vector& result,
-        const Scalar alpha,
-        const Vector& x,
-        const Scalar beta,
-        const Vector& y ) const = 0;
-
-    virtual void vectorTimesMatrix(
-        Vector& result,
-        const Scalar alpha,
-        const Vector& x,
-        const Scalar beta,
-        const Vector& y ) const = 0;
-
-    /**
-     * @brief Computes this = alpha * other.
-     *
-     * @param[out]  other   the Matrix to multiply
-     * @param[in]   alpha   the Scalar of the expression
-     */
-    virtual void matrixTimesScalar( const Matrix& other, const Scalar alpha ) = 0;
-
-    /**
-     * @brief Computes this = alpha * A + beta * B.
-     *
-     * @param[in]   alpha   the Scalar alpha of the expression
-     * @param[in]   A       the Matrix A of the expression
-     * @param[in]   beta    the Scalar beta of the expression
-     * @param[in]   B       the Matrix B of the expression
-     */
-    virtual void matrixPlusMatrix( const Scalar alpha, const Matrix& A, const Scalar beta, const Matrix& B ) = 0;
-
-    /**
-     * @brief Computes result = alpha * this * B + beta * C.
-     *
-     * @param[out]  result  the Matrix to store the result to
-     * @param[in]   alpha   the Scalar alpha of the expression
-     * @param[in]   B       the Matrix B of the expression
-     * @param[in]   beta    the Scalar beta of the expression
-     * @param[in]   C       the Matrix C of the expression
-     */
-    virtual void matrixTimesMatrix(
-        Matrix& result,
-        const Scalar alpha,
-        const Matrix& B,
-        const Scalar beta,
-        const Matrix& C ) const = 0;
-
-    /**
-     * @brief Concatenate multiple matrices horizontally/vertically to a new matrix.
-     *
-     * @param[in] rowDist   specifies the distribution of the rows for the concatenated matrix
-     * @param[in] colDist   specifies the distribution of the columns for the concatenated matrix
-     * @param[in] matrices  variable number of const references/pointers to the matrices
-     *
-     * The routine decides by its arguments how the matrices will be concatenated. As the size of 
-     * the result matrix is explicitly specified, the input matrices are row-wise filled up.
-     *
-     * This routine should also be able to deal with aliases, i.e. one ore more of the input matrices  might be
-     * the pointer to the result matrix.
-     */
-    virtual void concatenate( dmemo::DistributionPtr rowDist, dmemo::DistributionPtr colDist, const std::vector<const Matrix*>& matrices );
-
-    /**
-     *   shorthand for cat( 0, { &m1, &m2 }, 2 )
-     */
-    virtual void vcat( const Matrix& m1, const Matrix& m2 );
-
-    /**
-     *   shorthand for cat( 1, { &m1, &m2 }, 2 )
-     */
-    virtual void hcat( const Matrix& m1, const Matrix& m2 );
-
-    /** Getter routine for the local number of stored values. */
-
-    virtual IndexType getLocalNumValues() const = 0;
-
-    /** Getter routine for the local number of rows. */
-
-    virtual IndexType getLocalNumRows() const = 0;
-
-    /** Getter routine for the local number of columns. */
-
-    virtual IndexType getLocalNumColumns() const = 0;
-
-    /**
-     * @brief Gets a constant reference to the column distribution.
-     *
-     * @return a constant reference to the column distribution.
-     */
-    inline const dmemo::Distribution& getColDistribution() const;
-
-    /**
-     * @brief Gets a pointer to the column distribution.
-     *
-     * @return a pointer to the column distribution.
-     */
-    inline dmemo::DistributionPtr getColDistributionPtr() const;
-
-    /**
-     * @brief Gets a constant reference to the row distribution.
-     *
-     * @return a constant reference to the row distribution.
-     *
-     * Note: same as getDistribution()
-     */
-    inline const dmemo::Distribution& getRowDistribution() const;
-
-    /**
-     * @brief Gets a pointer to the row distribution.
-     *
-     * @return a pointer to the row distribution.
-     *
-     * Note: same as getDistribution()
-     */
-    inline dmemo::DistributionPtr getRowDistributionPtr() const;
-
-    /**
-     * @brief Specifies on which compute back end the matrix operations should take place.
-     *
-     * @param[in] context  the compute back to use for calculations with matrix
-     *
-     * Note: Only for sparse matrices it is possible to specify separate locations for
-     *       local and halo computations.
-     */
-    virtual void setContextPtr( const hmemo::ContextPtr context ) = 0;
-
-    /**
-     *  @brief Getter routine for the context.
-     *
-     *  Note: Only for SparseMatrix the context of the halo can be queried.
-     */
-    virtual hmemo::ContextPtr getContextPtr() const = 0;
-
-    /**
-     * @brief SyncKind describes if the communication and computation should be done synchronously or asynchronously.
-     */
-    typedef enum
-    {
-        ASYNCHRONOUS, // asynchronous execution to overlap computations, communications
-        SYNCHRONOUS // synchronous, operations will not overlap
-    } SyncKind;
-
-    /**
-     * @brief MatrixKind describes if a matrix is dense or sparse.
-     */
-    typedef enum
-    {
-        DENSE, //!< matrix kind for a dense matrix
-        SPARSE //!< matrix kind for a sparse matrix
-    } MatrixKind;
-
-    /** Each derived matrix must give info about its kind (DENSE or SPARSE). */
-
-    virtual MatrixKind getMatrixKind() const = 0;
-
-    /**
-     * @brief Getter routine for the communication kind.
-     *
-     * @return the communication kind.
-     */
-    inline SyncKind getCommunicationKind() const;
-
-    /**
-     * @brief Setter routine for the communication kind.
-     *
-     * @param[in] communicationKind the communication kind.
-     */
-    void setCommunicationKind( SyncKind communicationKind );
-
-    /**
-     * @brief Inherits context and kind arguments from another matrix.
-     *
-     * @param[in] other   is the input matrix.
-     *
-     * This routine will also be used by copy constructors in base classes.
-     *
-     */
-    void inheritAttributes( const Matrix& other );
-
-    /**
-     * @brief Prefetches matrix data to its 'preferred' context location.
-     */
-    virtual void prefetch() const = 0;
-
-    /**
-     * @brief Waits for a possibly running prefetch.
-     */
-    virtual void wait() const = 0;
-
-    /**
-     * @brief The assignment operator for matrix.
-     *
-     * @param[in] other   is the input matrix.
-     *
-     * The assignment operator will make a deep copy of the input matrix. Size and distributions
-     * are inherited, but there might be implicit conversions regarding storage format and/or
-     * value type of the matrix elements.
-     */
-    Matrix& operator=( const Matrix& other );
-
-    /**
-     * @brief Assignment operator for alhpa * A
-     *
-     * @param[in] exp   representation of alpha * A as Expression object
-     */
-    Matrix& operator=( const Expression_SM& exp );
-
-    /**
-     * @brief Assignment operator for alhpa * A * B with A and B matrices and scalar alpha
-     *
-     * @param[in] exp   representation of alpha * A * B as Expression object
-     */
-    Matrix& operator=( const Expression_SMM& exp );
-
-    /**
-     * @brief The assignment operator for a GEMM expression alpha * A * B + beta * C
-     *
-     * @param[in] exp   representation of alpha * A * B + beta * C as Expression object
-     */
-    Matrix& operator=( const Expression_SMM_SM& exp );
->>>>>>> 2bd73b44
 
 namespace lama
 {
@@ -988,16 +111,9 @@
      *    }
      *  \endcode
      */
-    virtual common::scalar::ScalarType getValueType() const;
-
-<<<<<<< HEAD
+    virtual common::ScalarType getValueType() const;
+
     /** Implementation of pure method _Matrix::getValueTypeSize */
-=======
-    /**
-     * @brief Queries the value type of the matrix elements, e.g. DOUBLE or FLOAT.
-     */
-    virtual common::ScalarType getValueType() const = 0;
->>>>>>> 2bd73b44
 
     virtual size_t getValueTypeSize() const;
 
@@ -1107,28 +223,12 @@
         const ValueType betaValue,
         const DenseVector<ValueType>& denseY ) const;
 
-<<<<<<< HEAD
     // Implementations of pure _Matrix methods to guarantee upward compatibilty
 
     Scalar _l1Norm()  const;
     Scalar _l2Norm()  const;
     Scalar _maxNorm() const;
     Scalar _maxDiffNorm( const _Matrix& other ) const;
-=======
-    void writeToSingleFile(
-        const std::string& fileName,
-        const std::string& fileType,
-        const common::ScalarType dataType,
-        const common::ScalarType indexType,
-        const FileIO::FileMode fileMode ) const;
-
-    void writeToPartitionedFile(
-        const std::string& fileName,
-        const std::string& fileType,
-        const common::ScalarType dataType,
-        const common::ScalarType indexType,
-        const FileIO::FileMode fileMode ) const;
->>>>>>> 2bd73b44
 };
 
 /** 
