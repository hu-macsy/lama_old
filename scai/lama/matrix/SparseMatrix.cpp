--- conflicted
+++ resolved
@@ -1857,16 +1857,11 @@
     SCAI_REGION( "Mat.Sp.timesVector" )
 
     LArray<ValueType>& localResult = denseResult.getLocalValues();
-<<<<<<< HEAD
  
     // be careful: denseY might be undefined if beta == 0
 
     const LArray<ValueType>& localY = beta == common::Constants::ZERO ? localResult : denseY.getLocalValues();
     const LArray<ValueType>& localX = denseX.getLocalValues();
-=======
-    const LArray<ValueType>& localX = denseX.getLocalValues();
-    const LArray<ValueType>& localY = ( beta == common::Constants::ZERO ) ? localResult : denseY.getLocalValues();
->>>>>>> d3143160
 
     HArray<ValueType>& haloX = denseX.getHaloValues();
 
