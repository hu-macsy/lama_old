/**
 * @file SparseMatrix.cpp
 *
 * @license
 * Copyright (c) 2009-2017
 * Fraunhofer Institute for Algorithms and Scientific Computing SCAI
 * for Fraunhofer-Gesellschaft
 *
 * This file is part of the SCAI framework LAMA.
 *
 * LAMA is free software: you can redistribute it and/or modify it under the
 * terms of the GNU Affero General Public License as published by the Free
 * Software Foundation, either version 3 of the License, or (at your option)
 * any later version.
 *
 * LAMA is distributed in the hope that it will be useful, but WITHOUT ANY
 * WARRANTY; without even the implied warranty of MERCHANTABILITY or FITNESS
 * FOR A PARTICULAR PURPOSE. See the GNU Affero General Public License for
 * more details.
 *
 * You should have received a copy of the GNU Affero General Public License
 * along with LAMA. If not, see <http://www.gnu.org/licenses/>.
 *
 * Other Usage
 * Alternatively, this file may be used in accordance with the terms and
 * conditions contained in a signed written agreement between you and
 * Fraunhofer SCAI. Please contact our distributor via info[at]scapos.com.
 * @endlicense
 *
 * @brief Template specilization of the matrix template for distributed matrixes.
 * @author Jiri Kraus, Thomas Brandes
 * @date 02.04.2012
 */

// hpp
#include <scai/lama/matrix/SparseMatrix.hpp>

// local library

#include <scai/lama/matrix/DenseMatrix.hpp>
#include <scai/lama/matrix/MatrixAssemblyAccess.hpp>
#include <scai/lama/SparseVector.hpp>

#include <scai/lama/storage/MatrixStorage.hpp>
#include <scai/lama/storage/CSRStorage.hpp>


// scai internal libraries
#include <scai/dmemo/NoDistribution.hpp>
#include <scai/dmemo/Redistributor.hpp>

#include <scai/sparsekernel/CSRKernelTrait.hpp>

#include <scai/utilskernel/UtilKernelTrait.hpp>
#include <scai/utilskernel/LAMAKernel.hpp>
#include <scai/utilskernel/HArrayUtils.hpp>

#include <scai/tasking/NoSyncToken.hpp>

#include <scai/tracing.hpp>

#include <scai/common/macros/throw.hpp>
#include <scai/common/macros/unsupported.hpp>
#include <scai/common/macros/print_string.hpp>
#include <scai/common/Constants.hpp>
#include <scai/common/TypeTraits.hpp>
#include <scai/common/Math.hpp>
#include <scai/common/macros/instantiate.hpp>

// std
#include <cmath>
#include <memory>
#include <functional>

using namespace scai::hmemo;
using namespace scai::dmemo;

namespace scai
{

namespace lama
{

using std::shared_ptr;
using std::unique_ptr;
using std::function;
using std::bind;
using std::cref;
using utilskernel::LAMAKernel;
using utilskernel::HArrayUtils;
using sparsekernel::CSRKernelTrait;

SCAI_LOG_DEF_TEMPLATE_LOGGER( template<typename ValueType>, SparseMatrix<ValueType>::logger, "Matrix.SparseMatrix" )

/* ---------------------------------------------------------------------------------------*/

template<typename ValueType>
SparseMatrix<ValueType>::SparseMatrix( shared_ptr<MatrixStorage<ValueType> > storage ) :

    Matrix<ValueType>( storage->getNumRows(), storage->getNumColumns() )
{
    mLocalData = storage;

    // create halo ( nLocalRows x 0 ) with same storage format

    mHaloData = shared_ptr<MatrixStorage<ValueType> >( storage->newMatrixStorage() );
    mHaloData->allocate( mLocalData->getNumRows(), 0 );
}

/* ---------------------------------------------------------------------------------------*/

template<typename ValueType>
SparseMatrix<ValueType>::SparseMatrix( shared_ptr<MatrixStorage<ValueType> > storage, DistributionPtr rowDist ) :

    Matrix<ValueType>(
        rowDist,
        DistributionPtr( new NoDistribution( storage->getNumColumns() ) ) )

{
    mLocalData = storage;
    // create empty halo with same storage format
    mHaloData = shared_ptr<MatrixStorage<ValueType> >( storage->newMatrixStorage() );

    if ( storage->getNumRows() == rowDist->getLocalSize() )
    {
        // halo is #localRows x 0
        mHaloData->allocate( storage->getNumRows(), 0 );
    }
    else if ( storage->getNumRows() == rowDist->getGlobalSize() )
    {
        // localize the data according to row distribution, use splitHalo with replicated columns
        mLocalData->splitHalo( *mLocalData, *mHaloData, mHalo, getColDistribution(), rowDist.get() );
    }
    else
    {
        COMMON_THROWEXCEPTION( *storage << ": does not fit to row distribution " << *rowDist )
    }
}

/* ---------------------------------------------------------------------------------------*/

template<typename ValueType>
SparseMatrix<ValueType>::SparseMatrix(
    shared_ptr<MatrixStorage<ValueType> > localData,
    DistributionPtr rowDist,
    DistributionPtr colDist ) :

    Matrix<ValueType>( rowDist, colDist )
{
    SCAI_ASSERT_EQUAL_ERROR( localData->getNumColumns(), colDist->getGlobalSize() )
    mLocalData = localData;
    // create empty halo with same storage format
    mHaloData = shared_ptr<MatrixStorage<ValueType> >( localData->newMatrixStorage() );

    if ( localData->getNumRows() == rowDist->getLocalSize() )
    {
        // build just the halo
        mLocalData->splitHalo( *mLocalData, *mHaloData, mHalo, *colDist, NULL );
    }
    else if ( localData->getNumRows() == rowDist->getGlobalSize() )
    {
        // we also localize the data
        mLocalData->splitHalo( *mLocalData, *mHaloData, mHalo, *colDist, rowDist.get() );
    }
    else
    {
        COMMON_THROWEXCEPTION( *localData << ": does not fit to row distribution " << *rowDist )
    }
}

/* ---------------------------------------------------------------------------------------*/

template<typename ValueType>
SparseMatrix<ValueType>::SparseMatrix(
    shared_ptr<MatrixStorage<ValueType> > localData,
    shared_ptr<MatrixStorage<ValueType> > haloData,
    const Halo& halo,
    DistributionPtr rowDist,
    DistributionPtr colDist ) :

    Matrix<ValueType>( rowDist, colDist )
{
    SCAI_LOG_INFO( logger, "Construct sparse matrix with finalized local, halo storage + Halo" )
    // TODO: asserts for correct sizes of all relevant sizes
    SCAI_ASSERT_EQUAL_ERROR( localData->getNumRows(), rowDist->getLocalSize() )
    SCAI_ASSERT_EQUAL_ERROR( localData->getNumColumns(), colDist->getLocalSize() )
    SCAI_ASSERT_EQUAL_ERROR( haloData->getNumRows(), rowDist->getLocalSize() )
    SCAI_ASSERT_EQUAL_ERROR( haloData->getNumColumns(), halo.getHaloSize() )
    // done by constructor for CRTPMatrix<SparseMatrix<ValueType>, ValueType >:  _Matrix::setDistributedMatrix( rowDist, colDist );
    mLocalData = localData; // flat copy
    mHaloData = haloData; // flat copy
    mHalo = halo;
}

/* ---------------------------------------------------------------------------------------*/

template<typename ValueType>
SparseMatrix<ValueType>::SparseMatrix() : Matrix<ValueType>( 0, 0 )
{
}

template<typename ValueType>
void SparseMatrix<ValueType>::set(
    shared_ptr<MatrixStorage<ValueType> > localData,
    shared_ptr<MatrixStorage<ValueType> > haloData,
    const Halo& halo,
    DistributionPtr rowDist,
    DistributionPtr colDist ) 
{
    _Matrix::setDistributedMatrix( rowDist, colDist );

    SCAI_LOG_INFO( logger, "Construct sparse matrix with finalized local, halo storage + Halo" )
    // TODO: asserts for correct sizes of all relevant sizes
    SCAI_ASSERT_EQUAL_ERROR( localData->getNumRows(), rowDist->getLocalSize() )
    SCAI_ASSERT_EQUAL_ERROR( localData->getNumColumns(), colDist->getLocalSize() )
    SCAI_ASSERT_EQUAL_ERROR( haloData->getNumRows(), rowDist->getLocalSize() )
    SCAI_ASSERT_EQUAL_ERROR( haloData->getNumColumns(), halo.getHaloSize() )

    mLocalData = localData;  // flat copy
    mHaloData = haloData;    // flat copy
    mHalo = halo;
}

/* ---------------------------------------------------------------------------------------*/

template<typename ValueType>
SparseMatrix<ValueType>& SparseMatrix<ValueType>::operator=( const SparseMatrix& matrix )
{
    SCAI_LOG_INFO( logger, " = SparseMatrix : " << matrix )
    assign( matrix );
    return *this;
}

/* ---------------------------------------------------------------------------------------*/

template<typename ValueType>
void SparseMatrix<ValueType>::checkSettings()
{
    _Matrix::checkSettings();

    if ( mHaloData->getNumRows() )
    {
        // If halo storage is available, its size must fit with local storage
        SCAI_ASSERT_EQUAL_DEBUG( mLocalData->getNumRows(), mHaloData->getNumRows() )
    }
}

/* -------------------------------------------------------------------------- */

template<typename ValueType>
bool SparseMatrix<ValueType>::isConsistent() const
{
    return true;

    const Communicator& comm = getRowDistribution().getCommunicator();

    SCAI_LOG_INFO( logger, comm << ": check for consistency: " << *this )

    IndexType consistencyErrors = 0;

    // ToDo: this implementation should use a corresponding predicate of MatrixStorage

    try
    {
        _Matrix::checkSettings();
        SCAI_ASSERT_EQUAL_ERROR( getRowDistribution().getLocalSize(), mLocalData->getNumRows() )
        SCAI_ASSERT_EQUAL_ERROR( mHaloData->getNumRows(), mLocalData->getNumRows() )
        mLocalData->check( "check for consistency" );
        mHaloData->check( "check for consistency" );
        // ToDo: check Halo
        SCAI_LOG_DEBUG( logger, comm << ": is consistent : " << *this )
    }
    catch ( common::Exception& e )
    {
        SCAI_LOG_INFO( logger, *this << " not consistent: " << e.what() )
        consistencyErrors = 1;
    }

    // use communicator for global reduction to make sure that all processors return same value.

    consistencyErrors = getRowDistribution().getCommunicator().sum( consistencyErrors );

    return 0 == consistencyErrors;
}

/* -------------------------------------------------------------------------- */

template<typename ValueType>
SparseMatrix<ValueType>::SparseMatrix( const SparseMatrix<ValueType>& other ) :

    Matrix<ValueType>( other )

{
    // instead of calling assign( other ), we copy directly to avoid type queries
    // make deep copies of the storage data
    mLocalData = shared_ptr<MatrixStorage<ValueType> >( other.getLocalStorage().copy() );
    mHaloData = shared_ptr<MatrixStorage<ValueType> >( other.getHaloStorage().copy() );
    // just copy the halo
    mHalo = other.getHalo();

    this->setCommunicationKind( other.getCommunicationKind() );
    this->setContextPtr( other.getContextPtr() );
}

/* -------------------------------------------------------------------------- */

template<typename ValueType>
void SparseMatrix<ValueType>::clear()
{
    _Matrix::setReplicatedMatrix( 0, 0 );
    mLocalData->clear();
    mHaloData->clear();
    mHalo.clear();
}

/* -------------------------------------------------------------------------- */

template<typename ValueType>
void SparseMatrix<ValueType>::purge()
{
    _Matrix::setReplicatedMatrix( 0, 0 );
    mLocalData->purge();
    mHaloData->purge();
    mHalo.clear();
}

/* -------------------------------------------------------------------------- */

template<typename ValueType>
void SparseMatrix<ValueType>::allocate( DistributionPtr distribution, DistributionPtr colDistribution )
{
    SCAI_LOG_DEBUG( logger,
                    *this << ": allocate with row dist = " << *distribution << ", col dist = " << *colDistribution )
    _Matrix::setDistributedMatrix( distribution, colDistribution );
    IndexType localSize = distribution->getLocalSize();
    IndexType localColSize = colDistribution->getLocalSize();
    mLocalData->allocate( localSize, localColSize );
    mHaloData->allocate( localSize, colDistribution->getGlobalSize() );
    mHalo.clear();
}

/* -------------------------------------------------------------------------- */

template<typename ValueType>
void SparseMatrix<ValueType>::allocate( const IndexType numRows, const IndexType numColumns )
{
    _Matrix::setReplicatedMatrix( numRows, numColumns );
    mLocalData->allocate( numRows, numColumns );
    mHaloData->allocate( numRows, 0 );
    mHalo.clear();
}

/* -------------------------------------------------------------------------- */

template<typename ValueType>
void SparseMatrix<ValueType>::assign( const _Matrix& matrix )
{
    SCAI_LOG_INFO( logger, "assign " << matrix << " to " << *this )
    this->setContextPtr( matrix.getContextPtr() );
    const SparseMatrix<ValueType>* sparseMatrix = dynamic_cast<const SparseMatrix<ValueType>*>( &matrix );

    if ( sparseMatrix )
    {
        // for a sparse matrix local + halo part can be assigned
        assign( *sparseMatrix );
    }
    else
    {
        // convert dense matrix to a sparse matrix
        DistributionPtr colDist = matrix.getColDistributionPtr();
        DistributionPtr rowDist = matrix.getRowDistributionPtr();
        _Matrix::setDistributedMatrix( rowDist, colDist );
        matrix.buildLocalStorage( *mLocalData ); // local storage with all columns
        mLocalData->splitHalo( *mLocalData, *mHaloData, mHalo, *colDist, NULL );
    }
}

/* -------------------------------------------------------------------------- */

template<typename ValueType>
void SparseMatrix<ValueType>::assignTranspose( const _Matrix& matrix )
{
    SCAI_LOG_INFO( logger, "assign transposed " << matrix << " to " << *this )
    const SparseMatrix<ValueType>* sparseMatrix = dynamic_cast<const SparseMatrix<ValueType>*>( &matrix );

    if ( sparseMatrix )
    {
        assignTransposeImpl( *sparseMatrix );
    }
    else
    {
        COMMON_THROWEXCEPTION( "SparseMatrix::assign currently only implemented for sparse matrices of same type" )
    }
}

/* -------------------------------------------------------------------------- */

template<typename ValueType>
void SparseMatrix<ValueType>::assignTransposeImpl( const SparseMatrix<ValueType>& matrix )

{
    SCAI_LOG_INFO( logger, "transpose sparse matrix with same value type, switch row/col distributions" )
    // assign matrix properties
    _Matrix::setDistributedMatrix( matrix.getColDistributionPtr(), matrix.getRowDistributionPtr() );

    // Be careful: do not use any more matrix.getRowDistributon or matrix.getColDistribution in case of alias

    if ( getRowDistribution().isReplicated() && getColDistribution().isReplicated() )
    {
        SCAI_LOG_DEBUG( logger, "transpose local storage, input = " << matrix.getLocalStorage() )
        mLocalData->assignTranspose( matrix.getLocalStorage() );
        SCAI_LOG_DEBUG( logger, "transposed local storage, is = " << *mLocalData )
        mHaloData->allocate( getRowDistribution().getLocalSize(), 0 );
        mHalo.clear();
        SCAI_LOG_DEBUG( logger, "transposed halo storage, is = " << *mHaloData )
    }
    else if ( getRowDistribution().isReplicated() )
    {
        COMMON_THROWEXCEPTION( "transpose not supported for replicated matrices with distributed columns" )
    }
    else if ( getColDistribution().isReplicated() )
    {
        COMMON_THROWEXCEPTION( "transpose not supported for distributed matrices with replicated columns" )
    }
    else
    {
        // rows and columns are both distributed
        SCAI_LOG_INFO( logger, "local transpose of " << matrix.getLocalStorage() )
        mLocalData->assignTranspose( matrix.getLocalStorage() );
        SCAI_LOG_INFO( logger, "local transposed = " << *mLocalData )
        SCAI_LOG_INFO( logger, "halo transpose of " << matrix.getHaloStorage() )
        HArray<IndexType> sendIA;
        HArray<IndexType> sendSizes;
        HArray<IndexType> sendJA;
        HArray<ValueType> sendValues;
        matrix.getHaloStorage().buildCSCData( sendIA, sendJA, sendValues );
        SCAI_LOG_DEBUG( logger,
                        matrix.getHaloStorage() << ": CSC data, IA = " << sendIA << ", JA = " << sendJA << ", Values = " << sendValues )
        // for initial communication we need the sizes and not the offsets
        _MatrixStorage::offsets2sizes( sendSizes, sendIA );
        SCAI_LOG_DEBUG( logger, "sendSizes with " << sendSizes.size() << " entries" )
        HArray<IndexType> recvSizes;
        const Halo& matrixHalo = matrix.getHalo();
        SCAI_ASSERT_EQUAL_DEBUG( sendSizes.size(), matrix.getHaloStorage().getNumColumns() )
        // send all other processors the number of columns
        const Communicator& comm = getRowDistribution().getCommunicator();
        // Use communication plans of halo in inverse manner to send col sizes
        const CommunicationPlan& sendSizesPlan = matrixHalo.getRequiredPlan();
        const CommunicationPlan& recvSizesPlan = matrixHalo.getProvidesPlan();
        comm.exchangeByPlan( recvSizes, recvSizesPlan, sendSizes, sendSizesPlan );
        ContextPtr contextPtr = Context::getHostPtr();
        // Now we know the sizes, we can pack the data
        HArray<IndexType> recvJA;
        HArray<ValueType> recvValues;
        // Before send of JA: translate back the local (row) indexes to global indexes
        {
            const Distribution& dist = getColDistribution();
            const IndexType nJA = sendJA.size();
            WriteAccess<IndexType> ja( sendJA, contextPtr );

            for ( IndexType jj = 0; jj < nJA; ++jj )
            {
                ja[jj] = dist.local2global( ja[jj] );
            }
        }
        // Build the communication plan for sparse data
        {
            ReadAccess<IndexType> sendColSizes( sendSizes, contextPtr );
            ReadAccess<IndexType> recvColSizes( recvSizes, contextPtr );
            CommunicationPlan sendDataPlan( sendSizesPlan, sendColSizes.get() );
            CommunicationPlan recvDataPlan( recvSizesPlan, recvColSizes.get() );
            comm.exchangeByPlan( recvJA, recvDataPlan, sendJA, sendDataPlan );
            comm.exchangeByPlan( recvValues, recvDataPlan, sendValues, sendDataPlan );
        }
        // Now we have to build the halo by merging the rows of all received data
        HArray<IndexType> haloRowSizes;
        HArray<IndexType> haloJA;
        HArray<ValueType> haloValues;
        const HArray<IndexType>& rowIndexes = matrixHalo.getProvidesIndexes();
        const IndexType mNumLocalRows = getRowDistribution().getLocalSize();
        {
            // allocate rowSizes as offset array to avoid reallocation
            WriteOnlyAccess<IndexType> rowSizes( haloRowSizes, mNumLocalRows + 1 );
        }
        MatrixStorage<ValueType>::joinRows( haloRowSizes, haloJA, haloValues, mNumLocalRows, rowIndexes, recvSizes,
                                            recvJA, recvValues );
        // Now this partition has all sparse data from other partitions to build my new halo
        mHaloData->setCompressThreshold( 1.0f ); // halo rows might be compressed
        _MatrixStorage::sizes2offsets( haloRowSizes );
        mHaloData->setCSRData( mNumLocalRows, getNumColumns(), haloJA.size(), haloRowSizes, haloJA, haloValues );
        // Now build a new halo and localize columns in mHaloData
        mHaloData->buildHalo( mHalo, getColDistribution() );
    }
}

/* -------------------------------------------------------------------------- */

template<typename ValueType>
void SparseMatrix<ValueType>::assign( const SparseMatrix<ValueType>& matrix )
{
    if ( this == &matrix )
    {
        SCAI_LOG_INFO( logger, "self assign sparse matrix = " << matrix )
    }
    else
    {
        SCAI_LOG_INFO( logger, "copy/convert assign sparse matrix = " << matrix )
    }

    _Matrix::setDistributedMatrix( matrix.getRowDistributionPtr(), matrix.getColDistributionPtr() );
    mLocalData->assign( matrix.getLocalStorage() );
    SCAI_LOG_DEBUG( logger, "assigned local storage, my local = " << *mLocalData )
    const MatrixStorage<ValueType>&  matrixHaloData = matrix.getHaloStorage();

    if (     ( matrixHaloData.getNumRows() > 0 )
             || ( matrixHaloData.getNumColumns()  > 0 ) )
    {
        mHaloData->assign( matrixHaloData );
    }
    else
    {
        // we set the halo size to 0 x 0 instead of n x 0 to avoid allocation of ia data
        mHaloData->clear();
    }

    mHalo = matrix.getHalo();
}

/* -------------------------------------------------------------------------- */

template<typename ValueType>
void SparseMatrix<ValueType>::assign( const _MatrixStorage& storage )
{
    SCAI_LOG_INFO( logger, "assign matrix storage = " << storage )
    const IndexType numRows = storage.getNumRows();
    const IndexType numColumns = storage.getNumColumns();
    _Matrix::setReplicatedMatrix( numRows, numColumns );
    // TODO: allow flexibility regarding the context, e.g. format conversion should be done on GPU
    mLocalData->assign( storage );
    mHaloData->allocate( numRows, 0 ); // empty halo storage, halo
    mHalo.clear();
}

/* -------------------------------------------------------------------------- */

template<typename ValueType>
void SparseMatrix<ValueType>::assign( const _MatrixStorage& storage, DistributionPtr rowDist, DistributionPtr colDist )
{
    SCAI_LOG_INFO( logger,
                   "assign storage = " << storage << ", row dist = " << *rowDist << ", col dist = " << *colDist );
    SCAI_ASSERT_EQUAL_ERROR( storage.getNumColumns(), colDist->getGlobalSize() )
    // split can only be applied to storage of same type, so check if we need to convert value type
    const MatrixStorage<ValueType>* typedStorage = dynamic_cast<const MatrixStorage<ValueType>*>( &storage );

    if ( !typedStorage )
    {
        mLocalData->assign( storage ); // conversion
        typedStorage = mLocalData.get();
    }

    _Matrix::setDistributedMatrix( rowDist, colDist );
    const Communicator& comm = rowDist->getCommunicator();
    bool isLocal = storage.getNumRows() == rowDist->getLocalSize();
    bool isGlobal = storage.getNumRows() == rowDist->getGlobalSize();
    bool allLocal = comm.all( isLocal ); // local storage on all processors
    bool allGlobal = comm.all( isGlobal ); // global storage on all processors

    if ( allLocal )
    {
        // each processor has exactly its local part
        typedStorage->splitHalo( *mLocalData, *mHaloData, mHalo, *colDist, NULL );
    }
    else if ( allGlobal )
    {
        // we also localize the rows of the matrix
        typedStorage->splitHalo( *mLocalData, *mHaloData, mHalo, *colDist, rowDist.get() );
    }
    else
    {
        // Note: all processors with throw this exception
        COMMON_THROWEXCEPTION(
            comm << ": " << storage << ": does not fit to row distribution " << *rowDist << ", isLocal = " << isLocal << ", isGlobal = " << isGlobal )
    }

    SCAI_LOG_INFO( logger, "assign done: " << *this );
}

/* -------------------------------------------------------------------------- */

template<typename ValueType>
void SparseMatrix<ValueType>::buildLocalStorage( _MatrixStorage& storage ) const
{
    if ( getColDistribution().isReplicated() )
    {
        // copy local storage with format / value conversion
        storage = *mLocalData;
    }
    else
    {
        // temporary local storage with joined columns needed before
        bool keepDiagonalProperty = true;
        shared_ptr<MatrixStorage<ValueType> > tmp( mLocalData->newMatrixStorage() );
        tmp->joinHalo( *mLocalData, *mHaloData, mHalo, getColDistribution(), keepDiagonalProperty );
        storage = *tmp;
    }
}

/* -------------------------------------------------------------------------- */

template<typename ValueType>
void SparseMatrix<ValueType>::swap( SparseMatrix<ValueType>& other )
{
    _Matrix::swapMatrix( other );
    std::swap( mLocalData, other.mLocalData );
    std::swap( mHaloData, other.mHaloData );
    std::swap( mHalo, other.mHalo );
}

/* -------------------------------------------------------------------------- */

template<typename ValueType>
void SparseMatrix<ValueType>::redistribute( DistributionPtr rowDistributionPtr, DistributionPtr colDistributionPtr )
{
    SCAI_REGION( "Mat.Sp.redistribute" )

    SCAI_LOG_INFO( logger,
                   "redistribute " << *this << ": new row dist = " << *rowDistributionPtr << ", new col dist = " << *colDistributionPtr )

    SCAI_ASSERT_EQ_ERROR( rowDistributionPtr->getGlobalSize(), getNumRows(),
                          "size of new row distribution mismatches #rows" );

    SCAI_ASSERT_GE_ERROR( colDistributionPtr->getGlobalSize(), getNumColumns(),
                       "Size of new col distribution = " << *colDistributionPtr << " must be >= #colunns of " << *this );

    // Save the current distribution of this matrix; use shared pointers to avoid freeing

    DistributionPtr oldRowDistributionPtr = getRowDistributionPtr();
    DistributionPtr oldColDistributionPtr = getColDistributionPtr();

    // Set the new distributions

    _Matrix::setDistributedMatrix( rowDistributionPtr, colDistributionPtr );

    // Handle all cases where we do not have to join the local/halo data of matrix

    if ( getRowDistribution() == *oldRowDistributionPtr && getColDistribution() == *oldColDistributionPtr )
    {
        SCAI_LOG_INFO( logger, "row/column distribution are same" )
        return;
    }

    // mLocalData and mHaloData might be recreated so we save their contextes here to restore them later

    ContextPtr localCtx = mLocalData->getContextPtr();
    ContextPtr haloCtx = mHaloData->getContextPtr();

    if ( oldColDistributionPtr->isReplicated() )
    {
        SCAI_LOG_DEBUG( logger, "No column distribution, no halo" )
    }
    else
    {
        SCAI_LOG_DEBUG( logger, "remove halo, join local = " << *mLocalData << " and halo = " << *mHaloData )
        bool keepDiagonalProperty = ( *oldColDistributionPtr == *oldRowDistributionPtr );
        mLocalData->joinHalo( *mLocalData, *mHaloData, mHalo, *oldColDistributionPtr, keepDiagonalProperty );
        mHaloData->allocate( mLocalData->getNumRows(), 0 );
        mHalo.clear();
        SCAI_LOG_INFO( logger, "removed column distribution / halo, local data = " << *mLocalData )
    }

    // Now we can also increase the number of columns, is tricky here, should be done better

    mLocalData->setDimension( mLocalData->getNumRows(), getNumColumns() );

    // assign the old local data redistributed to this matrix.
    set( *mLocalData, oldRowDistributionPtr );
    mLocalData->setContextPtr( localCtx );
    mHaloData->setContextPtr( haloCtx );
}

/* -------------------------------------------------------------------------- */

template<typename ValueType>
void SparseMatrix<ValueType>::redistribute( const Redistributor& redistributor, DistributionPtr colDistributionPtr )
{
    SCAI_ASSERT_EQ_ERROR( getRowDistribution(), *redistributor.getSourceDistributionPtr(),
                          "redistributor does not match to actual distribution of this sparse matrix" );

    if ( !getColDistribution().isReplicated() )
    {
        // Halo must be removed before redistribution 

        DistributionPtr repColDistributionPtr( new NoDistribution( getNumColumns() ) );
        redistribute( getRowDistributionPtr(), repColDistributionPtr );
    }

    shared_ptr<MatrixStorage<ValueType> > newData( mLocalData->newMatrixStorage() );
    newData->redistribute( *mLocalData, redistributor );
    mLocalData = newData;

    _Matrix::setDistributedMatrix( redistributor.getTargetDistributionPtr(), getColDistributionPtr() );

    redistribute( getRowDistributionPtr(), colDistributionPtr );
}

/* -------------------------------------------------------------------------- */

template<typename ValueType> void SparseMatrix<ValueType>::invert( const _Matrix& other )
{
    // invert not supported for sparse matrices, so we need a temporary dense matrix
    SCAI_UNSUPPORTED( "invert not supported for sparse matrices, will use a dense matrix" )
    DenseMatrix<ValueType> tmp;
    tmp.invert( other );
    SCAI_LOG_INFO( logger, "tmp = " << tmp << ": inverse of " << other )
    assign( tmp ); // convert back to sparse matrix
}

/* -------------------------------------------------------------------------- */

template<typename ValueType>
void SparseMatrix<ValueType>::

set( const MatrixStorage<ValueType>& otherLocalData, DistributionPtr otherDist )
{
    // Note: asssign the other data fitting to the distribution of this matrix
    SCAI_ASSERT_EQUAL_DEBUG( otherDist->getLocalSize(), otherLocalData.getNumRows() )
    SCAI_ASSERT_EQUAL_DEBUG( otherDist->getGlobalSize(), getRowDistribution().getGlobalSize() )
    SCAI_ASSERT_EQUAL_ERROR( otherLocalData.getNumColumns(), getColDistribution().getGlobalSize() )

    if ( *otherDist == getRowDistribution() )
    {
        SCAI_LOG_INFO( logger, "same row distribution, assign local" )
        otherLocalData.splitHalo( *mLocalData, *mHaloData, mHalo, getColDistribution(), NULL );
    }
    else if ( otherDist->isReplicated() )
    {
        // we have to localize and split the other matrix
        SCAI_LOG_INFO( logger, "assign by distribute of replicated data, compute halo" )
        // just split the global replicated data according to
        // column + row distribution of this matrix
        otherLocalData.splitHalo( *mLocalData, *mHaloData, mHalo, getColDistribution(), getRowDistributionPtr().get() );
    }
    else if ( getRowDistribution().isReplicated() )
    {
        SCAI_LOG_INFO( logger, "Replication of distributed matrix storage: " << otherLocalData )
        mLocalData->replicate( otherLocalData, *otherDist );
        SCAI_LOG_INFO( logger, "Replicated local storage: " << *mLocalData )
        mLocalData->splitHalo( *mLocalData, *mHaloData, mHalo, getColDistribution(), NULL );
        SCAI_LOG_INFO( logger, "Splitted storage: local = " << *mLocalData << ", halo = " << *mHaloData )
    }
    else
    {
        SCAI_LOG_INFO( logger, "assign is redistribute of distributed matrix" )
        Redistributor redistributor( getRowDistributionPtr(), otherDist );
        SCAI_LOG_INFO( logger,
                       "Redistributor available: source halo = " << redistributor.getHaloSourceSize() 
                        << " target halo = " << redistributor.getHaloTargetSize() )
        mLocalData->redistribute( otherLocalData, redistributor );
        SCAI_LOG_INFO( logger, "redistributed, now assign locally" )
        mLocalData->splitHalo( *mLocalData, *mHaloData, mHalo, getColDistribution(), NULL );
    }
}

/* -------------------------------------------------------------------------- */

template<typename ValueType>
SparseMatrix<ValueType>::~SparseMatrix()
{
    SCAI_LOG_INFO( logger, "~SparseMatrix" )
}

/* -------------------------------------------------------------------------- */

template<typename ValueType>
void SparseMatrix<ValueType>::getLocalRowDense( HArray<ValueType>& row, const IndexType localRowIndex ) const
{
    SCAI_REGION( "Mat.Sp.getLocalRowDense" )

    SCAI_LOG_INFO( logger, "getLocalRowDense( " << localRowIndex << " ) of this matrix: " << *this )

    const Distribution& distributionCol = getColDistribution();

    if ( distributionCol.isReplicated() )
    {
        mLocalData->getRow( row, localRowIndex );
        return;
    }

    row.setSameValue( getNumColumns(), ValueType( 0 ) );

    HArray<ValueType> tmpRow;  // used for row of local, halo data

    // get local part, might be optimized if local part is blocked

    HArray<IndexType> localIndexes;
    distributionCol.getOwnedIndexes( localIndexes );
    mLocalData->getRow( tmpRow, localRowIndex );
    HArrayUtils::scatterImpl( row, localIndexes, true, tmpRow, common::BinaryOp::COPY );

    // get halo part

    mHaloData->getRow( tmpRow, localRowIndex );
    const HArray<IndexType>& haloIndexes = mHalo.getRequiredIndexes();
    HArrayUtils::scatterImpl( row, haloIndexes, true, tmpRow, common::BinaryOp::COPY );
}

/* -------------------------------------------------------------------------- */

template<typename ValueType>
void SparseMatrix<ValueType>::getRowLocal( _Vector& row, const IndexType localRowIndex ) const
{
    SCAI_ASSERT_EQ_ERROR( row.getValueType(), getValueType(), "type mismatch" )

    if ( row.getVectorKind() == VectorKind::SPARSE )
    {
        SparseVector<ValueType>& sparseRow = reinterpret_cast<SparseVector<ValueType>&>( row );

        sparseRow.allocate( getNumColumns() );

        HArray<ValueType> values;
        HArray<IndexType> indexes;
        getLocalRowSparse( indexes, values, localRowIndex );

        sparseRow.swapSparseValues( indexes, values );
    }
    else
    {
        DenseVector<ValueType>& denseRow = reinterpret_cast<DenseVector<ValueType>&>( row );
        denseRow.allocate( getNumColumns() );
        getLocalRowDense( denseRow.getLocalValues(), localRowIndex );
    }
}

/* -------------------------------------------------------------------------- */

template<typename ValueType>
void SparseMatrix<ValueType>::getRow( _Vector& row, const IndexType globalRowIndex ) const
{
    SCAI_REGION( "Mat.Sp.getRow" )

    const Distribution& dist = getRowDistribution();
    const Communicator& comm = dist.getCommunicator();

    // if v is not a sparse vector, use a temporary sparse vector

    if ( row.getVectorKind() != VectorKind::SPARSE || row.getValueType() != getValueType() )
    {
        SCAI_LOG_INFO( logger, "SparseMatrix<" << getValueType() << ">::getRow( DenseVector, " << globalRowIndex << ") requires temporary" )
        SparseVector<ValueType> spRow;
        getRow( spRow, globalRowIndex );
        row.assign( spRow );   // transform the sparse vector into dense vecotr
        return;
    }

    SparseVector<ValueType>& spRow = reinterpret_cast<SparseVector<ValueType>&>( row );

    spRow.allocate( getColDistributionPtr() );   // by this way it gets the correct rep distribution

    HArray<IndexType> indexes;   // temporary array for non-zero indexes
    HArray<ValueType> values;    // temporary array for non-zero values

    if ( getRowDistribution().isReplicated() )
    {
        // just pick up my sparse entries from the local part

        mLocalData->getSparseRow( indexes, values, globalRowIndex );
        spRow.swapSparseValues( indexes, values );
        return;
    }

    PartitionId owner = getRowDistribution().findOwner( globalRowIndex );
    
    if ( getColDistribution().isReplicated() )
    {
        SCAI_LOG_INFO( logger, "distributed rows, replicated cols, owner = " << owner << " bcasts row" )

        if ( owner == comm.getRank() )
        {
            // owner gets the sparse row from local data (no halo data) and broadcasts it

            IndexType localRowIndex = getRowDistribution().global2local( globalRowIndex );
            mLocalData->getSparseRow( indexes, values, localRowIndex );
        }

        comm.bcastArray( indexes, owner );  // first call will also bcast the size
        comm.bcastArray( values, indexes.size(), owner );   // 2nd call knows already the size

        spRow.swapSparseValues( indexes, values );

        return;
    }

    // use halo communication 

    if ( owner == comm.getRank() )
    {
        IndexType localRowIndex = getRowDistribution().global2local( globalRowIndex );

        HArray<ValueType> sendData;
        HArray<ValueType> recvData; 

        mHaloData->getRow( sendData, localRowIndex );

        SCAI_LOG_DEBUG( logger, comm << ": as owner send halo row = " << sendData )

        // communicate halo row to other processors corresponding schedule
        // is inverse halo exchange

        const CommunicationPlan recvPlan( NULL, 0 );                  // empty, nothing to receive
        const CommunicationPlan& sendPlan = mHalo.getRequiredPlan();  // only this matters here

        SCAI_LOG_DEBUG( logger, comm << ": owner recvPlan = " << recvPlan << ", sendPlan = " << sendPlan )

        comm.exchangeByPlan( recvData, recvPlan, sendData, sendPlan );

        // copy my local part

        mLocalData->getSparseRow( indexes, values, localRowIndex );

        SCAI_LOG_DEBUG( logger, comm << ": as owner take local row: " << indexes << ", " << values )
    }
    else
    {
        SCAI_LOG_INFO( logger, comm << ": not owner, fill dummy halo, halo size = " << mHaloData->getNumColumns() )

        HArray<ValueType> sendData;   // zero-sized array
        HArray<ValueType> recvData; 

        CommunicationPlan recvPlan;
        recvPlan.extractPlan( mHalo.getProvidesPlan(), owner );
        CommunicationPlan sendPlan( NULL, 0 );                    // empty, nothing to send

        SCAI_LOG_DEBUG( logger, comm << ": not owner recvPlan = " << recvPlan << ", sendPlan = " << sendPlan )

        comm.exchangeByPlan( recvData, recvPlan, sendData, sendPlan );
        
        // only the data received from owner processor is needed

        IndexType n;
        IndexType offset;   // for haloIndexes belonging to owner partition

        mHalo.getProvidesPlan().getInfo( n, offset, owner );

        {
            WriteOnlyAccess<IndexType> wIndexes( indexes, n );
            WriteOnlyAccess<ValueType> wValues( values, n );
            ReadAccess<IndexType> rIndexes( mHalo.getProvidesIndexes() );
            ReadAccess<ValueType> rData( recvData );
          
            IndexType count = 0;  // counts the non-zero values only

            for ( IndexType i = 0; i < n; ++i )
            {
                SCAI_LOG_TRACE( logger, comm << ": got index = " << rIndexes[offset + i] << ", val = " << rData[ i ] )

                if ( rData[i] != common::constants::ZERO )
                {
                    wIndexes[count] = rIndexes[offset + i];
                    wValues[count] = rData[i];
                    count++;
                }
            }

            wIndexes.resize( count );
            wValues.resize( count );
        }
    }

    spRow.swapSparseValues( indexes, values );
}

/* -------------------------------------------------------------------------- */

template<typename ValueType>
void SparseMatrix<ValueType>::getColumn( _Vector& col, const IndexType globalColIndex ) const
{
    SCAI_REGION( "Mat.Sp.getCol" )

    SCAI_LOG_INFO( logger, "SparseMatrix<" << getValueType() << ">::getCol( " << globalColIndex << " )" )

    // if col is not a sparse vector use a temporary sparse vector

    if ( col.getVectorKind() != VectorKind::SPARSE || col.getValueType() != getValueType() )
    {
        SCAI_LOG_INFO( logger, "SparseMatrix<" << getValueType() << ">::getCol( " << globalColIndex 
                               << ") requires temporary vector for col, kind = " << col.getVectorKind() )
        SparseVector<ValueType> spCol;
        getColumn( spCol, globalColIndex );
        col.assign( spCol );                 // does the required conversion or sparse/dense conversion
        return;
    }

    SCAI_ASSERT_DEBUG( dynamic_cast<SparseVector<ValueType>*>( &col ), "col not SparseVector<" << getValueType() << ">" )

    SparseVector<ValueType>& spCol = reinterpret_cast<SparseVector<ValueType>&>( col );

    spCol.allocate( getRowDistributionPtr() );   // resizes local arrays to 0

    // const_cast is safe here as we guarantee consistency with size/distriubiton of spCol

    HArray<IndexType>& rowIndexes = const_cast<HArray<IndexType>&>( spCol.getNonZeroIndexes() );
    HArray<ValueType>& rowValues  = const_cast<HArray<ValueType>&>( spCol.getNonZeroValues() );

    SCAI_ASSERT_EQ_DEBUG( 0, rowIndexes.size(), "allocate of spCol did not clear" );
    SCAI_ASSERT_EQ_DEBUG( 0, rowValues.size(), "allocate of spCol did not clear" );

    IndexType jLocal = getColDistribution().global2local( globalColIndex );

    if ( nIndex != jLocal )
    {
        // column belongs to local storage

        mLocalData->getSparseColumn( rowIndexes, rowValues, jLocal );
    }
    else
    {
        IndexType jHalo = mHalo.global2halo( globalColIndex );

        if ( nIndex != jHalo )
        {
            // column belongs to halo storage

            mHaloData->getSparseColumn( rowIndexes, rowValues, jHalo );
        }
    }
}

/* -------------------------------------------------------------------------- */

template<typename ValueType>
void SparseMatrix<ValueType>::getLocalRowSparse( HArray<IndexType>& indexes, _HArray& values, const IndexType localRowIndex ) const
{
    SCAI_REGION( "Mat.Sp.getLocalRow" )

    SCAI_LOG_INFO( logger, "getLocalRow( " << localRowIndex << " ) of this matrix: " << *this )

    const Distribution& distributionCol = getColDistribution();

    if ( distributionCol.isReplicated() )
    {
        mLocalData->getSparseRow( indexes, values, localRowIndex );
        return;
    }

    HArray<IndexType> indexes1;
    HArray<IndexType> indexes2;
    HArray<IndexType> haloIndexes2;
    HArray<ValueType> tmpValues;
    HArray<ValueType> values1;
    HArray<ValueType> values2;

    mLocalData->getSparseRow( indexes1, values1, localRowIndex );

    // translate local indexes to global indexes
   
    {
        WriteAccess<IndexType> rIndexes( indexes1 );
        for ( IndexType jj = 0; jj < indexes1.size(); ++jj )
        {
            rIndexes[jj] = distributionCol.local2global( rIndexes[jj] );
        }
    }

    mHaloData->getSparseRow( haloIndexes2, values2, localRowIndex );

    // translate halo indexes to global indexes

    const HArray<IndexType>& haloGlobalIndexes = mHalo.getRequiredIndexes();

    HArrayUtils::gather( indexes2, haloGlobalIndexes, haloIndexes2, common::BinaryOp::COPY );

    ValueType one = 1;  // just union of entries, no scaling
    ValueType zero = 0;  // zero element of sparse arrays

    HArrayUtils::addSparse( indexes, tmpValues, indexes1, values1, zero, one, indexes2, values2, zero, one );

    if ( values.getValueType() == tmpValues.getValueType() )
    {
        HArray<ValueType>& typedValues = reinterpret_cast<HArray<ValueType>& >( values );
        typedValues.swap( tmpValues );
    }
    else
    {
        HArrayUtils::assign( values, tmpValues );
    }

    SCAI_LOG_INFO( logger, "getLocalRow( " << localRowIndex << " ) : values = " << values << ", indexes = " << indexes );
}

/* -------------------------------------------------------------------------- */

template<typename ValueType>
void SparseMatrix<ValueType>::setLocalRow( const HArray<ValueType>& row,
        const IndexType localRowIndex,
        const common::BinaryOp op )
{
    SCAI_REGION( "Mat.Sp.setLocalRow" )

    const Distribution& distributionCol = getColDistribution();

    if ( distributionCol.isReplicated() )
    {
        mLocalData->setRow( row, localRowIndex, op );
        return;
    }

    HArray<ValueType> tmpRow;  // used for row of local, halo data

    // set local part

    HArray<IndexType> localIndexes;
    distributionCol.getOwnedIndexes( localIndexes );
    HArrayUtils::gatherImpl( tmpRow, row, localIndexes, common::BinaryOp::COPY );
    mLocalData->setRow( tmpRow, localRowIndex, op );

    // set halo part

    const HArray<IndexType>& haloIndexes = mHalo.getRequiredIndexes();
    HArrayUtils::gatherImpl( tmpRow, row, haloIndexes, common::BinaryOp::COPY );
    mHaloData->setRow( tmpRow, localRowIndex, op );
}

/* -------------------------------------------------------------------------- */

template<typename ValueType>
void SparseMatrix<ValueType>::getLocalColumn( HArray<ValueType>& column, const IndexType globalColIndex ) const
{
    SCAI_REGION( "Mat.Sp.getLocalCol" )

    IndexType jLocal = getColDistribution().global2local( globalColIndex );

    const IndexType localRowSize = getRowDistribution().getLocalSize();

    if ( nIndex != jLocal )
    {
        mLocalData->getColumn( column, jLocal );
    }
    else
    {
        IndexType jHalo = mHalo.global2halo( globalColIndex );

        if ( nIndex != jHalo )
        {
            mHaloData->getColumn( column, jHalo );
        }
        else
        {
            column.setSameValue( localRowSize, ValueType( 0 ) );
        }
    }
}

/* -------------------------------------------------------------------------- */

template<typename ValueType>
void SparseMatrix<ValueType>::setLocalColumn( const HArray<ValueType>& column,
        const IndexType colIndex,
        const common::BinaryOp op )
{
    SCAI_REGION( "Mat.Sp.setLocalCol" )

    const IndexType localRowSize = getRowDistribution().getLocalSize();

    SCAI_ASSERT_EQ_ERROR( column.size(), localRowSize, "serious size mismatch of local column" )

    IndexType jLocal = getColDistribution().global2local( colIndex );

    ReadAccess<ValueType> colAccess( column );

    if ( nIndex != jLocal )
    {
        mLocalData->setColumn( column, jLocal, op );
    }
    else
    {
        IndexType jHalo = mHalo.global2halo( colIndex );

        if ( nIndex != jHalo )
        {
            mHaloData->setColumn( column, jHalo,  op );
        }
    }
}

/* -------------------------------------------------------------------------- */

template<typename ValueType>
void SparseMatrix<ValueType>::getDiagonal( _Vector& diagonal ) const
{
    if ( getRowDistribution() != getColDistribution() )
    {
        COMMON_THROWEXCEPTION( "Diagonal calculation only for square matrices with same row/col distribution" )
    }

    if ( diagonal.getVectorKind() != VectorKind::DENSE || diagonal.getValueType() != getValueType() )
    {
        DenseVector<ValueType> tmpDiagonal( diagonal.getContextPtr() );
        getDiagonal( tmpDiagonal );
        diagonal.assign( tmpDiagonal );   // does the correct type / kind conversion
        return;
    }

    // we can recast it now to dense vector, so we have access to its local values

    DenseVector<ValueType>& denseDiagonal = reinterpret_cast<DenseVector<ValueType>&>( diagonal );

    denseDiagonal.allocate( getRowDistributionPtr() );
    mLocalData->getDiagonal( denseDiagonal.getLocalValues() );
}

/* -------------------------------------------------------------------------- */

template<typename ValueType>
void SparseMatrix<ValueType>::setDiagonal( const _Vector& diagonal )
{
    if ( getRowDistribution() != getColDistribution() )
    {
        COMMON_THROWEXCEPTION( "setDiagonal only for square matrices with same row/col distribution" )
    }

    if ( getRowDistribution() != diagonal.getDistribution() )
    {
        COMMON_THROWEXCEPTION( "diagonal must have same distribution as matrix" )
    }

    if ( diagonal.getVectorKind() != VectorKind::DENSE || diagonal.getValueType() != getValueType() )
    {
        SCAI_LOG_WARN( logger, "setDiagonal: diagonal will be converted" )
        DenseVector<ValueType> tmpDiagonal( diagonal );
        setDiagonal( tmpDiagonal );
        return;
    }

    const DenseVector<ValueType>& denseDiagonal = reinterpret_cast<const DenseVector<ValueType>&>( diagonal );

    mLocalData->setDiagonalV( denseDiagonal.getLocalValues() );
}

/* -------------------------------------------------------------------------- */

template<typename ValueType>
void SparseMatrix<ValueType>::setDiagonal( Scalar value )
{
    if ( getRowDistribution() != getColDistribution() )
    {
        COMMON_THROWEXCEPTION( "Diagonal calculation only for equal distributions." )
    }

    mLocalData->setDiagonal( value.getValue<ValueType>() );
}

/* -------------------------------------------------------------------------- */

template<typename ValueType>
void SparseMatrix<ValueType>::reduce(
    _Vector& v, 
    const IndexType dim,
    const common::BinaryOp reduceOp,
    const common::UnaryOp elemOp ) const
{
    SCAI_REGION( "Mat.Sp.reduce" )

    SCAI_ASSERT_EQ_ERROR( v.getValueType(), getValueType(), "type mismatch" )
    SCAI_ASSERT_EQ_ERROR( v.getVectorKind(), VectorKind::DENSE, "result vector in reduce must be DENSE" )

    DenseVector<ValueType>& denseV = reinterpret_cast<DenseVector<ValueType>&>( v );

    if ( dim == 0 )
    {
        denseV.allocate( getRowDistributionPtr() );

        // initialize v with neutral element

        denseV = ValueType( 0 );

        SCAI_LOG_INFO( logger, "reduce dim = 0, denseV = " << denseV );

        mLocalData->reduce( denseV.getLocalValues(), 0, reduceOp, elemOp );
        
        if ( mHaloData->getNumRows() > 0 && mHaloData->getNumColumns() > 0 )
        {
            mHaloData->reduce( denseV.getLocalValues(), 0, reduceOp, elemOp );
        }

        SCAI_LOG_INFO( logger, "reduced dim = 0, denseV = " << denseV );

        return;
    }

    if ( dim == 1 )
    {
        denseV.allocate( getColDistributionPtr() );

        denseV = ValueType( 0 );  // neutral element of reduce op

        mLocalData->reduce( denseV.getLocalValues(), 1, reduceOp, elemOp );

        if ( getRowDistribution().getCommunicator().getSize() == 1 )
        {
            return;   // matrix is replicated, compute just my values
        }

        // rows are distributed

        if ( getColDistribution().getCommunicator().getSize() == 1 )
        {
             SCAI_ASSERT_EQ_ERROR( reduceOp, common::BinaryOp::ADD, "only add supported" )
             getRowDistribution().getCommunicator().sumArray( denseV.getLocalValues() );
             return;
        }
        
        HArray<ValueType> haloResult;

        if ( !mHalo.isEmpty() )
        {
            const Communicator& comm = getColDistribution().getCommunicator();
            HArray<ValueType> haloData;
            haloData.setSameValue( mHaloData->getNumColumns(), ValueType( 0 ) );
            mHaloData->reduce( haloData, 1, reduceOp, elemOp );
            comm.exchangeByPlan( haloResult, mHalo.getProvidesPlan(), haloData, mHalo.getRequiredPlan() );
        }

        if ( haloResult.size() > 0 )
        {
            HArrayUtils::scatterImpl( denseV.getLocalValues(), mHalo.getProvidesIndexes(), false, haloResult, reduceOp );
        }

        return;
    }

    COMMON_THROWEXCEPTION( "illegal reduce dim = " << dim )
}

/* -------------------------------------------------------------------------- */

template<typename ValueType>
void SparseMatrix<ValueType>::scale( const _Vector& scaling )
{
    SCAI_ASSERT_EQUAL( scaling.getDistribution(), getRowDistribution(), "distribution mismatch" )
    HArray<ValueType> localValues;
    scaling.buildLocalValues( localValues );
    mLocalData->scaleRows( localValues );

    // scale Halo storage only if it is used; otherwise there might be a size mismatch

    if ( mHaloData->getNumRows() )
    {
        mHaloData->scaleRows( localValues );
    }
}

/* -------------------------------------------------------------------------- */

template<typename ValueType>
void SparseMatrix<ValueType>::scale( Scalar scaling )
{
    ValueType value = scaling.getValue<ValueType>();
    mLocalData->scale( value );

    if ( mHaloData->getNumRows() )
    {
        mHaloData->scale( value );
    }
}

/* -------------------------------------------------------------------------- */

template<typename ValueType>
void SparseMatrix<ValueType>::conj()
{
    mLocalData->conj();

    if ( mHaloData->getNumRows() )
    {
        mHaloData->conj();
    }
}

/* -------------------------------------------------------------------------- */

template<typename ValueType>
void SparseMatrix<ValueType>::concatenate( 
    dmemo::DistributionPtr rowDist,
    dmemo::DistributionPtr colDist,
    const std::vector<const _Matrix*>& matrices )
{
    unique_ptr<_Matrix> mPtr( this->newMatrix() );

    SparseMatrix<ValueType>& newMatrix = static_cast<SparseMatrix<ValueType>& >( *mPtr );
 
    DistributionPtr repColDist = colDist;

    if ( !colDist->isReplicated() )
    {
        repColDist.reset( new NoDistribution( colDist->getGlobalSize() ) );
    }

    newMatrix.allocate( rowDist, repColDist );

    SCAI_LOG_DEBUG( logger, "Concatenate " << matrices.size() << " matrices into this matrix: " << newMatrix );

    CSRStorage<ValueType> storage;  // reuse in loop

    // Each processor assembles the local part of each input matrix for the result matrix

    {
        MatrixAssemblyAccess<ValueType> assembly( newMatrix );

        IndexType offsetRow = 0;    // row offset where input matrix is set in result matrix
        IndexType offsetCol = 0;    // col offset where input matrix is set in result matrix

        for ( size_t k = 0; k < matrices.size(); ++k )
        {
            const _Matrix& m = *matrices[k];

            if ( offsetRow + m.getNumRows() > rowDist->getGlobalSize() )
            {
                COMMON_THROWEXCEPTION( "concatenation fails, this arg fails: " << m )
            }

            if ( offsetCol + m.getNumColumns() > colDist->getGlobalSize() )
            {
                COMMON_THROWEXCEPTION( "concatenation fails, arg " << k << " fails: " << m )
            }

            // Build my local part of the current input matrix

            m.buildLocalStorage( storage );

            SCAI_LOG_DEBUG( logger, "Add this storage from matrix " << k << " : " << storage << ", matrix is : " << m )

            ReadAccess<IndexType> rIA( storage.getIA() );
            ReadAccess<IndexType> rJA( storage.getJA() );
            ReadAccess<ValueType> rValues( storage.getValues() );

            // traverse the CSR storage and assemble the entries with the new offsets

            for ( IndexType i = 0; i < storage.getNumRows(); ++i )
            {
                IndexType globalI = rowDist->local2global( i );

                for ( IndexType jj = rIA[i]; jj < rIA[i+1]; ++jj )
                {
                    IndexType j = rJA[jj];
                    ValueType v = rValues[jj];

                    SCAI_LOG_DEBUG( logger, "push " << offsetRow + globalI << ", " << offsetCol + j << ", " << v )

                    assembly.push( offsetRow + globalI, offsetCol + j, v );
                }
            }

            offsetCol += m.getNumColumns();

            // decide by the sizes whether we concatenate the next 

            if ( offsetCol == colDist->getGlobalSize() )
            {
                offsetCol = 0;
                offsetRow = offsetRow + m.getNumRows();
            }
        }
    }

    swap( newMatrix );

    redistribute( rowDist, colDist );  // apply column distribution for halo computation
}

/* -------------------------------------------------------------------------- */

template<typename ValueType>
void SparseMatrix<ValueType>::matrixTimesMatrix(
    _Matrix& result,
    const Scalar alpha,
    const _Matrix& B,
    const Scalar beta,
    const _Matrix& C ) const
{
    SCAI_LOG_INFO( logger,
                   "result = alpha * A * B + beta * C with result = " << result << ", alpha = " << alpha << ", A = " << *this << ", B = " << B << ", beta = " << beta << ", C = " << C )

    if ( result.getMatrixKind() == MatrixKind::DENSE )
    {
        // we can deal here with DenseMatrix = SparseMatrix * DenseMatrix + DenseMatrix as it can
        // be considered as matrixTimesVectorN
        DenseMatrix<ValueType>* typedResult = dynamic_cast<DenseMatrix<ValueType>*>( &result );
        SCAI_ASSERT_ERROR( typedResult, "Must be dense matrix<" << getValueType() << "> : " << result )
        const DenseMatrix<ValueType>* typedB = dynamic_cast<const DenseMatrix<ValueType>*>( &B );
        SCAI_ASSERT_ERROR( typedB, "Must be dense matrix<" << getValueType() << "> : " << B )
        ValueType betaVal = beta.getValue<ValueType>();
        const DenseMatrix<ValueType>* typedC = dynamic_cast<const DenseMatrix<ValueType>*>( &C );

        if ( betaVal != common::constants::ZERO )
        {
            SCAI_ASSERT_ERROR( typedC, "Must be dense matrix<" << getValueType() << "> : " << C )
        }
        else
        {
            typedC = typedResult; // this alias is well handled
        }

        // Now the typed version can be used
        matrixTimesVectorNImpl( *typedResult, alpha.getValue<ValueType>(), *typedB, beta.getValue<ValueType>(),
                                *typedC );
    }
    else
    {
        SparseMatrix<ValueType>* typedResult = dynamic_cast<SparseMatrix<ValueType>*>( &result );
        SCAI_ASSERT_ERROR( typedResult, "Must be sparse matrix<" << getValueType() << "> : " << result )
        const SparseMatrix<ValueType>* typedB = dynamic_cast<const SparseMatrix<ValueType>*>( &B );
        SCAI_ASSERT_ERROR( typedB, "Must be sparse matrix<" << getValueType() << "> : " << B )
        const SparseMatrix<ValueType>* typedC = dynamic_cast<const SparseMatrix<ValueType>*>( &C );
        SCAI_ASSERT_ERROR( typedC, "Must be sparse matrix<" << getValueType() << "> : " << C )
        // Now the typed version can be used
        typedResult->matrixTimesMatrixImpl( alpha.getValue<ValueType>(), *this, *typedB, beta.getValue<ValueType>(),
                                            *typedC );
    }
}

/* -------------------------------------------------------------------------- */

template<typename ValueType>
void SparseMatrix<ValueType>::matrixPlusMatrix(
    const Scalar alpha,
    const _Matrix& matA,
    const Scalar beta,
    const _Matrix& matB )
{
    SCAI_LOG_INFO( logger, "this = " << alpha << " * A + " << beta << " * B" << ", A = " << matA << ", B = " << matB )
    const SparseMatrix<ValueType>* sparseA = dynamic_cast<const SparseMatrix<ValueType>*>( &matA );
    SCAI_ASSERT_ERROR( sparseA, "Must be sparse matrix<" << getValueType() << "> : " << matA )
    const SparseMatrix<ValueType>* sparseB = dynamic_cast<const SparseMatrix<ValueType>*>( &matB );
    SCAI_ASSERT_ERROR( sparseB, "Must be sparse matrix<" << getValueType() << "> : " << matB )
    // Now we can add sparse matrices
    matrixPlusMatrixImpl( alpha.getValue<ValueType>(), *sparseA, beta.getValue<ValueType>(), *sparseB );
}

/* -------------------------------------------------------------------------- */

template<typename ValueType>
void SparseMatrix<ValueType>::matrixPlusMatrixImpl(
    const ValueType alpha,
    const SparseMatrix<ValueType>& A,
    const ValueType beta,
    const SparseMatrix<ValueType>& B )
{
    SCAI_REGION( "Mat.plusMatrix" )
    // already verified
    SCAI_ASSERT_EQUAL_DEBUG( A.getRowDistribution(), B.getRowDistribution() )
    SCAI_ASSERT_EQUAL_DEBUG( A.getColDistribution(), B.getColDistribution() )

    if ( !B.getColDistribution().isReplicated() )
    {
        COMMON_THROWEXCEPTION( "matrixA + matrixB only supported for replicated columns" << " in matrixB = " << B )
    }

    // Now we can do it completly locally
    _Matrix::setDistributedMatrix( A.getRowDistributionPtr(), A.getColDistributionPtr() );
    mLocalData->matrixPlusMatrix( alpha, *A.mLocalData, beta, *B.mLocalData );
    // replicated columns, so no halo needed
    mHaloData->allocate( getNumRows(), 0 );
    mHalo.clear();
}

/* -------------------------------------------------------------------------- */

template<typename ValueType>
void SparseMatrix<ValueType>::cat( const IndexType dim, const _Matrix* other[], const IndexType n )
{
    SCAI_ASSERT_GT_ERROR( n, 0, "concatenation of 0 matrices" )

    SCAI_ASSERT_VALID_INDEX_ERROR( dim, IndexType( 2 ), "Illegal dimension for matrix concatentation, must be 0 or 1" )

    if ( n == 1 )
    {
        SCAI_ASSERT_ERROR( other[0], "NULL matrix for concatenation" )
        assign( *other[0] );
        return;
    }

    // check for valid concatenation

    for ( IndexType i = 0; i < n; ++i )
    {
        SCAI_ASSERT_ERROR( other[i], "other matrix " << i << " is NULL for concatenation" )
        
        const Distribution& rowDist = other[i]->getRowDistribution();
        const Distribution& colDist = other[i]->getColDistribution();

        if ( dim == 0 )
        {
            SCAI_ASSERT_ERROR( rowDist.isReplicated(), "vertical concatenation, row dist must be replicated" )
            SCAI_ASSERT_EQ_ERROR( colDist, other[0]->getColDistribution(), "vertical concatenation, col dist must be same" )
        }
        else
        {
            SCAI_ASSERT_ERROR( colDist.isReplicated(), "horizontal concatenation, col dist must be replicated" )
            SCAI_ASSERT_EQ_ERROR( rowDist, other[0]->getRowDistribution(), "horizontal concatenaton, row dist must be same" )
        }
    }

    if ( dim == 0  )
    {
        std::unique_ptr<const _MatrixStorage*[]> storages( new const _MatrixStorage*[ n ] );

        for ( IndexType i = 0; i < n; ++i )
        {
            storages[i] = &other[i]->getLocalStorage();
        }
        mLocalData->cat( 0, storages.get(), n );
        dmemo::DistributionPtr rowDist( new NoDistribution( mLocalData->getNumRows() ) );
        assign( *mLocalData, rowDist, other[0]->getColDistributionPtr() );
    }
    else
    {
        COMMON_THROWEXCEPTION( "horizontal concatenation not supported yet" )
    }
}

/* -------------------------------------------------------------------------- */

template<typename ValueType>
void SparseMatrix<ValueType>::matrixTimesMatrixImpl(
    const ValueType alpha,
    const SparseMatrix<ValueType>& A,
    const SparseMatrix<ValueType>& B,
    const ValueType beta,
    const SparseMatrix<ValueType>& C )
{
    SCAI_REGION( "Mat.timesMatrix" )
    SCAI_LOG_DEBUG( logger, "Context lhs before mult " << * ( mLocalData->getContextPtr() ) )

    if ( !B.getColDistribution().isReplicated() )
    {
        COMMON_THROWEXCEPTION( "matrixA * matrixB only supported for replicated columns" << " in matrixB = " << B )
    }

    // already verified
    SCAI_ASSERT_EQUAL_DEBUG( A.getColDistribution(), B.getRowDistribution() )

    if ( beta != common::constants::ZERO )
    {
        SCAI_ASSERT_EQ_ERROR( C.getRowDistribution(), A.getRowDistribution(), "distribution/size mismatch" )
        SCAI_ASSERT_EQ_ERROR( C.getColDistribution(), B.getColDistribution(), "distribution/size mismatch" )
    }

    // Now we can do it completly locally
    _Matrix::setDistributedMatrix( A.getRowDistributionPtr(), B.getColDistributionPtr() );
    SCAI_LOG_DEBUG( logger, "before matrixTimesMatrix" )
    mLocalData->matrixTimesMatrix( alpha, *A.mLocalData, *B.mLocalData, beta, *C.mLocalData );
    SCAI_LOG_DEBUG( logger, "after matrixTimesMatrix" )
    SCAI_LOG_INFO( logger, "local result =  " << *mLocalData )

    if ( !A.getColDistribution().isReplicated() )
    {
        CSRStorage<ValueType> haloB; // take CSR format, avoids additional conversions
        // get all needed rows of B, communication plan given by halo schedule of A
        haloB.exchangeHalo( A.getHalo(), B.getLocalStorage(), A.getRowDistribution().getCommunicator() );
        // local = alpha * A_local * B_local + alpha * A_halo * B_halo + C_local
        mLocalData->matrixTimesMatrix( alpha, *A.mHaloData, haloB, static_cast<ValueType>( 1.0 ), *mLocalData );
    }

    // replicated columns, so no halo
    mHaloData->allocate( getNumRows(), 0 );
    mHalo.clear();
    SCAI_LOG_DEBUG( logger, "Context lhs after mult " << * ( mLocalData->getContextPtr() ) )
}

/* -------------------------------------------------------------------------- */

template<typename ValueType>
void SparseMatrix<ValueType>::haloOperationSync(
    HArray<ValueType>& localResult,
    const HArray<ValueType>& localX,
    HArray<ValueType>& haloX,
    function <
    void(
        const MatrixStorage<ValueType>* localMatrix,
        HArray<ValueType>& localResult,
        const HArray<ValueType>& localX ) > localF,
    function <
    void(
        const MatrixStorage<ValueType>* haloMatrix,
        HArray<ValueType>& localResult,
        const HArray<ValueType>& haloX ) > haloF ) const
{
    const Communicator& comm = getColDistribution().getCommunicator();

    if ( !mHalo.isEmpty() )
    {
        // gather local values of X needed by other processors
        if ( mHalo.getProvidesIndexes().size() > 0 )
        {
            // We might receive vaules but do not send them, so the halo might be none empty but provides indexes are.
            SCAI_REGION( "Mat.Sp.syncGatherHalo" )
            SCAI_LOG_INFO( logger,
                           comm << ": gather " << mHalo.getProvidesIndexes().size() << " values of X to provide on " << *localX.getValidContext() );
            HArrayUtils::gatherImpl( mTempSendValues, localX, mHalo.getProvidesIndexes(), common::BinaryOp::COPY );
            // Note: send values might be fetched to the host by halo exchange
        }

        {
            SCAI_REGION( "Mat.Sp.syncExchangeHalo" )
            SCAI_LOG_INFO( logger, comm << ": halo exchange with : " << mHalo );
            comm.exchangeByPlan( haloX, mHalo.getRequiredPlan(), mTempSendValues, mHalo.getProvidesPlan() );
        }

        if ( haloX.size() > 0 )
        {
            SCAI_REGION( "Mat.Sp.syncPrefetchHalo" )
            SCAI_LOG_INFO( logger,
                           comm << ": prefetch " << haloX.size() << " halo values of X to : " << * ( mHaloData->getContextPtr() ) );
            // During the local computation we prefetch already haloX where it is need
            haloX.prefetch( mHaloData->getContextPtr() );
        }
    }
    else
    {
        SCAI_LOG_INFO( logger, "No halo update needed." )
        haloX.clear(); // sets size to 0, but does not free allocated memory
    }

    {
        SCAI_REGION( "Mat.Sp.syncLocal" )
        SCAI_LOG_INFO( logger,
                       comm << ": synchronous computation localResult[ " << localResult.size() << "] = localF( localMatrix, localX[ " << localX.size() << "] ) on " << * ( mLocalData->getContextPtr() ) )
        localF( mLocalData.get(), localResult, localX );
    }

    if ( haloX.size() > 0 )
    {
        SCAI_REGION( "Mat.Sp.syncHalo" )
        SCAI_LOG_INFO( logger,
                       comm << ": compute with " << haloX.size() << " halo values on " << * ( mHaloData->getContextPtr() ) );
        // now we can update the result with haloMatrix and halo values of X
        haloF( mHaloData.get(), localResult, haloX );
    }

    SCAI_LOG_DEBUG( logger, "haloOpSync done" )
}

/* -------------------------------------------------------------------------- */

template<typename ValueType>
void SparseMatrix<ValueType>::invHaloOperationSync(
    HArray<ValueType>& localResult,
    const HArray<ValueType>& localX,
    HArray<ValueType>& haloX,
    function <
    void(
        const MatrixStorage<ValueType>* localMatrix,
        HArray<ValueType>& localResult,
        const HArray<ValueType>& localX ) > localF,
    function <
    void(
        const MatrixStorage<ValueType>* haloMatrix,
        HArray<ValueType>& localResult,
        const HArray<ValueType>& haloX ) > haloF ) const
{
    if ( getRowDistribution().getCommunicator().getSize() == 1 )
    {
        // the full matrix is replicated, the result is distributed, compute just its part

        localF( mLocalData.get(), localResult, localX );

        return;
    }

    const Communicator& comm = getColDistribution().getCommunicator();

    HArray<ValueType> haloResult;  // compute the values for other processors

    if ( !mHalo.isEmpty() )
    {
        SCAI_LOG_INFO( logger, comm << ": compute halo vals for other procs, halo matrix = " << *mHaloData << ", localX = " << localX )

        haloF( mHaloData.get(), haloX, localX );

        SCAI_LOG_DEBUG( logger, comm << ": haloX = " << haloX )

        // send other processors their values, use inverse schedule of halo

        comm.exchangeByPlan( haloResult, mHalo.getProvidesPlan(), haloX, mHalo.getRequiredPlan() );

        SCAI_LOG_DEBUG( logger, comm << ": now exchanged: haloResult = " << haloResult )
    }

    {
        SCAI_REGION( "Mat.Sp.syncLocal" )

        SCAI_LOG_INFO( logger,
                       comm << ": synchronous computation localResult[ " << localResult.size() << "]" <<
                       " = localF( localMatrix, localX[ " << localX.size() << "] )" <<
                       " on " << * ( mLocalData->getContextPtr() ) )

        localF( mLocalData.get(), localResult, localX );
    }

    // Now we have to add the received values from other processors

    if ( haloResult.size() > 0 )
    {
        HArrayUtils::scatterImpl( localResult, mHalo.getProvidesIndexes(), false, haloResult, common::BinaryOp::ADD );
    }

    SCAI_LOG_DEBUG( logger, "invHaloOpSync done" )
}

/* -------------------------------------------------------------------------- */

template<typename ValueType>
void SparseMatrix<ValueType>::haloOperationAsync(
    HArray<ValueType>& localResult,
    const HArray<ValueType>& localX,
    HArray<ValueType>& haloX,
    function <
    tasking::SyncToken * (
        const MatrixStorage<ValueType>* localMatrix,
        HArray<ValueType>& localResult,
        const HArray<ValueType>& localX ) > localAsyncF,
    function <
    void(
        const MatrixStorage<ValueType>* haloMatrix,
        HArray<ValueType>& localResult,
        const HArray<ValueType>& haloX ) > haloF ) const
{
    const Communicator& comm = getColDistribution().getCommunicator();

    // We might receive vaules but do not send them, so the halo might be none empty but provides indexes are.

    if ( mHalo.getProvidesIndexes().size() > 0 )
    {
        SCAI_REGION( "Mat.Sp.asyncGatherHalo" )
        // gather of halo data cannot be overlapped with local computations on a device
        // Note: gather will be done where denseX is available
        SCAI_LOG_INFO( logger,
                       comm << ": gather " << mHalo.getProvidesIndexes().size() << " values of X to provide on " << *localX.getValidContext() );
        HArrayUtils::gatherImpl( mTempSendValues, localX, mHalo.getProvidesIndexes(), common::BinaryOp::COPY );
        // prefetch needed otherwise sending will block until local computation has finished
        mTempSendValues.prefetch( comm.getCommunicationContext( mTempSendValues ) );
    }

    unique_ptr<tasking::SyncToken> localComputation;
    {
        SCAI_REGION( "Mat.Sp.asyncLocal" )
        SCAI_LOG_INFO( logger,
                       comm << ": start async computation localResult[ " << localResult.size() << "] = localF( localMatrix, localX[ " << localX.size() << "] ) on " << * ( mLocalData->getContextPtr() ) )
        localComputation.reset( localAsyncF( mLocalData.get(), localResult, localX ) );
    }

    // during local computation we exchange halo and prefetch all needed halo data

    if ( !mHalo.isEmpty() )
    {
        SCAI_REGION( "Mat.Sp.asyncExchangeHalo" )
        SCAI_LOG_INFO( logger, comm << ": halo exchange with : " << mHalo );
        comm.exchangeByPlan( haloX, mHalo.getRequiredPlan(), mTempSendValues, mHalo.getProvidesPlan() );
        SCAI_LOG_DEBUG( logger, "Exchange halo done." )
    }

    // start now transfer of the halo values of X to halo context where it is needed

    if ( haloX.size() > 0 )
    {
        SCAI_REGION( "Mat.Sp.asyncPrefetchHalo" )
        ContextPtr haloLocation = mHaloData->getContextPtr();
        SCAI_LOG_INFO( logger, comm << ": prefetch " << haloX.size() << " halo values of X to : " << *haloLocation );
        haloX.prefetch( haloLocation ); // implicit wait at next access of haloX
    }

    {
        SCAI_REGION( "Mat.Sp.asyncWaitLocal" )
        // we must wait for local computation as halo computation updates localResult
        localComputation->wait();
        SCAI_LOG_INFO( logger, comm << ": local computation ready." )
    }

    if ( haloX.size() > 0 )
    {
        // now we can update the result with haloMatrix and halo values of X
        SCAI_REGION( "Mat.Sp.asyncHalo" )
        SCAI_LOG_INFO( logger,
                       comm << ": compute with " << haloX.size() << " halo values on " << * ( mHaloData->getContextPtr() ) );
        haloF( mHaloData.get(), localResult, haloX );
    }

    SCAI_LOG_DEBUG( logger, "matrixTimesVectorAsync done" )
}

/* -------------------------------------------------------------------------- */

template<typename ValueType>
void SparseMatrix<ValueType>::matrixTimesVectorImpl(
    DenseVector<ValueType>& denseResult,
    const ValueType alphaValue,
    const DenseVector<ValueType>& denseX,
    const ValueType betaValue,
    const DenseVector<ValueType>& denseY ) const
{
<<<<<<< HEAD
=======
    using namespace std;
>>>>>>> 629ae40f
    using namespace std::placeholders;

    SCAI_REGION( "Mat.Sp.timesVector" )

    HArray<ValueType>& localResult = denseResult.getLocalValues();
    const HArray<ValueType>& localY = denseY.getLocalValues();
    const HArray<ValueType>& localX = denseX.getLocalValues();

    HArray<ValueType>& haloX = denseX.getHaloValues();

    // if halo is empty, asynchronous execution is not helpful

    // matrixTimesVector :  use for bind requires choosing the correct signature here

    void ( scai::lama::MatrixStorage<ValueType>::*matrixTimesVector )(
        HArray<ValueType>& result,
        const ValueType alpha,
        const HArray<ValueType>& x,
        const ValueType beta,
        const HArray<ValueType>& y ) const = &MatrixStorage<ValueType>::matrixTimesVector;

    // matrixTimesVectorAsyn :  use for bind requires choosing the correct signature here

    tasking::SyncToken* ( scai::lama::MatrixStorage<ValueType>::*matrixTimesVectorAsync )(
        HArray<ValueType>& result,
        const ValueType alpha,
        const HArray<ValueType>& x,
        const ValueType beta,
        const HArray<ValueType>& y ) const = &MatrixStorage<ValueType>::matrixTimesVectorAsync;

    // haloF: routine for halo matrix is same for sync and async version

    function <
    void(
        const MatrixStorage<ValueType>* haloMatrix,
        HArray<ValueType>& localResult,
        const HArray<ValueType>& haloX ) > haloF =
            // bind( matrixTimesVector, _1, _2, alphaValue, _3, one, cref( localResult ) );
            bind( matrixTimesVector, _1, _2, alphaValue, _3, ValueType( 1 ), _2 );

    if ( SyncKind::SYNCHRONOUS == _Matrix::getCommunicationKind() )
    {
        function <
        void(
            const MatrixStorage<ValueType>* localMatrix,
            HArray<ValueType>& localResult,
            const HArray<ValueType>& localX ) > localF =
                bind( matrixTimesVector, _1, _2, alphaValue, _3, betaValue, cref( localY ) );

        haloOperationSync( localResult, localX, haloX, localF, haloF );
    }
    else
    {
        function <
        tasking::SyncToken*(
            const MatrixStorage<ValueType>* localMatrix,
            HArray<ValueType>& localResult,
            const HArray<ValueType>& localX ) > localAsyncF =
                bind( matrixTimesVectorAsync, _1, _2, alphaValue, _3, betaValue, cref( localY ) );
        haloOperationAsync( localResult, localX, haloX, localAsyncF, haloF );
    }
}

/* -------------------------------------------------------------------------- */

template<typename ValueType>
void SparseMatrix<ValueType>::vectorTimesMatrixImpl(
    DenseVector<ValueType>& denseResult,
    const ValueType alphaValue,
    const DenseVector<ValueType>& denseX,
    const ValueType betaValue,
    const DenseVector<ValueType>& denseY ) const
{
    using namespace std::placeholders;

    SCAI_LOG_INFO( logger, "result = " << alphaValue << " * x * A + " << betaValue << " * y"
                   ", x = " << denseX << ", y = " << denseY << ", A = " << *this )

    HArray<ValueType>& localResult = denseResult.getLocalValues();

    const HArray<ValueType>& localX = denseX.getLocalValues();
    const HArray<ValueType>& localY = denseY.getLocalValues();

    void ( MatrixStorage<ValueType>::*vectorTimesMatrix )(
        HArray<ValueType>& result,
        const ValueType alpha,
        const HArray<ValueType>& x,
        const ValueType beta,
        const HArray<ValueType>& y ) const = &MatrixStorage<ValueType>::vectorTimesMatrix;

    using namespace std;

    function <
    void(
        const MatrixStorage<ValueType>* localMatrix,
        HArray<ValueType>& localResult,
        const HArray<ValueType>& localX ) > localF =
            bind( vectorTimesMatrix, _1, _2, alphaValue, _3, betaValue, cref( localY ) );

    // haloF: localResult = alpha * haloX * haloMatrix

    function <
    void(
        const MatrixStorage<ValueType>* haloMatrix,
        HArray<ValueType>& localResult,
        const HArray<ValueType>& haloX ) > haloF =
            bind( vectorTimesMatrix, _1, _2, alphaValue, _3, ValueType( 0 ), _2 );

    HArray<ValueType>& haloX = denseX.getHaloValues();  // reuse this array to keep halo values

    invHaloOperationSync( localResult, localX, haloX, localF, haloF );
}

/* -------------------------------------------------------------------------- */

template<typename ValueType>
void SparseMatrix<ValueType>::matrixTimesVectorNImpl(
    DenseMatrix<ValueType>& result,
    const ValueType alpha,
    const DenseMatrix<ValueType>& x,
    const ValueType beta,
    const DenseMatrix<ValueType>& y ) const
{
    SCAI_REGION( "Mat.Sp.timesVectorN" )
    SCAI_LOG_INFO( logger, "sparseGEMM: " << alpha << " * " << *this << " * " << x << " + " << beta << " * " << y )
    // currently only available for replicated matrices
    SCAI_ASSERT( getRowDistribution().isReplicated(), *this << ": must be replicated" )
    SCAI_ASSERT( getColDistribution().isReplicated(), *this << ": must be replicated" )
    SCAI_ASSERT( x.getRowDistribution().isReplicated(), x << ": must be replicated" )
    SCAI_ASSERT( x.getColDistribution().isReplicated(), x << ": must be replicated" )
    // no alias
    SCAI_ASSERT_DEBUG( &result != &x, "alias of result and X not supported" )
    result.allocate( getRowDistributionPtr(), x.getColDistributionPtr() );
    SCAI_LOG_INFO( logger, "result (allocated) : " << result )
    HArray<ValueType>& resultData = result.getLocalStorage().getData();
    const HArray<ValueType>& xData = x.getLocalStorage().getData();
    const HArray<ValueType>& yData = y.getLocalStorage().getData();
    const IndexType n = result.getLocalStorage().getNumColumns();
    mLocalData->matrixTimesVectorN( resultData, n, alpha, xData, beta, yData );
}

/* ------------------------------------------------------------------------- */

template<typename ValueType>
void SparseMatrix<ValueType>::matrixTimesScalar( const _Matrix& other, Scalar alpha )
{
    SCAI_LOG_INFO( logger, "this  = " << alpha << " * " << other )
    // should also work fine if other == *this, will not create new data
    assign( other );
    mLocalData->scale( alpha.getValue<ValueType>() );

    if ( mHaloData->getNumRows() * mHaloData->getNumColumns() > 0 )
    {
        mHaloData->scale( alpha.getValue<ValueType>() );
    }
}

/* -------------------------------------------------------------------------- */

template<typename ValueType>
NormType<ValueType> SparseMatrix<ValueType>::l1Norm() const
{
    SCAI_REGION( "Mat.Sp.l1Norm" )
    NormType<ValueType> myValue = mLocalData->l1Norm();
    myValue += static_cast<NormType<ValueType>>( mHaloData->l1Norm() );
    const Communicator& comm = getRowDistribution().getCommunicator();
    NormType<ValueType> allValue = comm.sum( myValue );
    SCAI_LOG_INFO( logger, "l1 norm: local value = " << myValue << ", value = " << allValue )
    return allValue;
}

/* -------------------------------------------------------------------------- */

template<typename ValueType>
NormType<ValueType> SparseMatrix<ValueType>::l2Norm() const
{
    SCAI_REGION( "Mat.Sp.l2Norm" )
    NormType<ValueType> tmp = mLocalData->l2Norm();
    NormType<ValueType> myValue = tmp * tmp;
    tmp = mHaloData->l2Norm();
    myValue += tmp * tmp;
    const Communicator& comm = getRowDistribution().getCommunicator();
    NormType<ValueType> allValue = comm.sum( myValue );
    // allValue = ::sqrt( allValue );
    allValue = common::Math::sqrt( allValue );
    SCAI_LOG_INFO( logger, "max norm: local value = " << myValue << ", global value = " << allValue )
    return allValue;
}

template<typename ValueType>
NormType<ValueType> SparseMatrix<ValueType>::maxNorm() const
{
    SCAI_REGION( "Mat.Sp.maxNorm" )

    NormType<ValueType> myMax = mLocalData->maxNorm();
    NormType<ValueType> myMaxHalo = mHaloData->maxNorm();

    if ( myMaxHalo > myMax )
    {
        myMax = myMaxHalo;
    }

    const Communicator& comm = getRowDistribution().getCommunicator();

    NormType<ValueType> allMax = comm.max( myMax );

    SCAI_LOG_INFO( logger, "max norm: local max = " << myMax << ", global max = " << allMax )

    return allMax;
}

/* -------------------------------------------------------------------------- */

template<typename ValueType>
NormType<ValueType> SparseMatrix<ValueType>::maxDiffNorm( const _Matrix& other ) const
{
    // Implementation works only for same row distribution, replicated col distribution
    // and the same type
    SCAI_REGION( "Mat.Sp.maxDiffNorm" )

    if ( ( getRowDistribution() == other.getRowDistribution() ) && getColDistribution().isReplicated()
            && other.getColDistribution().isReplicated() && ( getValueType() == other.getValueType() ) )
    {
        const SparseMatrix<ValueType>* typedOther = dynamic_cast<const SparseMatrix<ValueType>*>( &other );
        SCAI_ASSERT_DEBUG( typedOther, "SERIOUS: wrong dynamic cast: " << other )
        return maxDiffNormImpl( *typedOther );
    }
    else if ( !getColDistribution().isReplicated() )
    {
        // take default implementation of base class
        return Matrix<ValueType>::maxDiffNorm( other );
    }
    else
    {
        SCAI_UNSUPPORTED( "maxDiffNorm requires temporary of " << other )
        shared_ptr<MatrixStorage<ValueType> > tmpPtr( getLocalStorage().newMatrixStorage() );
        SparseMatrix<ValueType> typedOther( tmpPtr );
        typedOther.assign( other );
        typedOther.redistribute( getRowDistributionPtr(), getColDistributionPtr() );
        return maxDiffNormImpl( typedOther );
    }
}

/* -------------------------------------------------------------------------- */

template<typename ValueType>
ValueType SparseMatrix<ValueType>::maxDiffNormImpl( const SparseMatrix<ValueType>& other ) const
{
    // implementation only supported for same row distributions, replicated columns
    SCAI_ASSERT_EQUAL_ERROR( getRowDistribution(), other.getRowDistribution() )
    SCAI_ASSERT_ERROR( getColDistribution().isReplicated(), *this << ": not replicated column dist" )
    SCAI_ASSERT_ERROR( other.getColDistribution().isReplicated(), other << ": not replicated column dist" )
    ValueType myMaxDiff = mLocalData->maxDiffNorm( other.getLocalStorage() );
    const Communicator& comm = getRowDistribution().getCommunicator();
    ValueType allMaxDiff = comm.max( myMaxDiff );
    SCAI_LOG_INFO( logger, "max diff norm: local max = " << myMaxDiff << ", global max = " << allMaxDiff )
    return allMaxDiff;
}

/* ------------------------------------------------------------------------- */

template<typename ValueType>
IndexType SparseMatrix<ValueType>::getLocalNumValues() const
{
    return mLocalData->getNumValues();
}

/* ------------------------------------------------------------------------- */

template<typename ValueType>
IndexType SparseMatrix<ValueType>::getLocalNumRows() const
{
    return mLocalData->getNumRows();
}

/* ------------------------------------------------------------------------- */

template<typename ValueType>
IndexType SparseMatrix<ValueType>::getLocalNumColumns() const
{
    return mLocalData->getNumColumns();
}

/* ------------------------------------------------------------------------- */

template<typename ValueType>
IndexType SparseMatrix<ValueType>::getNumValues() const
{
    return getRowDistribution().getCommunicator().sum( getPartitialNumValues() );
}

/* ------------------------------------------------------------------------- */

template<typename ValueType>
IndexType SparseMatrix<ValueType>::getPartitialNumValues() const
{
    return mLocalData->getNumValues() + mHaloData->getNumValues();
}

/* ------------------------------------------------------------------------- */

template<typename ValueType>
Scalar SparseMatrix<ValueType>::getValue( IndexType i, IndexType j ) const
{
    const Distribution& distributionRow = getRowDistribution();
    const Distribution& distributionCol = getColDistribution();

    SCAI_LOG_TRACE( logger, "this(" << i << "," << j << ")" )

    ValueType myValue = static_cast<ValueType>( 0 );

    const IndexType iLocal = distributionRow.global2local( i );

    if ( iLocal != nIndex )
    {
        SCAI_LOG_TRACE( logger, "row " << i << " is local " << iLocal )
        IndexType jLocal = distributionCol.global2local( j );

        if ( nIndex != jLocal )
        {
            SCAI_LOG_TRACE( logger, "global(" << i << "," << j << ")" " is local(" << iLocal << "," << jLocal << ")" )
            myValue = mLocalData->getValue( iLocal, jLocal );
            SCAI_LOG_TRACE( logger, "found local value " << myValue )
        }
        else
        {
            jLocal = mHalo.global2halo( j );

            if ( nIndex != jLocal )
            {
                SCAI_LOG_TRACE( logger, "global(" << i << "," << j << ")" " is halo(" << iLocal << "," << jLocal << ")" )
                myValue = mHaloData->getValue( iLocal, jLocal );
                SCAI_LOG_TRACE( logger, "found halo value " << myValue )
            }
        }
    }

    SCAI_LOG_TRACE( logger, "myValue = " << myValue )
    myValue = distributionRow.getCommunicator().sum( myValue );
    return Scalar( myValue );
}

/* ------------------------------------------------------------------------- */

template<typename ValueType>
void SparseMatrix<ValueType>::setValue(
    const IndexType i,
    const IndexType j,
    const Scalar val,
    const common::BinaryOp op )
{
    const Distribution& distributionRow = getRowDistribution();

    const IndexType iLocal = distributionRow.global2local( i );

    if ( iLocal == nIndex )
    {
        return; // this processor does not have the value
    }

    const Distribution& distributionCol = getColDistribution();

    IndexType jLocal = distributionCol.global2local( j );

    if ( nIndex != jLocal )
    {
        mLocalData->setValue( iLocal, jLocal, val.getValue<ValueType>(), op );
    }
    else
    {
        jLocal = mHalo.global2halo( j );

        if ( nIndex != jLocal )
        {
            mHaloData->setValue( iLocal, jLocal, val.getValue<ValueType>(), op );
        }
        else
        {
            SCAI_LOG_WARN( logger, "set a non-existing element in sparse matrix ignored" )
        }
    }
}

/* ------------------------------------------------------------------------- */

template<typename ValueType>
const Halo& SparseMatrix<ValueType>::getHalo() const
{
    return mHalo;
}

/* ------------------------------------------------------------------------- */

template<typename ValueType>
void SparseMatrix<ValueType>::writeAt( std::ostream& stream ) const
{
    stream << getTypeName() << "( size = " << getNumRows() << " x " << getNumColumns() 
           << ", local = " << *mLocalData
           << ", halo = " << *mHaloData;

    // if column and row distribution are equal, write it only once

    if ( getRowDistribution() == getColDistribution() )
    {
        stream << ", dist = " << getRowDistribution() << ")";
    }
    else
    {
        stream << ", rowdist = " << getRowDistribution() 
               << ", coldist = " << getColDistribution() << ")";
    }
}

/* ------------------------------------------------------------------------- */

template<typename ValueType>
void SparseMatrix<ValueType>::prefetch() const
{
    mLocalData->prefetch();
    mHaloData->prefetch();
}

/* ------------------------------------------------------------------------- */

template<typename ValueType>
void SparseMatrix<ValueType>::wait() const
{
    mLocalData->wait();
    mHaloData->wait();
}

/* ------------------------------------------------------------------------- */

template<typename ValueType>
bool SparseMatrix<ValueType>::hasDiagonalProperty() const
{
    if ( getRowDistribution() != getColDistribution() )
    {
        return false;
    }

    bool localDiagProperty = mLocalData->hasDiagonalProperty();
    bool globalDiagProperty = getRowDistribution().getCommunicator().all( localDiagProperty );
    return globalDiagProperty;
}

/* ------------------------------------------------------------------------- */

template<typename ValueType>
void SparseMatrix<ValueType>::resetDiagonalProperty()
{
    if ( getRowDistribution() != getColDistribution() )
    {
        COMMON_THROWEXCEPTION( "diagonal property not possible " )
    }

    this->mLocalData->resetDiagonalProperty();
}

/* ------------------------------------------------------------------------- */

template<typename ValueType>
SparseMatrix<ValueType>* SparseMatrix<ValueType>::newMatrix() const
{
    COMMON_THROWEXCEPTION( "Can not create a new SparseMatrix with no SparseMatrix format specified" )
}

/* ------------------------------------------------------------------------- */

template<typename ValueType>
SparseMatrix<ValueType>* SparseMatrix<ValueType>::copy() const
{
    SCAI_LOG_INFO( logger, "copy of " << *this )
    // copy makes deep copies of the local + halo storage, halo
    //      and uses the same distributions
    shared_ptr<MatrixStorage<ValueType> > newLocalData( mLocalData->copy() );
    shared_ptr<MatrixStorage<ValueType> > newHaloData( mHaloData->copy() );
    SparseMatrix<ValueType>* newSparseMatrix =
        new SparseMatrix<ValueType>( newLocalData, newHaloData, mHalo, getRowDistributionPtr(), getColDistributionPtr() );
    SCAI_LOG_INFO( logger, "copy is " << *newSparseMatrix )
    return newSparseMatrix;
}

/* ------------------------------------------------------------------------- */

template<typename ValueType>
void SparseMatrix<ValueType>::setIdentity( DistributionPtr dist )
{
    allocate( dist, dist );
    const IndexType localNumRows = getRowDistributionPtr()->getLocalSize();
    mLocalData->setIdentity( localNumRows );
    mHaloData->allocate( localNumRows, 0 );
    mHalo.clear(); // no exchange needed
    SCAI_LOG_INFO( logger, *this << ": identity" )
}

/* ------------------------------------------------------------------------- */

template<typename ValueType>
void SparseMatrix<ValueType>::setDenseData(
    DistributionPtr rowDist,
    DistributionPtr colDist,
    const _HArray& values,
    const Scalar eps )
{
    _Matrix::setDistributedMatrix( rowDist, colDist );
    IndexType localNumRows = rowDist->getLocalSize();
    IndexType globalNumCols = colDist->getGlobalSize();
    mLocalData->setDenseData( localNumRows, globalNumCols, values, eps.getValue<ValueType>() );

    if ( !colDist->isReplicated() )
    {
        // localize the data according to row distribution, use splitHalo with replicated columns
        mLocalData->splitHalo( *mLocalData, *mHaloData, mHalo, getColDistribution(), NULL );
    }
    else
    {
        mHaloData->allocate( localNumRows, 0 );
        mHalo.clear();
    }

    SCAI_LOG_INFO( logger, *this << ": filled by (local) dense data" )
}

/* ------------------------------------------------------------------------- */

template<typename ValueType>
void SparseMatrix<ValueType>::setCSRData(
    DistributionPtr rowDist,
    DistributionPtr colDist,
    const IndexType numValues,
    const HArray<IndexType>& ia,
    const HArray<IndexType>& ja,
    const _HArray& values )
{
    _Matrix::setDistributedMatrix( rowDist, colDist );
    IndexType localNumRows = rowDist->getLocalSize();
    IndexType globalNumCols = colDist->getGlobalSize();
    mLocalData->setCSRData( localNumRows, globalNumCols, numValues, ia, ja, values );

    if ( !colDist->isReplicated() )
    {
        // localize the data according to row distribution, use splitHalo with replicated columns
        mLocalData->splitHalo( *mLocalData, *mHaloData, mHalo, getColDistribution(), NULL );
    }
    else
    {
        mHaloData->allocate( localNumRows, 0 );
        mHalo.clear();
    }

    SCAI_LOG_INFO( logger, *this << ": filled by (local) csr data" )
}

/* ------------------------------------------------------------------------- */

template<typename ValueType>
void SparseMatrix<ValueType>::setDIAData(
    dmemo::DistributionPtr rowDist,
    dmemo::DistributionPtr colDist,
    const IndexType numDiagonals,
    const hmemo::HArray<IndexType>& offsets,
    const hmemo::_HArray& values )
{
    _Matrix::setDistributedMatrix( rowDist, colDist );
    IndexType localNumRows = rowDist->getLocalSize();
    IndexType globalNumCols = colDist->getGlobalSize();
    mLocalData->setDIAData( localNumRows, globalNumCols, numDiagonals, offsets, values );

    if ( !colDist->isReplicated() )
    {
        // localize the data according to row distribution, use splitHalo with replicated columns
        mLocalData->splitHalo( *mLocalData, *mHaloData, mHalo, getColDistribution(), NULL );
    }
    else
    {
        mHaloData->allocate( localNumRows, 0 );
        mHalo.clear();
    }

    SCAI_LOG_INFO( logger, *this << ": filled by (local) dia data" )
}

/* ------------------------------------------------------------------------- */

template<typename ValueType>
size_t SparseMatrix<ValueType>::getMemoryUsage() const
{
    size_t memoryUsage = mLocalData->getMemoryUsage() + mHaloData->getMemoryUsage();
    return getRowDistribution().getCommunicator().sum( memoryUsage );
}

/* ------------------------------------------------------------------------- */

template<typename ValueType>
std::string SparseMatrix<ValueType>::initTypeName()
{
    std::stringstream s;
    s << std::string( "SparseMatrix<" ) << common::getScalarType<ValueType>() << std::string( ">" );
    return s.str();
}

template<typename ValueType>
const char* SparseMatrix<ValueType>::typeName()
{
    static const std::string s = initTypeName();
    return s.c_str();
}

/* ========================================================================= */
/*       Template specializations and instantiations                         */
/* ========================================================================= */

SCAI_COMMON_INST_CLASS( SparseMatrix, SCAI_NUMERIC_TYPES_HOST )

} /* end namespace lama */

} /* end namespace scai */<|MERGE_RESOLUTION|>--- conflicted
+++ resolved
@@ -1898,10 +1898,7 @@
     const ValueType betaValue,
     const DenseVector<ValueType>& denseY ) const
 {
-<<<<<<< HEAD
-=======
     using namespace std;
->>>>>>> 629ae40f
     using namespace std::placeholders;
 
     SCAI_REGION( "Mat.Sp.timesVector" )
