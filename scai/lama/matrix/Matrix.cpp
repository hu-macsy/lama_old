--- conflicted
+++ resolved
@@ -51,12 +51,8 @@
 /*    static methods                                                         */
 /* ------------------------------------------------------------------------- */
 
-<<<<<<< HEAD
 template<typename ValueType>
 Matrix<ValueType>* Matrix<ValueType>::getMatrix( Format format )
-=======
-Matrix* Matrix::getMatrix( const Format::MatrixStorageFormat format, const common::ScalarType valueType )
->>>>>>> 2bd73b44
 {
     return reinterpret_cast<Matrix<ValueType>*>( _Matrix::getMatrix( format, TypeTraits<ValueType>::stype ) );
 }
@@ -120,7 +116,7 @@
 /* ------------------------------------------------------------------------- */
 
 template<typename ValueType>
-common::scalar::ScalarType Matrix<ValueType>::getValueType() const
+common::ScalarType Matrix<ValueType>::getValueType() const
 {
     return common::getScalarType<ValueType>();
 }
@@ -247,46 +243,7 @@
 
     if ( &result == &y )
     {
-<<<<<<< HEAD
         SCAI_LOG_DEBUG( logger, "alias: result = y is well handled" )
-=======
-        // first term not needed
-        this->matrixTimesScalar( B, beta );
-        return *this;
-    }
-
-    // Do sanity checks
-    sanityCheck( A, B );
-    this->matrixPlusMatrix( alpha, A, beta, B );
-    return *this;
-}
-
-/* ---------------------------------------------------------------------------------*/
-
-void Matrix::writeToSingleFile(
-    const std::string& fileName,
-    const std::string& fileType,
-    const common::ScalarType dataType /* = UNKNOWN for DEFAULT */,
-    const common::ScalarType indexType /* = UNKNOWN for DEFAULT */,
-    const FileIO::FileMode fileMode /* = DEFAULT_MODE */ ) const
-{
-    SCAI_LOG_INFO( logger,
-                   *this << ": writeToFile( " << fileName << ", fileType = " << fileType << ", dataType = " << dataType << " )" )
-
-    if ( getDistribution().isReplicated() && getColDistribution().isReplicated() )
-    {
-        // make sure that only one processor writes to file
-        CommunicatorPtr comm = Communicator::getCommunicatorPtr();
-
-        if ( comm->getRank() == 0 )
-        {
-            getLocalStorage().writeToFile( fileName, fileType, dataType, indexType, fileMode );
-        }
-
-        // synchronization to avoid that other processors start with
-        // something that might depend on the finally written file
-        comm->synchronize();
->>>>>>> 2bd73b44
     }
     else
     {
@@ -295,20 +252,8 @@
 
     DenseVector<ValueType>& denseResult = reinterpret_cast<DenseVector<ValueType>&>( result );
 
-<<<<<<< HEAD
     const ValueType alphaV = alpha.getValue<ValueType>();
     const ValueType betaV  = beta.getValue<ValueType>();
-=======
-void Matrix::writeToPartitionedFile(
-    const std::string& fileName,
-    const std::string& fileType,
-    const common::ScalarType dataType /* = UNKNOWN for DEFAULT */,
-    const common::ScalarType indexType /* = UNKNOWN for DEFAULT */,
-    const FileIO::FileMode fileMode /* = DEFAULT_MODE */ ) const
-{
-    SCAI_LOG_INFO( logger,
-                   *this << ": writeToFile( " << fileName << ", fileType = " << fileType << ", dataType = " << dataType << " )" )
->>>>>>> 2bd73b44
 
     if ( this->getColDistribution().getCommunicator().getSize() == 1 )
     {
@@ -325,20 +270,11 @@
 
 /* ========================================================================= */
 
-<<<<<<< HEAD
 template<typename ValueType>
 void Matrix<ValueType>::setRow( 
     const _Vector& row, 
     const IndexType globalRowIndex,
     const common::BinaryOp op )
-=======
-void Matrix::writeToFile(
-    const std::string& fileName,
-    const std::string& fileType,
-    const common::ScalarType dataType,
-    const common::ScalarType indexType,
-    const FileIO::FileMode fileMode ) const
->>>>>>> 2bd73b44
 {
     SCAI_ASSERT_EQ_ERROR( row.size(), this->getNumColumns(), "row size mismatch" )
 
@@ -457,31 +393,8 @@
 
     if ( comm.getRank() == 0 )
     {
-<<<<<<< HEAD
         // only one single processor adds beta * y
         localData.vectorTimesMatrix( localResult, alphaValue, localX, betaValue, localY );
-=======
-        SCAI_LOG_INFO( logger, "getRowDistributionByFirstColumn" )
-
-        const _MatrixStorage& localMatrix = getLocalStorage();
-
-        hmemo::HArray<IndexType> myGlobalIndexes;
-
-        localMatrix.getFirstColumnIndexes( myGlobalIndexes );
-
-        SCAI_LOG_DEBUG( logger, "first col indexes = " << myGlobalIndexes )
-
-        // if storage has not the global column index of diagonal first, this test is likely to fail
-
-        SCAI_ASSERT_DEBUG( utilskernel::HArrayUtils::isSorted( myGlobalIndexes, common::CompareOp::LE ),
-                           "first column indexes are not sorted, cannot be global indexes" )
-
-        // otherwise building the distribution will fail
-
-        DistributionPtr dist( new dmemo::GeneralDistribution( getNumRows(), myGlobalIndexes, comm ) );
-
-        resetRowDistribution( dist );
->>>>>>> 2bd73b44
     }
     else
     {
