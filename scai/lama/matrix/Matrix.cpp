/**
 * @file Matrix.cpp
 *
 * @license
 * Copyright (c) 2009-2017
 * Fraunhofer Institute for Algorithms and Scientific Computing SCAI
 * for Fraunhofer-Gesellschaft
 *
 * This file is part of the SCAI framework LAMA.
 *
 * LAMA is free software: you can redistribute it and/or modify it under the
 * terms of the GNU Affero General Public License as published by the Free
 * Software Foundation, either version 3 of the License, or (at your option)
 * any later version.
 *
 * LAMA is distributed in the hope that it will be useful, but WITHOUT ANY
 * WARRANTY; without even the implied warranty of MERCHANTABILITY or FITNESS
 * FOR A PARTICULAR PURPOSE. See the GNU Affero General Public License for
 * more details.
 *
 * You should have received a copy of the GNU Affero General Public License
 * along with LAMA. If not, see <http://www.gnu.org/licenses/>.
 *
 * Other Usage
 * Alternatively, this file may be used in accordance with the terms and
 * conditions contained in a signed written agreement between you and
 * Fraunhofer SCAI. Please contact our distributor via info[at]scapos.com.
 * @endlicense
 *
 * @brief Implementation of methods for the abstract class Matrix<ValueType>
 * @author Thomas Brandes
 * @date 31.10.2017
 */

#include <scai/lama/matrix/Matrix.hpp>

<<<<<<< HEAD
#include <scai/tracing.hpp>
#include <scai/common/macros/unsupported.hpp>
#include <scai/common/mepr/TypeList.hpp>
#include <scai/common/macros/instantiate.hpp>
=======
// local library
#include <scai/lama/DenseVector.hpp>
#include <scai/lama/io/PartitionIO.hpp>
#include <scai/dmemo/NoDistribution.hpp>
#include <scai/dmemo/SingleDistribution.hpp>
#include <scai/dmemo/GenBlockDistribution.hpp>
#include <scai/dmemo/BlockDistribution.hpp>
#include <scai/dmemo/GeneralDistribution.hpp>
#include <scai/dmemo/Redistributor.hpp>

// internal scai libraries
#include <scai/common/macros/assert.hpp>
#include <scai/common/Constants.hpp>
#include <scai/common/Settings.hpp>

#include <memory>
>>>>>>> 095a803c

namespace scai
{

using common::TypeTraits;

namespace lama
{

/* ------------------------------------------------------------------------- */
/*    static methods                                                         */
/* ------------------------------------------------------------------------- */

template<typename ValueType>
Matrix<ValueType>* Matrix<ValueType>::getMatrix( Format format )
{
    return reinterpret_cast<Matrix<ValueType>*>( _Matrix::getMatrix( format, TypeTraits<ValueType>::stype ) );
}

/* ------------------------------------------------------------------------- */
/*    Constructors / Destructor                                              */
/* ------------------------------------------------------------------------- */

template<typename ValueType>
Matrix<ValueType>::Matrix() : _Matrix()
{
}

template<typename ValueType>
Matrix<ValueType>::Matrix( const IndexType numRows, const IndexType numColumns ) : 

    _Matrix( numRows, numColumns )

{
    SCAI_LOG_DEBUG( logger, "Matrix<" << TypeTraits<ValueType>::id() << "> ( "
                            << _Matrix::getNumRows() << " x " << _Matrix::getNumColumns() << " )" )
}

template<typename ValueType>
Matrix<ValueType>::Matrix( dmemo::DistributionPtr rowDistribution, dmemo::DistributionPtr colDistribution ) :

    _Matrix( rowDistribution, colDistribution )
{
}

template<typename ValueType>
Matrix<ValueType>::Matrix( const _Matrix& other, 
                           dmemo::DistributionPtr rowDistribution, 
                           dmemo::DistributionPtr colDistribution ) :

    _Matrix( other, rowDistribution, colDistribution )

{
}

template<typename ValueType>
Matrix<ValueType>::Matrix( const _Matrix& other ) :

    _Matrix( other )
{
}

template<typename ValueType>
Matrix<ValueType>::Matrix( const Matrix<ValueType>& other ) :

    _Matrix( other )
{
}

template<typename ValueType>
Matrix<ValueType>::~Matrix()
{
    SCAI_LOG_DEBUG( logger, "~Matrix<" << TypeTraits<ValueType>::id() << ">" )
}

/* ------------------------------------------------------------------------- */

template<typename ValueType>
common::scalar::ScalarType Matrix<ValueType>::getValueType() const
{
    return common::getScalarType<ValueType>();
}

/* ------------------------------------------------------------------------- */

template<typename ValueType>
size_t Matrix<ValueType>::getValueTypeSize() const
{
    return sizeof( ValueType );
}

/* ========================================================================= */

template<typename ValueType>
void Matrix<ValueType>::matrixTimesVector(
    _Vector& result,
    const Scalar alpha,
    const _Vector& x,
    const Scalar beta,
    const _Vector& y ) const
{
    SCAI_REGION( "Mat.timesVector" )

    SCAI_LOG_INFO( logger, 
                   "result = " << alpha << " * M<" << this->getValueType() << ">[" << this->getNumRows() << " x " << this->getNumColumns() << "]"
                   << " * x [ " << x.size() << "] + " << beta << " * y[ " << y.size() << "]" )

    if ( &result == &y )
    {
        SCAI_LOG_DEBUG( logger, "alias: result = y is well handled" )
    }
    else
    {
        // we inherit the row distribution of this matrix to result

        result.allocate( this->getRowDistributionPtr() );
    }

    if ( x.getVectorKind() != VectorKind::DENSE || x.getValueType() != this->getValueType() || &result == &x || x.getDistribution() != this->getColDistribution() )
    {
        SCAI_UNSUPPORTED( "alpha * M * x, x requires temporary DenseVector<" << this->getValueType() << ">" )

        DenseVector<ValueType> tmpX( x, this->getColDistributionPtr() );
        matrixTimesVector( result, alpha, tmpX, beta, y );
        return;
    }

    const DenseVector<ValueType>& denseX = reinterpret_cast<const DenseVector<ValueType>&>( x );

    // Note: in case of beta == 0, we might skip this test

    if ( y.getVectorKind() != VectorKind::DENSE || y.getValueType() != this->getValueType() || y.getDistribution() != this->getRowDistribution() )
    {
        SCAI_UNSUPPORTED( "temporary DenseVector<" << this->getValueType() << "> required for y in alpha * M * x + beta * y" )
        DenseVector<ValueType> tmpY( y, this->getRowDistributionPtr() );
        matrixTimesVector( result, alpha, x, beta, tmpY );
        return;
    }

    const DenseVector<ValueType>& denseY = reinterpret_cast<const DenseVector<ValueType>&>( y );

    if ( result.getVectorKind() != VectorKind::DENSE || result.getValueType() != this->getValueType() )
    {
        SCAI_UNSUPPORTED( "temporary DenseVector<" << this->getValueType() << "> required for result in alpha * M * x + beta * y" )
        DenseVector<ValueType> tmpResult( this->getRowDistributionPtr() );
        matrixTimesVector( tmpResult, alpha, x, beta, y );
        result = tmpResult;
        return;
    }

    DenseVector<ValueType>& denseResult = reinterpret_cast<DenseVector<ValueType>&>( result );

    const ValueType alphaV = alpha.getValue<ValueType>();
    const ValueType betaV  = beta.getValue<ValueType>();

    // Now call the typed version implemented by derived class

    matrixTimesVectorImpl( denseResult, alphaV, denseX, betaV, denseY );
}

/* ========================================================================= */

template<typename ValueType>
void Matrix<ValueType>::vectorTimesMatrix(
    _Vector& result,
    const Scalar alpha,
    const _Vector& x,
    const Scalar beta,
    const _Vector& y ) const
{
    SCAI_REGION( "Mat.vectorTimes" )

    SCAI_LOG_INFO( logger, result << " = " << alpha << " * " << *this << " * " << x << " + " << beta << " * " << y )

    if ( x.getVectorKind() != VectorKind::DENSE || x.getValueType() != this->getValueType() || &result == &x || x.getDistribution() != this->getRowDistribution() )
    {
        SCAI_UNSUPPORTED( "temporary DenseVector<" << this->getValueType() << "> required for x in alpha * M * x + beta * y" )
        DenseVector<ValueType> tmpX( x, this->getRowDistributionPtr() );
        vectorTimesMatrix( result, alpha, tmpX, beta, y );
        return;
    }

    const DenseVector<ValueType>& denseX = reinterpret_cast<const DenseVector<ValueType>&>( x );

    if ( y.getVectorKind() != VectorKind::DENSE || y.getValueType() != this->getValueType() || y.getDistribution() != this->getColDistribution() )
    {
        SCAI_UNSUPPORTED( "temporary DenseVector<" << this->getValueType() << "> required for y in alpha * x * M + beta * y" )
        DenseVector<ValueType> tmpY( y, this->getColDistributionPtr() );
        vectorTimesMatrix( result, alpha, x, beta, tmpY );
        return;
    }

    const DenseVector<ValueType>& denseY = reinterpret_cast<const DenseVector<ValueType>&>( y );

    if ( result.getVectorKind() != VectorKind::DENSE || result.getValueType() != this->getValueType() )
    {
        SCAI_UNSUPPORTED( "temporary DenseVector<" << this->getValueType() << "> required for result in alpha * M * x + beta * y" )
        DenseVector<ValueType> tmpResult( this->getColDistributionPtr() );
        vectorTimesMatrix( tmpResult, alpha, x, beta, y );
        result = tmpResult;
        return;
    }

    if ( &result == &y )
    {
        SCAI_LOG_DEBUG( logger, "alias: result = y is well handled" )
    }
    else
    {
<<<<<<< HEAD
        result.allocate( this->getColDistributionPtr() );
=======
        DistributionPtr rowDist( new NoDistribution( getNumRows() ) );
        DistributionPtr colDist( new NoDistribution( getNumColumns() ) );
        std::unique_ptr<Matrix> repM( copy( rowDist, colDist ) );
        repM->writeToSingleFile( fileName, fileType, dataType, indexType, fileMode );
>>>>>>> 095a803c
    }

    DenseVector<ValueType>& denseResult = reinterpret_cast<DenseVector<ValueType>&>( result );

    const ValueType alphaV = alpha.getValue<ValueType>();
    const ValueType betaV  = beta.getValue<ValueType>();

    if ( this->getColDistribution().getCommunicator().getSize() == 1 )
    {
        // Each processor has full columns, resultVector is replicated, communication only needed to sum up results
        // use routine provided by this CRTP

        this->vectorTimesMatrixRepCols( denseResult, alphaV, denseX, betaV, denseY );
    }
    else
    {
<<<<<<< HEAD
        this->vectorTimesMatrixImpl( denseResult, alphaV, denseX, betaV, denseY );
=======
        DistributionPtr colDist( new NoDistribution( getNumColumns() ) );
        std::unique_ptr<Matrix> repM( copy( getRowDistributionPtr(), colDist ) );
        repM->writeToPartitionedFile( fileName, fileType, dataType, indexType, fileMode );
>>>>>>> 095a803c
    }
}

/* ========================================================================= */

template<typename ValueType>
void Matrix<ValueType>::setRow( 
    const _Vector& row, 
    const IndexType globalRowIndex,
    const common::binary::BinaryOp op )
{
    SCAI_ASSERT_EQ_ERROR( row.size(), this->getNumColumns(), "row size mismatch" )

    SCAI_LOG_DEBUG( logger, "setRow " << globalRowIndex << ": row = " << row << ", op = " << op )

    bool needsTmp = false;

    if ( row.getValueType() != this->getValueType() )
    {
        needsTmp = true;
        SCAI_UNSUPPORTED( "setRow, matrix has type " << this->getValueType() 
                           << ", row has type " << row.getValueType() << ", use temporary" )
    }
    if ( ! row.getDistribution().isReplicated() )
    {
        needsTmp = true;
        SCAI_UNSUPPORTED( "setRow, row is not replicated, use temporary" )
    }
    if ( row.getVectorKind() != VectorKind::DENSE )
    {
        needsTmp = true;
        SCAI_UNSUPPORTED( "setRow, row is not DENSE vector" )
    }

    if ( needsTmp )
    {
        DenseVector<ValueType> tmpRow( row );
        tmpRow.replicate();
        setRow( tmpRow, globalRowIndex, op );
        return;
    }

    using namespace scai::hmemo;

    SCAI_ASSERT_VALID_INDEX_ERROR( globalRowIndex, this->getNumRows(), "illegal row index" )

    // row should be a DenseVector of same type, otherwise use a temporary

    common::shared_ptr<DenseVector<ValueType> > tmpVector;  // only allocated if needed

    const DenseVector<ValueType>* typedRow = dynamic_cast<const DenseVector<ValueType>*>( &row );

    SCAI_ASSERT_ERROR( typedRow, "illegal dynamic cast" )

    SCAI_ASSERT_ERROR( typedRow->getDistribution().isReplicated(), "cannot set distributed row" )

    SCAI_ASSERT_EQ_ERROR( typedRow->size(), this->getNumColumns(), "row to set has wrong size" )

    // owner sets the row, maybe each processor for replicated row distribution

    IndexType localRowIndex = this->getRowDistribution().global2local( globalRowIndex );

    if ( localRowIndex != nIndex )
    {
        this->setLocalRow( typedRow->getLocalValues(), localRowIndex, op );
    }
}

/* ========================================================================= */

template<typename ValueType>
void Matrix<ValueType>::setColumn( 
    const _Vector& column,
    const IndexType colIndex,
    const common::binary::BinaryOp op )
{
    using namespace scai::hmemo;

    SCAI_ASSERT_VALID_INDEX_ERROR( colIndex, this->getNumColumns(), "illegal col index" )

    // col should be a DenseVector of same type, otherwise use a temporary

    common::shared_ptr<const DenseVector<ValueType> > tmpVector;  // only allocated if needed

    const DenseVector<ValueType>* typedColumn = dynamic_cast<const DenseVector<ValueType>*>( &column );

    if ( !typedColumn )
    {
        // so we create a temporaray DenseVector of same type, has already correct size
        tmpVector.reset( new DenseVector<ValueType>( column ) );
        typedColumn = tmpVector.get();
    }

    SCAI_ASSERT_EQ_ERROR( typedColumn->getDistribution(), this->getRowDistribution(), "distribution mismatch" )

    this->setLocalColumn( typedColumn->getLocalValues(), colIndex, op );
}

/* ========================================================================= */

template<typename ValueType>
void Matrix<ValueType>::vectorTimesMatrixRepCols(
    DenseVector<ValueType>& denseResult,
    const ValueType alphaValue,
    const DenseVector<ValueType>& denseX,
    const ValueType betaValue,
    const DenseVector<ValueType>& denseY ) const
{
    SCAI_REGION( "Mat.vectorTimesMatrixRepCols" )

    const hmemo::HArray<ValueType>& localY = denseY.getLocalValues();
    const hmemo::HArray<ValueType>& localX = denseX.getLocalValues();

    hmemo::HArray<ValueType>& localResult = denseResult.getLocalValues();

    const dmemo::Distribution& colDist = this->getColDistribution();

    // this routine is only for non-replicated columns, i.e. mHaloData is empty

    SCAI_ASSERT( 1, colDist.getNumPartitions() );

    const dmemo::Distribution& rowDist = this->getRowDistribution();
    const dmemo::Communicator& comm = rowDist.getCommunicator();

    const MatrixStorage<ValueType>& localData = reinterpret_cast<const MatrixStorage<ValueType>&>( this->getLocalStorage() );

    if ( comm.getRank() == 0 )
    {
        // only one single processor adds beta * y
        localData.vectorTimesMatrix( localResult, alphaValue, localX, betaValue, localY );
    }
    else
    {
        localData.vectorTimesMatrix( localResult, alphaValue, localX, ValueType( 0 ), localY );
    }

    if ( comm.getSize() >  1 )
    {
        // Sum up all incarnations of localResult

        comm.sumArray( localResult );
    }
}

/* ========================================================================= */

template<typename ValueType>
Scalar Matrix<ValueType>::_l1Norm() const
{
    return Scalar( l1Norm() );
}

template<typename ValueType>
Scalar Matrix<ValueType>::_l2Norm() const
{
    return Scalar( l2Norm() );
}

template<typename ValueType>
Scalar Matrix<ValueType>::_maxNorm() const
{
    return Scalar( maxNorm() );
}

template<typename ValueType>
Scalar Matrix<ValueType>::_maxDiffNorm( const _Matrix& other ) const
{
    return Scalar( maxDiffNorm( other ) );
}

template<typename ValueType>
NormType<ValueType> Matrix<ValueType>::maxDiffNorm( const _Matrix& other ) const
{
    IndexType nRows = getNumRows();
    IndexType nCols = getNumColumns();

    SCAI_ASSERT_EQUAL( nRows, other.getNumRows(), "size mismatch" )
    SCAI_ASSERT_EQUAL( nCols, other.getNumColumns(), "size mismatch" )
<<<<<<< HEAD

    DenseVector<ValueType> row;
    DenseVector<ValueType> rowOther;

    NormType<ValueType> diff = 0;
=======
    VectorCreateKeyType vectorType1( Vector::DENSE, getValueType() );
    VectorCreateKeyType vectorType2( Vector::DENSE, other.getValueType() );
    std::unique_ptr<Vector> ptrRow1( Vector::create( vectorType1 ) );
    std::unique_ptr<Vector> ptrRow2( Vector::create( vectorType2 ) );
    Scalar diff( 0 );
>>>>>>> 095a803c

    // now traverse  all rows

    for ( IndexType i = 0; i < nRows; ++i )
    {
        // Note: rows will be broadcast in case of distributed matrices

        getRow( row, i );
        other.getRow( rowOther, i );

        NormType<ValueType> diffRow = row.maxDiffNorm( rowOther );

        if ( diffRow > diff )
        {
            diff = diffRow;
        }
    }

    return diff;
}

/* ========================================================================= */
/*       Template specializations and instantiations                         */
/* ========================================================================= */

<<<<<<< HEAD
SCAI_COMMON_INST_CLASS( Matrix, SCAI_NUMERIC_TYPES_HOST )
=======
Matrix* Matrix::copy( DistributionPtr rowDistribution, DistributionPtr colDistribution ) const
{
    // simple default implementation that works for each matrix
    std::unique_ptr<Matrix> rep( copy() );
    // unique_ptr guarantees that data is freed if redistribute fails for any reason
    rep->redistribute( rowDistribution, colDistribution );
    return rep.release();
}

MatrixCreateKeyType Matrix::getCreateValue() const
{
    return MatrixCreateKeyType( getFormat(), getValueType() );
}
>>>>>>> 095a803c

} /* end namespace lama */

} /* end namespace scai */
<|MERGE_RESOLUTION|>--- conflicted
+++ resolved
@@ -34,29 +34,10 @@
 
 #include <scai/lama/matrix/Matrix.hpp>
 
-<<<<<<< HEAD
 #include <scai/tracing.hpp>
 #include <scai/common/macros/unsupported.hpp>
 #include <scai/common/mepr/TypeList.hpp>
 #include <scai/common/macros/instantiate.hpp>
-=======
-// local library
-#include <scai/lama/DenseVector.hpp>
-#include <scai/lama/io/PartitionIO.hpp>
-#include <scai/dmemo/NoDistribution.hpp>
-#include <scai/dmemo/SingleDistribution.hpp>
-#include <scai/dmemo/GenBlockDistribution.hpp>
-#include <scai/dmemo/BlockDistribution.hpp>
-#include <scai/dmemo/GeneralDistribution.hpp>
-#include <scai/dmemo/Redistributor.hpp>
-
-// internal scai libraries
-#include <scai/common/macros/assert.hpp>
-#include <scai/common/Constants.hpp>
-#include <scai/common/Settings.hpp>
-
-#include <memory>
->>>>>>> 095a803c
 
 namespace scai
 {
@@ -266,14 +247,7 @@
     }
     else
     {
-<<<<<<< HEAD
         result.allocate( this->getColDistributionPtr() );
-=======
-        DistributionPtr rowDist( new NoDistribution( getNumRows() ) );
-        DistributionPtr colDist( new NoDistribution( getNumColumns() ) );
-        std::unique_ptr<Matrix> repM( copy( rowDist, colDist ) );
-        repM->writeToSingleFile( fileName, fileType, dataType, indexType, fileMode );
->>>>>>> 095a803c
     }
 
     DenseVector<ValueType>& denseResult = reinterpret_cast<DenseVector<ValueType>&>( result );
@@ -290,13 +264,7 @@
     }
     else
     {
-<<<<<<< HEAD
         this->vectorTimesMatrixImpl( denseResult, alphaV, denseX, betaV, denseY );
-=======
-        DistributionPtr colDist( new NoDistribution( getNumColumns() ) );
-        std::unique_ptr<Matrix> repM( copy( getRowDistributionPtr(), colDist ) );
-        repM->writeToPartitionedFile( fileName, fileType, dataType, indexType, fileMode );
->>>>>>> 095a803c
     }
 }
 
@@ -345,7 +313,7 @@
 
     // row should be a DenseVector of same type, otherwise use a temporary
 
-    common::shared_ptr<DenseVector<ValueType> > tmpVector;  // only allocated if needed
+    std::shared_ptr<DenseVector<ValueType> > tmpVector;  // only allocated if needed
 
     const DenseVector<ValueType>* typedRow = dynamic_cast<const DenseVector<ValueType>*>( &row );
 
@@ -379,7 +347,7 @@
 
     // col should be a DenseVector of same type, otherwise use a temporary
 
-    common::shared_ptr<const DenseVector<ValueType> > tmpVector;  // only allocated if needed
+    std::shared_ptr<const DenseVector<ValueType> > tmpVector;  // only allocated if needed
 
     const DenseVector<ValueType>* typedColumn = dynamic_cast<const DenseVector<ValueType>*>( &column );
 
@@ -475,19 +443,11 @@
 
     SCAI_ASSERT_EQUAL( nRows, other.getNumRows(), "size mismatch" )
     SCAI_ASSERT_EQUAL( nCols, other.getNumColumns(), "size mismatch" )
-<<<<<<< HEAD
 
     DenseVector<ValueType> row;
     DenseVector<ValueType> rowOther;
 
     NormType<ValueType> diff = 0;
-=======
-    VectorCreateKeyType vectorType1( Vector::DENSE, getValueType() );
-    VectorCreateKeyType vectorType2( Vector::DENSE, other.getValueType() );
-    std::unique_ptr<Vector> ptrRow1( Vector::create( vectorType1 ) );
-    std::unique_ptr<Vector> ptrRow2( Vector::create( vectorType2 ) );
-    Scalar diff( 0 );
->>>>>>> 095a803c
 
     // now traverse  all rows
 
@@ -513,23 +473,7 @@
 /*       Template specializations and instantiations                         */
 /* ========================================================================= */
 
-<<<<<<< HEAD
 SCAI_COMMON_INST_CLASS( Matrix, SCAI_NUMERIC_TYPES_HOST )
-=======
-Matrix* Matrix::copy( DistributionPtr rowDistribution, DistributionPtr colDistribution ) const
-{
-    // simple default implementation that works for each matrix
-    std::unique_ptr<Matrix> rep( copy() );
-    // unique_ptr guarantees that data is freed if redistribute fails for any reason
-    rep->redistribute( rowDistribution, colDistribution );
-    return rep.release();
-}
-
-MatrixCreateKeyType Matrix::getCreateValue() const
-{
-    return MatrixCreateKeyType( getFormat(), getValueType() );
-}
->>>>>>> 095a803c
 
 } /* end namespace lama */
 
