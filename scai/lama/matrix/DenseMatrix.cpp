/**
 * @file DenseMatrix.cpp
 *
 * @license
 * Copyright (c) 2009-2017
 * Fraunhofer Institute for Algorithms and Scientific Computing SCAI
 * for Fraunhofer-Gesellschaft
 *
 * This file is part of the SCAI framework LAMA.
 *
 * LAMA is free software: you can redistribute it and/or modify it under the
 * terms of the GNU Affero General Public License as published by the Free
 * Software Foundation, either version 3 of the License, or (at your option)
 * any later version.
 *
 * LAMA is distributed in the hope that it will be useful, but WITHOUT ANY
 * WARRANTY; without even the implied warranty of MERCHANTABILITY or FITNESS
 * FOR A PARTICULAR PURPOSE. See the GNU Affero General Public License for
 * more details.
 *
 * You should have received a copy of the GNU Affero General Public License
 * along with LAMA. If not, see <http://www.gnu.org/licenses/>.
 *
 * Other Usage
 * Alternatively, this file may be used in accordance with the terms and
 * conditions contained in a signed written agreement between you and
 * Fraunhofer SCAI. Please contact our distributor via info[at]scapos.com.
 * @endlicense
 *
 * @brief DenseMatrix.cpp
 * @author Michael Drost
 * @date 22.02.2011
 */

// hpp
#include <scai/lama/matrix/DenseMatrix.hpp>

// local library
#include <scai/lama/matrix/CSRSparseMatrix.hpp>

#include <scai/lama/DenseVector.hpp>
#include <scai/utilskernel/LAMAKernel.hpp>
#include <scai/blaskernel/BLASKernelTrait.hpp>

#include <scai/dmemo/NoDistribution.hpp>
#include <scai/dmemo/Redistributor.hpp>

// internal scai libraries
#include <scai/tasking/NoSyncToken.hpp>

#include <scai/tracing.hpp>

#include <scai/common/ScalarType.hpp>
#include <scai/common/Constants.hpp>
#include <scai/common/macros/print_string.hpp>
#include <scai/common/macros/unsupported.hpp>
#include <scai/common/macros/unused.hpp>
#include <scai/common/SCAITypes.hpp>
#include <scai/common/macros/instantiate.hpp>

using namespace scai::hmemo;
using namespace scai::dmemo;

namespace scai
{

using common::TypeTraits;
using utilskernel::LAMAKernel;

namespace lama
{

/* ========================================================================= */

template<typename ValueType, typename TList>
struct DenseMatrixWrapper;

template<typename ValueType>
struct DenseMatrixWrapper<ValueType, common::mepr::NullType>
{
    static void assignDense( DenseMatrix<ValueType>&, const _Matrix& other )
    {
        COMMON_THROWEXCEPTION( "type dense matrix not supported --> " << other )
    }
};

template<typename ValueType, typename H, typename T>
struct DenseMatrixWrapper<ValueType, common::mepr::TypeList<H, T> >
{
    static void assignDense( DenseMatrix<ValueType>& obj, const _Matrix& other )
    {
        if ( other.getValueType() == common::getScalarType<H>() )
        {
            obj.copyDenseMatrix( reinterpret_cast<const DenseMatrix<H>& >( other ) );
        }
        else
        {
            DenseMatrixWrapper<ValueType, T>::assignDense( obj, other );
        }

    }
};

/* ========================================================================= */

SCAI_LOG_DEF_TEMPLATE_LOGGER( template<typename ValueType>, DenseMatrix<ValueType>::logger, "Matrix.DenseMatrix" )

/* ------------------------------------------------------------------------- */

template<typename ValueType>
void DenseMatrix<ValueType>::computeOwners()
{
    // enable any addressing for the column distribution

    getColDistribution().enableAnyAddressing();
}

/* ========================================================================= */
/*       Methods of DenseMatrix<ValueType>                                   */
/* ========================================================================= */

template<typename ValueType>
DenseMatrix<ValueType>::DenseMatrix()
{
    computeOwners();
    allocateData();      // will initialize it with zero
}

template<typename ValueType>
DenseMatrix<ValueType>::DenseMatrix( const IndexType numRows, const IndexType numColumns ) :

    Matrix<ValueType>( numRows, numColumns )

{
    computeOwners();
    allocateData();      // will initialize it with zero
}

template<typename ValueType>
DenseMatrix<ValueType>::DenseMatrix( DistributionPtr rowDist, DistributionPtr colDist ) :

    Matrix<ValueType>( rowDist, colDist )

{
    computeOwners();
    allocateData();      // will initialize it with zero
}

template<typename ValueType>
DenseMatrix<ValueType>::DenseMatrix(
    const DenseMatrix<ValueType>& other,
    DistributionPtr rowDistribution,
    DistributionPtr colDistribution )
{
    // just do the same as with any arbitrary matrix
    SCAI_LOG_INFO( logger, "construct copy of " << other << " for " << *this )
    assign( other );
    redistribute( rowDistribution, colDistribution );
}

template<typename ValueType>
DenseMatrix<ValueType>::DenseMatrix(
    const _Matrix& other,
    DistributionPtr rowDistribution,
    DistributionPtr colDistribution )
{
    SCAI_LOG_INFO( logger, "construct copy of " << other << " for " << *this )
    assign( other );
    redistribute( rowDistribution, colDistribution );
}

template<typename ValueType>
DenseMatrix<ValueType>::DenseMatrix(
    const _MatrixStorage& other,
    DistributionPtr rowDistribution,
    DistributionPtr colDistribution )
{
    assign( other, rowDistribution, colDistribution );
}

/* ------------------------------------------------------------------------- */

template<typename ValueType>
DenseMatrix<ValueType>::DenseMatrix( const Expression_SMM_SM& expression )
{
    // resolve expression in base class matrix
    _Matrix::operator=( expression );
}

/* ------------------------------------------------------------------------- */

template<typename ValueType>
DenseMatrix<ValueType>::DenseMatrix( const Expression_SMM& expression )
{
    // resolve expression in base class matrix
    _Matrix::operator=( expression );
}

/* ------------------------------------------------------------------------- */

template<typename ValueType>
DenseMatrix<ValueType>::DenseMatrix( const Expression_SM_SM& expression )
{
    // resolve expression in base class matrix, usually -> matrixPlusMatrix
    _Matrix::operator=( expression );
}

/* ------------------------------------------------------------------------- */

template<typename ValueType>
DenseMatrix<ValueType>::DenseMatrix( const Expression_SM& expression )
{
    // resolve expression in base class matrix
    _Matrix::operator=( expression );
}

/* ------------------------------------------------------------------------- */

template<typename ValueType>
DenseMatrix<ValueType>::DenseMatrix( const std::string& fileName )
{
    SCAI_LOG_INFO( logger, "DenseMatrix( (fileName = " << fileName )

    // initialize mData, so getLocalStorage() returns valid data

    mData.resize( 1 );
    mData[0].reset( new DenseStorage<ValueType>( 0, 0 ) );

    this->readFromFile( fileName );
}

/* ------------------------------------------------------------------------- */

template<typename ValueType>
DenseMatrix<ValueType>::DenseMatrix( const _MatrixStorage& globalData )
{
    DistributionPtr rowDist( new NoDistribution( globalData.getNumRows() ) );
    DistributionPtr colDist( new NoDistribution( globalData.getNumColumns() ) );
    DenseMatrix<ValueType>::assign( globalData, rowDist, colDist );
}

/* ------------------------------------------------------------------------- */

template<typename ValueType>
DenseMatrix<ValueType>& DenseMatrix<ValueType>::operator=( const DenseMatrix<ValueType>& other )
{
    // override the default assignment operator
    assign( other );
    return *this;
}

/* ------------------------------------------------------------------------- */

template<typename ValueType>
DenseMatrix<ValueType>::DenseMatrix( const DenseMatrix<ValueType>& other ) :

    Matrix<ValueType>()

{
    SCAI_LOG_INFO( logger, "copy constructor( dense matrix, same value type) : " << other )
    assign( other ); // will choose the local assignment
}

/* ------------------------------------------------------------------------ */

template<typename ValueType>
DenseMatrix<ValueType>::DenseMatrix( const _Matrix& other, bool transposeFlag )
{
    SCAI_LOG_INFO( logger, "copy constructor( any matrix) : " << other << ", transpse = " << transposeFlag )

    if ( transposeFlag )
    {
        assignTranspose( other );
    }
    else
    {
        assign( other );
    }
}

/* ------------------------------------------------------------------ */

template<typename ValueType>
void DenseMatrix<ValueType>::setIdentity( DistributionPtr dist )
{
    _Matrix::setDistributedMatrix( dist, dist );
    computeOwners();
    allocateData();   // initialized with zero
    // Note: data is already allocated, so we just set it
    const Communicator& comm = dist->getCommunicator();
    IndexType rank = comm.getRank();
    IndexType size = comm.getSize();
    SCAI_ASSERT_EQUAL_DEBUG( size, static_cast<IndexType>( mData.size() ) )

    for ( IndexType i = 0; i < size; i++ )
    {
        SCAI_LOG_INFO( logger, "identity, mData[" << i << "] = " << *mData[i] );

        if ( i == rank )
        {
            mData[i]->setDiagonal( ValueType( 1 ) );
        }
    }
}

/* ------------------------------------------------------------------------ */

template<typename ValueType>
void DenseMatrix<ValueType>::setDenseData(
    DistributionPtr rowDist,
    DistributionPtr colDist,
    const _HArray& values,
    const Scalar eps )
{
    DistributionPtr tmpReplicatedColDistribution = colDist;
    const IndexType n = rowDist->getLocalSize();
    const IndexType m = colDist->getGlobalSize();

    // splitting of the column data will be done after setting full column data

    if ( !colDist->isReplicated() )
    {
        tmpReplicatedColDistribution.reset( new NoDistribution( m ) );
    }

    _Matrix::setDistributedMatrix( rowDist, tmpReplicatedColDistribution );
    // due to temporary replicated col distribution, mData has only one entry
    mData[0]->setDenseData( n, m, values, eps.getValue<ValueType>() );
    SCAI_LOG_INFO( logger,
                   "Dense matrix, row dist = " << *rowDist << " filled locally with " << ( n * m ) << " values, now split for col dist = " << *colDist );

    if ( !colDist->isReplicated() )
    {
        splitColumns( colDist );

        for ( PartitionId i = 0; i < colDist->getCommunicator().getSize(); ++i )
        {
            SCAI_LOG_DEBUG( logger, "mData[" << i << "] = " << *mData[i] );
        }
    }
}

/* ------------------------------------------------------------------------ */

template<typename ValueType>
void DenseMatrix<ValueType>::setCSRData(
    DistributionPtr rowDist,
    DistributionPtr colDist,
    const IndexType numValues,
    const HArray<IndexType>& ia,
    const HArray<IndexType>& ja,
    const _HArray& values )
{
    DistributionPtr tmpReplicatedColDistribution = colDist;
    const IndexType n = rowDist->getLocalSize();
    const IndexType m = colDist->getGlobalSize();

    // splitting of the column data will be done after setting full column data

    if ( !colDist->isReplicated() )
    {
        tmpReplicatedColDistribution.reset( new NoDistribution( m ) );
    }

    _Matrix::setDistributedMatrix( rowDist, tmpReplicatedColDistribution );
    // due to temporary replicated col distribution, mData has only one entry
    mData[0]->setCSRData( n, m, numValues, ia, ja, values );

    if ( !colDist->isReplicated() )
    {
        splitColumns( colDist );
    }
}

/* ------------------------------------------------------------------------ */

template<typename ValueType>
void DenseMatrix<ValueType>::setDIAData(
    DistributionPtr rowDist,
    DistributionPtr colDist,
    const IndexType numDiagonals,
    const HArray<IndexType>& offsets,
    const _HArray& values )
{
    DistributionPtr tmpReplicatedColDistribution = colDist;
    const IndexType n = rowDist->getLocalSize();
    const IndexType m = colDist->getGlobalSize();

    // splitting of the column data will be done after setting full column data

    if ( !colDist->isReplicated() )
    {
        tmpReplicatedColDistribution.reset( new NoDistribution( m ) );
    }

    _Matrix::setDistributedMatrix( rowDist, tmpReplicatedColDistribution );

    // due to temporary replicated col distribution, mData has only one entry

    mData[0]->setDIAData( n, m, numDiagonals, offsets, values );

    if ( !colDist->isReplicated() )
    {
        splitColumns( colDist );
    }
}

/* ------------------------------------------------------------------------ */

template<typename ValueType>
bool DenseMatrix<ValueType>::isConsistent() const
{
    IndexType consistencyErrors = 0;
    // ToDo: this implementation should use a corresponding predicate of MatrixStorage
    const IndexType numLocalRows = getRowDistribution().getLocalSize();

    try
    {
        _Matrix::checkSettings();

        for ( size_t i = 0; i < mData.size(); ++i )
        {
            SCAI_ASSERT_EQUAL_ERROR( numLocalRows, mData[i]->getNumRows() )
            mData[i]->check( "check for consistency" );
        }
    }
    catch ( ... )
    {
        consistencyErrors = 1;
    }

    // use communicator for global reduction to make sure that all processors return same value.
    consistencyErrors = getRowDistribution().getCommunicator().sum( consistencyErrors );
    return 0 == consistencyErrors;
}

/* ------------------------------------------------------------------------ */

template<typename ValueType>
void DenseMatrix<ValueType>::invert( const _Matrix& other )
{
    SCAI_ASSERT_ERROR( other.getNumRows() == other.getNumColumns(),
                       "invert not allowed for non-square matrices: " << other )
    // invert supported for replicated or cyclic(n) distributed matrices
    DistributionPtr rowDist = other.getRowDistributionPtr();
    DistributionPtr colDist = other.getColDistributionPtr();
    DistributionPtr tmpColDist( new NoDistribution( other.getNumColumns() ) );

    assign( other );
    invertReplicated();
}

/* ------------------------------------------------------------------ */

template<typename ValueType>
void DenseMatrix<ValueType>::invertReplicated()
{
    SCAI_REGION( "Mat.Dense.invertReplicated" )
    DistributionPtr rowDist = getRowDistributionPtr();
    DistributionPtr colDist = getColDistributionPtr();
    DistributionPtr repRowDist( new NoDistribution( getNumRows() ) );
    DistributionPtr repColDist( new NoDistribution( getNumColumns() ) );
    redistribute( repRowDist, repColDist );
    // now invert the dense matrix storage
    mData[0]->invert( *mData[0] );
    redistribute( rowDist, colDist );
}

/* ------------------------------------------------------------------ */

template<typename ValueType>
void DenseMatrix<ValueType>::buildCSRData(
    HArray<IndexType>& rowIA,
    HArray<IndexType>& rowJA,
    _HArray& rowValues ) const
{
    if ( getValueType() != rowValues.getValueType() )
    {
        COMMON_THROWEXCEPTION( "rowValues does not fit dense matrix type" )
    }

    COMMON_THROWEXCEPTION( "buildCSRData not available yet: ia = " << rowIA << ", ja = " << rowJA )
}

/* ------------------------------------------------------------------ */

template<typename ValueType>
void DenseMatrix<ValueType>::setCSRData(
    const HArray<IndexType>& rowIA,
    const HArray<IndexType>& rowJA,
    const _HArray& rowValues,
    DistributionPtr,
    DistributionPtr )
{
    setCSRDataLocal( rowIA, rowJA, rowValues );
}

/* ------------------------------------------------------------------ */

template<typename ValueType>
void DenseMatrix<ValueType>::setCSRDataLocal(
    const HArray<IndexType>& rowIA,
    const HArray<IndexType>& rowJA,
    const _HArray& rowValues ) const
{
    // build DenseStorage from the CSR data
    mData[0]->setCSRData( rowIA.size() + 1, getNumColumns(), rowJA.size(), rowIA, rowJA, rowValues );
    // ToDo: split up mData[0] according to column distribution
}

template<typename ValueType>
void DenseMatrix<ValueType>::clear()
{
    _Matrix::setReplicatedMatrix( 0, 0 ); // clear _Matrix
    mData.resize( 1 ); // clear Data
    mData[0]->clear();
}

template<typename ValueType>
void DenseMatrix<ValueType>::purge()
{
    _Matrix::setReplicatedMatrix( 0, 0 ); // clear _Matrix
    mData.resize( 1 ); // clear Data
    mData[0]->purge();
}

template<typename ValueType>
void DenseMatrix<ValueType>::allocate( const IndexType numRows, const IndexType numColumns )
{
    DistributionPtr rowDist( new NoDistribution( numRows ) );
    DistributionPtr colDist( new NoDistribution( numColumns ) );

    allocate( rowDist, colDist );
}

template<typename ValueType>
void DenseMatrix<ValueType>::allocate( DistributionPtr rowDistribution, DistributionPtr colDistribution )
{
    SCAI_LOG_INFO( logger,
                   *this << " with mData[" << mData.size() << "]" << ", allocate row dist = " << *rowDistribution 
                         << ", col dist = " << *colDistribution )

    _Matrix::setDistributedMatrix( rowDistribution, colDistribution );

    computeOwners();
    allocateData();

    SCAI_LOG_DEBUG( logger, *this << ": now allocated" )
}

template<typename ValueType>
void DenseMatrix<ValueType>::swap( DenseMatrix<ValueType>& other )
{
    _Matrix::swapMatrix( other );
    // now swap own member variables
    std::swap( mData, other.mData );
}

template<typename ValueType>
void DenseMatrix<ValueType>::assignTranspose( const _Matrix& other  )
{
    SCAI_LOG_INFO( logger, "assign transposed " << other << " to " << *this )
    const DenseMatrix<ValueType>* denseMatrix = dynamic_cast<const DenseMatrix<ValueType>*>( &other );

    if ( denseMatrix )
    {
        assignTransposeImpl( *denseMatrix );
    }
    else
    {
        COMMON_THROWEXCEPTION( "DenseMatrix::assignTranspose currently only implemented for dense matrices of same type" )
    }
}

template<typename ValueType>
void DenseMatrix<ValueType>::assignTransposeImpl( const DenseMatrix<ValueType>& Mat )
{
    SCAI_REGION( "Mat.Dense.assignTranspose" )

    const Communicator& comm = Mat.getRowDistribution().getCommunicator();
    IndexType size = comm.getSize();
    DistributionPtr distRow = Mat.getRowDistributionPtr();
    DistributionPtr distCol = Mat.getColDistributionPtr();

    if ( size == 1 )        // localTranspose == globalTranpose, if processor nr == 1
    {
        if ( this != &Mat )
        {
            assign( Mat );
        }

        mData[0]->transposeImpl();
        redistribute( distCol, distRow );
    }
    else
    {
        //new storage, distribution already changed
        DenseMatrix<ValueType> targetMat( distCol, distRow );

        //local transpose of Mat
        for ( IndexType i = 0; i < size; ++i )
        {
            Mat.mData[i]->transposeImpl();
        }

        //preparation for mpi all2allv
        IndexType* receiveSizes = new IndexType[size];
        ValueType** recvBuffer = new ValueType*[size];

        for ( IndexType i = 0; i < size; ++i )
        {
            IndexType localSize = targetMat.mData[i]->getData().size();
            recvBuffer[i] = new ValueType[localSize];
            WriteAccess<ValueType> wData( targetMat.mData[i]->getData() );
            //local data
            recvBuffer[i] = wData.get();
            //local data sizes
            receiveSizes[i] = localSize;
        }

        IndexType* sendSizes = new IndexType[size];
        ValueType** sendBuffer = new ValueType*[size];

        for ( IndexType i = 0; i < size; ++i )
        {
            IndexType localSize =  Mat.mData[i]->getData().size();
            sendBuffer[i] = new ValueType[ localSize];
            WriteAccess<ValueType> wDatas( Mat.mData[i]->getData() );
            //local datal
            sendBuffer[i] = wDatas.get();
            //local data sizes
            sendSizes[i] = localSize;
        }

        //MPI call
        comm.all2allv( recvBuffer, receiveSizes, sendBuffer, sendSizes );

        //transpose back of Mat (A^t)^t = A
        if ( this != &Mat ) // no need if we override Mat anyways
        {
            for ( IndexType i = 0; i < size; ++i )
            {
                Mat.mData[i]->transposeImpl();
            }
        }

        *this = targetMat;
        delete [] sendSizes;
        delete [] receiveSizes;
    }
}

template<typename ValueType>
void DenseMatrix<ValueType>::assign( const _Matrix& other )
{
    SCAI_LOG_INFO( logger, "assign " << other << " to " << *this )

    if ( &other == this )
    {
        SCAI_LOG_INFO( logger, "self assign, is skpped" )
    }
    else if ( other.getMatrixKind() == MatrixKind::DENSE )
    {
        SCAI_LOG_INFO( logger, "copy dense matrix" )
        DenseMatrixWrapper<ValueType, SCAI_NUMERIC_TYPES_HOST_LIST>::assignDense( *this, other );
    }
    else if ( other.getMatrixKind() == MatrixKind::SPARSE )
    {
        SCAI_LOG_INFO( logger, "copy sparse matrix" )
        assignSparse( other );
    }
    else
    {
        COMMON_THROWEXCEPTION( "Unsupported: assign " << other << " to " << *this )
    }
}

/* ------------------------------------------------------------------ */

template<typename ValueType>
void DenseMatrix<ValueType>::assignSparse( const _Matrix& other )
{
    // we need replicated column distribution to get this routine working

    if ( !other.getColDistribution().isReplicated() )
    {
        DistributionPtr repColDist( new NoDistribution( other.getNumColumns() ) );

        // std::unique_ptr<Matrix> tmpOther( other.copy() );
        // tmpOther->redistribute( other.getRowDistributionPtr(), repColDist );
        // SCAI_LOG_WARN( logger, "create temporary matrix with replicated columns: " << *tmpOther )
        // assignSparse( *tmpOther );

        CSRSparseMatrix<ValueType> repOther( other, other.getRowDistributionPtr(), repColDist );

        assignSparse( repOther );

        splitColumns( other.getColDistributionPtr() );

        return;
    }

    // replicated columns in sparse matrix, so we can assign local data

    _Matrix::setDistributedMatrix( other.getRowDistributionPtr(), other.getColDistributionPtr() );
    mData.resize( 1 );
    mData[0].reset( new DenseStorage<ValueType>( other.getLocalStorage() ) );

    computeOwners();
}

/* ------------------------------------------------------------------ */

template<typename ValueType>
void DenseMatrix<ValueType>::assignLocal( const _MatrixStorage& other )
{
    HArray<IndexType> ia;
    HArray<IndexType> ja;
    HArray<ValueType> values; // get values of same type this matrix needs
    other.buildCSRData( ia, ja, values );
    setCSRDataLocal( ia, ja, values );
}

/* ------------------------------------------------------------------ */

template<typename ValueType>
void DenseMatrix<ValueType>::assign( const _MatrixStorage& storage )
{
    SCAI_LOG_INFO( logger, "assign matrix storage = " << storage )
    const IndexType numRows = storage.getNumRows();
    const IndexType numColumns = storage.getNumColumns();
    _Matrix::setReplicatedMatrix( numRows, numColumns );
    mData.resize( 1 );
    mData[0].reset( new DenseStorage<ValueType>( storage ) );
}

/* ------------------------------------------------------------------ */

template<typename ValueType>
void DenseMatrix<ValueType>::assign( const _MatrixStorage& storage, DistributionPtr rowDist, DistributionPtr colDist )
{
    SCAI_LOG_INFO( logger, "assign local matrix storage = " << storage )

    _Matrix::setDistributedMatrix( rowDist, colDist );

    colDist->enableAnyAddressing();

    if ( storage.getNumRows() == rowDist->getLocalSize() )
    {
        // only format conversion of the local storage, @todo avoid it if storage is DenseStorage<ValueType>

        if ( storage.getFormat() == Format::DENSE && storage.getValueType() == getValueType() )
        {
            const DenseStorage<ValueType>* localData = dynamic_cast<const DenseStorage<ValueType>*>( &storage );
            SCAI_ASSERT_ERROR( localData, "dynamic_cast<constDenseStorage<ValueType>*> failed: " << storage )

            splitColumnData( mData, *localData, *colDist );
        }
        else if ( colDist->isReplicated() )
        {
            std::shared_ptr<DenseStorage<ValueType> > dataPtr( new DenseStorage<ValueType>( storage ) );

            mData.resize( 1 );
            mData[0] = dataPtr;
        }
        else
        {
            DenseStorage<ValueType> localData( storage );
            splitColumnData( mData, localData, *colDist );
        }
    }
    else if ( storage.getNumRows() == rowDist->getGlobalSize() )
    {
        // we also localize the rows of the matrix

        DenseStorage<ValueType> localData;
        localData.localize( storage, *rowDist );
        splitColumnData( mData, localData, *colDist );
    }
    else
    {
        COMMON_THROWEXCEPTION( storage << ": does not fit to row distribution " << *rowDist )
    }
}

/* ------------------------------------------------------------------ */

template<typename ValueType>
void DenseMatrix<ValueType>::buildLocalStorage( _MatrixStorage& storage ) const
{
    SCAI_LOG_INFO( logger, "build local storage with replicated columns for " << *this )

    if ( getColDistribution().isReplicated() )
    {
        // copy local storage with format / value conversion
        // works fine: storage.assign( *mData[0] );
        storage = *mData[0];
    }
    else
    {
        // temporary local storage with joined columns needed before
        const IndexType numLocalRows = getRowDistribution().getLocalSize();
        DenseStorage<ValueType> denseStorage( numLocalRows, getNumColumns() );
        joinColumnData( denseStorage.getData(), 0, numLocalRows );
        storage = denseStorage;
    }

    SCAI_LOG_DEBUG( logger, "buildLocalStorage( " << *this << " ) = " << storage )
}

/* ------------------------------------------------------------------ */

template<typename ValueType>
void DenseMatrix<ValueType>::joinColumnData(
    HArray<ValueType>& result,
    const IndexType firstRow,
    const IndexType nRows ) const
{
    SCAI_REGION( "Mat.Dense.joinColumnData" )

    SCAI_LOG_INFO( logger, "join column data, firstRow = " << firstRow << ", nRows = " << nRows )

    const IndexType nColumns = getNumColumns();

    const PartitionId numColPartitions = static_cast<PartitionId>( mData.size() );

    ContextPtr hostContext = Context::getHostPtr();

    HArray<IndexType> offsets;       // running sizes for each partition
    HArray<IndexType> local2global;  // global indexes sorted by owners

    getColDistribution().getAnyLocal2Global( offsets, local2global );

    SCAI_ASSERT_EQ_DEBUG( offsets.size(), numColPartitions + 1, "serious mismatch" )
    SCAI_ASSERT_EQ_DEBUG( local2global.size(), nColumns, "serious mismatch" )

    {
        WriteOnlyAccess<ValueType> wResult( result, hostContext, nRows * nColumns );

        ReadAccess<IndexType> rLocal2Global( local2global, hostContext );
        ReadAccess<IndexType> rOffsets( offsets, hostContext );

        // scatter local data of each chunk into the full result array

        for ( PartitionId p = 0; p < numColPartitions; ++p )
        {
            ReadAccess<ValueType> rLocalData( mData[p]->getData(), hostContext );

            IndexType offset = rOffsets[p];
            IndexType numLocalColumns = rOffsets[p + 1] - rOffsets[p];

            for ( IndexType localJ = 0; localJ < numLocalColumns; ++localJ )
            {
                IndexType globalJ = rLocal2Global[ offset + localJ ];
    
                for ( IndexType i = firstRow; i < firstRow + nRows ; ++i )
                {
                    wResult[ globalJ + ( i - firstRow ) * nColumns] = rLocalData[ localJ + i * numLocalColumns ];
                }
            }
        }
    }
 
    SCAI_LOG_DEBUG( logger, "ready join column data" )
}

/* ------------------------------------------------------------------ */

template<typename ValueType>
void DenseMatrix<ValueType>::allocateData()
{
    const Distribution& colDist = getColDistribution();

    SCAI_ASSERT_EQUAL_DEBUG( getNumColumns(), colDist.getGlobalSize() )

    const PartitionId numChunks = colDist.getCommunicator().getSize();

    mData.resize( numChunks );

    const IndexType numLocalRows = getRowDistribution().getLocalSize();

    SCAI_LOG_INFO( logger, "build " << numChunks << " data arrays for numLocalRows = " << numLocalRows );

    if ( numChunks == 1 )
    {
        if ( mData[0] )
        {
            // just reallocate the storage
            mData[0]->allocate( numLocalRows, getNumColumns() );
        }
        else
        {
            // first time allocation
            mData[0].reset( new DenseStorage<ValueType>( numLocalRows, getNumColumns() ) );
        }

        return;
    }

    ContextPtr ctx = Context::getHostPtr();

    IndexType count = 0;   // sum up the sizes, verify correct sum

    for ( PartitionId p = 0; p < numChunks; ++p )
    {
        IndexType numLocalColumns = colDist.getAnyLocalSize( p );
        count += numLocalColumns;
        mData[p].reset( new DenseStorage<ValueType>( numLocalRows, numLocalColumns ) );
    }

    SCAI_ASSERT_EQ_ERROR( count, getNumColumns(), "Illegal owners." )
}

/* ------------------------------------------------------------------ */

template<typename ValueType>
void DenseMatrix<ValueType>::splitColumnData(
    std::vector<std::shared_ptr<DenseStorage<ValueType> > >& chunks,
    const DenseStorage<ValueType>& columnData,
    const Distribution& colDistribution )
{
    SCAI_ASSERT_EQ_ERROR( colDistribution.getGlobalSize(), columnData.getNumColumns(), "serious mismatch" )

    if ( colDistribution.isReplicated() )
    {
        SCAI_REGION( "Mat.Dense.noSplitColumnData" )

        SCAI_LOG_INFO( logger, "split columns of " << columnData << " unnecessary, #partitions = 1" )

        chunks.resize( 1 );

        if ( !chunks[0].get() )
        {
            chunks[0].reset( new DenseStorage<ValueType>( columnData ) );
        }
        else
        {
            // can be aliased here, avoids copy

            *chunks[0] = columnData;
        }

        return;
    }

    SCAI_REGION( "Mat.Dense.splitColumnData" )

    PartitionId numPartitions = colDistribution.getNumPartitions();

    SCAI_LOG_INFO( logger, "split columns of " << columnData << " into " << numPartitions << " chunks" )

    const IndexType numColumns = columnData.getNumColumns();
    const IndexType numRows = columnData.getNumRows();

    HArray<IndexType> offsets;       // running sizes for each partition
    HArray<IndexType> local2global;  // global indexes sorted by owners

    colDistribution.getAnyLocal2Global( offsets, local2global );

    SCAI_ASSERT_EQ_DEBUG( local2global.size(), numColumns, "serious mismatch" )
    SCAI_ASSERT_EQ_DEBUG( offsets.size(), numPartitions + 1, "serious mismatch" )

    chunks.clear();
    chunks.resize( numPartitions );

    ContextPtr ctx = Context::getHostPtr();

    ReadAccess<ValueType> columnDataRead( columnData.getData(), ctx );
    ReadAccess<IndexType> rLocal2Global( local2global, ctx );
    ReadAccess<IndexType> rOffsets( offsets, ctx );

    // gather the data for each partition from the global data

    for ( PartitionId p = 0; p < numPartitions; ++p )
    {
        IndexType offset = rOffsets[p];
        IndexType numLocalColumns = rOffsets[p + 1] - offset;

        chunks[p].reset( new DenseStorage<ValueType>( numRows, numLocalColumns ) );

        WriteAccess<ValueType> wChunkData( chunks[p]->getData(), ctx );

        IndexType pos = 0;  // traversing the elements of chunk data for p-th partition

        for ( IndexType i = 0; i < numRows; ++i )
        {
            for ( IndexType localCol = 0; localCol < numLocalColumns; ++localCol )
            {
                IndexType globalCol = rLocal2Global[localCol + offset];
                wChunkData[pos++] = columnDataRead[ i * numColumns + globalCol ];
            }
        }
    }
}

template<typename ValueType>
void DenseMatrix<ValueType>::redistribute( DistributionPtr rowDistribution, DistributionPtr colDistribution )
{
    SCAI_REGION( "Mat.Dense.redistribute" )

    if ( *rowDistribution == getRowDistribution() && *colDistribution == getColDistribution() )
    {
        SCAI_LOG_INFO( logger, "row and column distribtion remains unchanged" )
        return;
    }

    // As only rows are exchanged, col distribution must be replicated

    if ( getColDistribution().getNumPartitions() != 1 )
    {
        // Join all column data
        const IndexType numCols = getNumColumns();
        const IndexType numLocalRows = getRowDistribution().getLocalSize();
        std::shared_ptr<DenseStorage<ValueType> > colData;
        colData.reset( new DenseStorage<ValueType>( numLocalRows, numCols ) );
        joinColumnData( colData->getData(), 0, numLocalRows );
        mData.clear();
        mData.resize( 1 );
        mData[0] = colData;
        DistributionPtr noColDist( new NoDistribution( getNumColumns() ) );
        _Matrix::setDistributedMatrix( getRowDistributionPtr(), noColDist );
    }

    redistributeRows( rowDistribution );
    splitColumns( colDistribution );
}

template<typename ValueType>
void DenseMatrix<ValueType>::splitColumns( DistributionPtr colDistribution )
{
    SCAI_ASSERT_EQUAL_ERROR( 1, getColDistribution().getNumPartitions() )
    std::shared_ptr<DenseStorage<ValueType> > oldStorage = mData[0];
    _Matrix::setDistributedMatrix( getRowDistributionPtr(), colDistribution );
    computeOwners(); // compute mapping column index -> chunk
    SCAI_ASSERT_EQUAL_ERROR( getRowDistribution().getLocalSize(), oldStorage->getNumRows() )
    SCAI_ASSERT_EQUAL_ERROR( getNumColumns(), oldStorage->getNumColumns() )
    splitColumnData( mData, *oldStorage, *colDistribution );
// old storage will be freed here at end of scope
}

/* ------------------------------------------------------------------------- */

template<typename ValueType>
void DenseMatrix<ValueType>::redistribute( const Redistributor& redistributor, DistributionPtr colDistributionPtr )
{
    SCAI_ASSERT_EQ_ERROR( getRowDistribution(), *redistributor.getSourceDistributionPtr(),
                          "redistributor does not match to actual distribution of this vector" );

    if ( !getColDistribution().isReplicated() )
    {
        // Halo must be removed before redistribution 

        DistributionPtr repColDistributionPtr( new NoDistribution( getNumColumns() ) );
        redistribute( getRowDistributionPtr(), repColDistributionPtr );
    }

    std::shared_ptr<DenseStorage<ValueType> > newData( mData[0]->newMatrixStorage() );
    newData->redistribute( *mData[0], redistributor );
    mData[0] = newData;

    _Matrix::setDistributedMatrix( redistributor.getTargetDistributionPtr(), getColDistributionPtr() );

    redistribute( getRowDistributionPtr(), colDistributionPtr );
}

/* ------------------------------------------------------------------------- */

template<typename ValueType>
void DenseMatrix<ValueType>::localize(
    DenseStorage<ValueType>& local,
    const DenseStorage<ValueType>& global,
    const Distribution& rowDistribution )
{
    const IndexType numLocalRows = rowDistribution.getLocalSize();
    const IndexType numColumns = global.getNumColumns();
    SCAI_ASSERT_EQUAL_ERROR( global.getNumRows(), rowDistribution.getGlobalSize() )
    local.allocate( numLocalRows, numColumns );
    ContextPtr contextPtr = Context::getHostPtr();
    ReadAccess<ValueType> repData( global.getData(), contextPtr );
    WriteAccess<ValueType> distData( local.getData(), contextPtr );

    for ( IndexType irow = 0; irow < numLocalRows; ++irow )
    {
        const IndexType globalRow = rowDistribution.local2global( irow );
        SCAI_LOG_TRACE( logger, "set local row " << irow << " with global row " << globalRow )

        for ( IndexType j = 0; j < numColumns; ++j )
        {
            distData[irow * numColumns + j] = repData[globalRow * numColumns + j];
        }
    }
}

/* ------------------------------------------------------------------------- */

template<typename ValueType>
static void replicate(
    DenseStorage<ValueType>& replicatedData,
    DenseStorage<ValueType>& distributedData,
    const Distribution& distribution )
{
    const IndexType numCols = replicatedData.getNumColumns();
    SCAI_ASSERT_EQUAL_DEBUG( numCols, distributedData.getNumColumns() )
    SCAI_ASSERT_EQUAL_DEBUG( replicatedData.getNumRows(), distribution.getGlobalSize() )
    SCAI_ASSERT_EQUAL_DEBUG( distributedData.getNumRows(), distribution.getLocalSize() )
    ContextPtr contextPtr = Context::getHostPtr();
    WriteAccess<ValueType> globalVals( replicatedData.getData(), contextPtr );
    ReadAccess<ValueType> localVals( distributedData.getData(), contextPtr );
// replicate distributed rows, each row has numCols entries
    distribution.replicateN( globalVals.get(), localVals.get(), numCols );
}

/* ------------------------------------------------------------------------- */

template<typename ValueType>
void DenseMatrix<ValueType>::redistributeRows( DistributionPtr rowDistribution )
{
    IndexType nCols = getNumColumns(); //  only global column size used here

    if ( *rowDistribution == getRowDistribution() )
    {
        SCAI_LOG_INFO( logger, "row distribtion remains unchanged" )
        return;
    }

    if ( rowDistribution->getNumPartitions() == 1 && getRowDistribution().getNumPartitions() == 1 )
    {
        SCAI_LOG_INFO( logger, "replace row distribtion, all on one processor" )
        this->setDistributionPtr( rowDistribution );
        return;
    }

    if ( getRowDistribution().getNumPartitions() == 1 )
    {
        DenseStorage<ValueType>& oldLocalData = *mData[0];
// current dense matrix is replicated, we have only to assign the local part
        const IndexType numLocalRows = rowDistribution->getLocalSize();
        SCAI_LOG_INFO( logger,
                       "distribute replicated rows: use " << numLocalRows << " local rows of " << getNumRows() << " global rows" )
        DenseStorage<ValueType> newLocalData( numLocalRows, nCols );
        localize( newLocalData, oldLocalData, *rowDistribution );
        oldLocalData.swap( newLocalData );
        this->setDistributionPtr( rowDistribution );
        return;
    }

    if ( rowDistribution->getNumPartitions() == 1 )
    {
// replicate the distributed matrix
        DenseStorage<ValueType> newLocalData( getNumRows(), nCols );
        DenseStorage<ValueType>& oldLocalData = getLocalStorage();
// replicate all rows according to the current row distribution
        replicate( newLocalData, oldLocalData, getRowDistribution() );
        oldLocalData.swap( newLocalData );
        this->setDistributionPtr( rowDistribution );
        return;
    }

// So we have to reorganize data, build a Redistributor
    DenseStorage<ValueType>& oldLocalData = getLocalStorage();
    SCAI_ASSERT_EQUAL_DEBUG( nCols, oldLocalData.getNumColumns() )
    DenseStorage<ValueType> newLocalData( rowDistribution->getLocalSize(), nCols );
    Redistributor redistributor( rowDistribution, getRowDistributionPtr() ); // target, source distributions
    redistributor.redistributeN( newLocalData.getData(), oldLocalData.getData(), nCols );
// COMMON_THROWEXCEPTION( "redistribution of dense rows not yet available" )
    oldLocalData.swap( newLocalData );
    this->setDistributionPtr( rowDistribution );
}

/* -------------------------------------------------------------------------- */

template<typename ValueType>
DenseMatrix<ValueType>::~DenseMatrix()
{
    // nothing to do, all member variables are freed by their own destructors
}

/* -------------------------------------------------------------------------- */

template<typename ValueType>
void DenseMatrix<ValueType>::setContextPtr( const ContextPtr context )
{
    SCAI_ASSERT_ERROR( context.get(), "NULL context for dense matrix, not allowed" )

    for ( size_t i = 0; i < mData.size(); ++i )
    {
        mData[i]->setContextPtr( context );
    }
}

/* -------------------------------------------------------------------------- */

template<typename ValueType>
void DenseMatrix<ValueType>::getLocalRow( HArray<ValueType>& row, const IndexType localRowIndex ) const
{
    SCAI_REGION( "Mat.Dense.getLocalRow" )

    SCAI_ASSERT_VALID_INDEX_DEBUG( localRowIndex, getRowDistribution().getLocalSize(), "illegal local row index" );

    SCAI_LOG_INFO( logger, "get local row " << localRowIndex << " from this matrix: " << *this )

    const Distribution& distributionCol = getColDistribution();

    if ( distributionCol.isReplicated() )
    {
        // in this case we just can take the values from the local storage
        getLocalStorage().getRowImpl( row, localRowIndex );
        return;
    }

    // with column distribution: join the corresponding column data

    joinColumnData( row, localRowIndex, 1 );

    SCAI_LOG_INFO( logger, "local row with joined column data: " << row )
}

/* -------------------------------------------------------------------------- */

template<typename ValueType>
void DenseMatrix<ValueType>::getRowLocal( _Vector&, const IndexType ) const
{
    COMMON_THROWEXCEPTION( "not available yet" )
}

/* -------------------------------------------------------------------------- */

template<typename ValueType>
void DenseMatrix<ValueType>::getRow( _Vector& row, const IndexType globalRowIndex ) const
{
    // if v is not a dense vector or not of same type, use a temporary dense vector

    if ( row.getVectorKind() != VectorKind::DENSE || row.getValueType() != getValueType() )
    {
        SCAI_LOG_WARN( logger, "getRow requires temporary" )
        DenseVector<ValueType> denseRow;
        getRow( denseRow, globalRowIndex );
        row.assign( denseRow );   // transform the dense vector into sparse vector
        return;
    }

    SCAI_REGION( "Mat.Dense.getRow" )

    DenseVector<ValueType>& denseRow = reinterpret_cast<DenseVector<ValueType>&>( row );

    denseRow.allocate( getColDistributionPtr() );   // same dist as column dist

    HArray<ValueType>& values = denseRow.getLocalValues();  // be careful to guarantee consistency

    if ( getRowDistribution().isReplicated() )
    {
        SCAI_LOG_INFO( logger, "getRow with replicated row distribution" )

        // each processor has all data, just pick up my local part

        const Communicator& comm = getColDistribution().getCommunicator();

        PartitionId colRank = comm.getRank();

        mData[ colRank ]->getRow( values, globalRowIndex );

        SCAI_ASSERT_EQ_ERROR( values.size(), getColDistribution().getLocalSize(), "serious mismatch" )

        return;
    }

    const Communicator& comm = getRowDistribution().getCommunicator();

    // Note: for the row distribution any owner might not be enabled

    PartitionId rowOwner = getRowDistribution().findOwner( globalRowIndex );

    SCAI_LOG_INFO( logger, "row dist = " << getRowDistribution() 
                            << ", owner = " << rowOwner << " for row " << globalRowIndex )

    PartitionId np = getColDistribution().getNumPartitions();

    if ( np == 1 )
    {
        SCAI_LOG_DEBUG( logger, "getRow with replicated col distribution, row owner = " << rowOwner )

        // owner gets the dense row locally and broadcasts it

        if ( rowOwner == comm.getRank() )
        {
            IndexType localRowIndex = getRowDistribution().global2local( globalRowIndex );
            mData[0]->getRow( values, localRowIndex );
        }

        getRowDistribution().getCommunicator().bcastArray( values, rowOwner );

        return;
    }

    SCAI_LOG_DEBUG( logger, comm << ": bcast chunks for this col dist = " << getColDistribution() )

    if ( rowOwner == comm.getRank() )
    {
        IndexType localRowIndex = getRowDistribution().global2local( globalRowIndex );

        SCAI_ASSERT_EQ_ERROR( static_cast<IndexType>( mData.size() ), np, "illegal column data" )

        HArray<ValueType> sendBuffer;
        HArray<ValueType> recvBuffer;

        CommunicationPlan sendPlan;
        CommunicationPlan recvPlan( NULL, 0 );  // nothing to receive

        for ( PartitionId p = 0; p < comm.getSize(); ++p )
        {
            if ( p == comm.getRank() )
            {
                // pick up the local values

                mData[p]->getRow( values, localRowIndex );
            }
            else
            {
                mData[p]->getRow( sendBuffer, localRowIndex );
             
                if ( sendBuffer.size() )
                {
                    sendPlan.singleEntry( p, sendBuffer.size() );
                    comm.exchangeByPlan( recvBuffer, recvPlan, sendBuffer, sendPlan );
                }
            }
        }
    }
    else
    {
        HArray<ValueType> dummySend;

        // Not owner, build recv plan

        IndexType size = getColDistribution().getLocalSize();

        CommunicationPlan sendPlan( NULL, 0 );
        CommunicationPlan recvPlan( NULL, 0 );

        recvPlan.singleEntry( rowOwner, size );

        SCAI_LOG_DEBUG( logger, comm << ": getRow, recvPlan = " << recvPlan << ", sendPlan = " << sendPlan )

        comm.exchangeByPlan( values, recvPlan, dummySend, sendPlan );
    }

    // guarantee consistency in the dense vector for the local data

    SCAI_ASSERT_EQ_ERROR( values.size(), getColDistribution().getLocalSize(), "serious mismatch" )
}

/* -------------------------------------------------------------------------- */

template<typename ValueType>
void DenseMatrix<ValueType>::getColumn( _Vector& col, const IndexType globalColIndex ) const
{
    // if col is not a dense vector, use a temporary dense vector

    if ( col.getVectorKind() != VectorKind::DENSE || col.getValueType() != getValueType() )
    {
        SCAI_LOG_WARN( logger, "getCol requires temporary, use DenseVector on DenseMatrix" )
        DenseVector<ValueType> denseColumn;
        getColumn( denseColumn, globalColIndex );
        col.assign( denseColumn );   // transform the dense vector into sparse vector, works for all
        return;
    }

    SCAI_REGION( "Mat.Dense.getColumn" )

    SCAI_ASSERT_DEBUG( dynamic_cast<DenseVector<ValueType>*>( &col ), "col not DenseVector<" << getValueType() << ">" )

    DenseVector<ValueType>& denseCol = reinterpret_cast<DenseVector<ValueType>&>( col );

    // result vector inherits the row distribution 

    denseCol.allocate( getRowDistributionPtr() );

    // find the owner and local column index of col

    PartitionId owner         = 0;
    IndexType   localColIndex = globalColIndex;

    const Distribution& colDist = getColDistribution();

    if ( !colDist.isReplicated() )
    {
        // determine the owner and local index 

        owner = colDist.getAnyOwner( globalColIndex );
        localColIndex = colDist.getAnyLocalIndex( globalColIndex, owner );
    }

    SCAI_ASSERT_DEBUG( mData[owner], "No data for owner = " << owner )

    SCAI_LOG_INFO( logger, "getColumn( " << globalColIndex << " ) : owner = " << owner
                           << ", local col = " << localColIndex << ", mData = " << *mData[owner] )

    HArray<ValueType>& values = denseCol.getLocalValues();

    mData[owner]->getColumn( values, localColIndex );

    // verify that local size of data matches local size of distribution, so we have consistency

    SCAI_ASSERT_EQ_DEBUG( values.size(), denseCol.getDistribution().getLocalSize(), "serious mismatch" );
}

/* -------------------------------------------------------------------------- */

template<typename ValueType>
void DenseMatrix<ValueType>::setLocalRow(
    const hmemo::HArray<ValueType>& row,
    const IndexType localRowIndex,
    const common::BinaryOp op )
{
    SCAI_REGION( "Mat.Dense.setLocalRow" )

    SCAI_ASSERT_VALID_INDEX_DEBUG( localRowIndex, getRowDistribution().getLocalSize(), "illegal local row index" )
    SCAI_ASSERT_EQ_DEBUG( row.size(), getNumColumns(), "size of row illegal" )

    const PartitionId numColPartitions = static_cast<PartitionId>( mData.size() );

    if ( numColPartitions == 1 )
    {
        // in this case we just can take the values from the local storage

        mData[0]->setRowImpl( row, localRowIndex, op );
        return;
    }

    utilskernel::LArray<IndexType> offsets;
    utilskernel::LArray<IndexType> perm;

    getColDistribution().getAnyLocal2Global( offsets, perm );

    HArray<ValueType> rowResorted;   // row resorted according to the owners

    utilskernel::HArrayUtils::gatherImpl( rowResorted, row, perm, common::BinaryOp::COPY );

    ReadAccess<IndexType> rOffsets( offsets );

    // now sort in the different parts

    for ( PartitionId ip = 0; ip < numColPartitions; ++ip )
    {
        // tricky workaround for: HArraySection<ValueType>( rowResorted, offset = .., inc = 1, n = ... )

        const ValueType* ptrRowPart;

        IndexType nRowPart = rOffsets[ ip + 1 ] - rOffsets[ip];

        {
            ReadAccess<ValueType> rRow( rowResorted );
            ptrRowPart = rRow.get() + rOffsets[ip];
            nRowPart   = rOffsets[ ip + 1 ] - rOffsets[ ip ];
        }

        HArrayRef<ValueType> rowPartition( nRowPart, ptrRowPart );

        mData[ip]->setRowImpl( rowPartition, localRowIndex, op );
    }
}

/* -------------------------------------------------------------------------- */

template<typename ValueType>
void DenseMatrix<ValueType>::setLocalColumn(
    const hmemo::HArray<ValueType>& column,
    const IndexType globalColIndex,
    const common::BinaryOp op )
{
    SCAI_REGION( "Mat.Dense.setLocalColumn" )

    // find the owner and local column index of col

    PartitionId owner         = 0;
    IndexType   localColIndex = globalColIndex;

    const Distribution& colDist = getColDistribution();

    if ( !colDist.isReplicated() )
    {
        owner = colDist.getAnyOwner( globalColIndex );
        localColIndex = colDist.getAnyLocalIndex( globalColIndex, owner );
    }

    SCAI_ASSERT_ERROR( mData[owner], "No data for owner = " << owner )

    SCAI_LOG_INFO( logger, "setLocalColumn( " << globalColIndex << " ) : owner = " << owner
                   << ", local col = " << localColIndex  << ", mData = " << *mData[owner] )

    mData[owner]->setColumnImpl( column, localColIndex, op );
}

/* -------------------------------------------------------------------------- */

template<typename ValueType>
void DenseMatrix<ValueType>::getDiagonal( _Vector& diagonal ) const
{
    if ( getRowDistribution() != getColDistribution() )
    {
        COMMON_THROWEXCEPTION( "Diagonal calculation only for equal distributions." )
    }

    if ( diagonal.getVectorKind() != VectorKind::DENSE || diagonal.getValueType() != getValueType() )
    {
        DenseVector<ValueType> tmpDiagonal( diagonal.getContextPtr() );
        getDiagonal( tmpDiagonal );
        diagonal.assign( tmpDiagonal );   // does the correct type / kind conversion
        return;
    }

    // we can recast it now to dense vector, so we have access to its local values

    DenseVector<ValueType>& denseDiagonal = reinterpret_cast<DenseVector<ValueType>&>( diagonal );

    denseDiagonal.allocate( getRowDistributionPtr() );
    getLocalStorage().getDiagonal( denseDiagonal.getLocalValues() );
}

/* -------------------------------------------------------------------------- */

template<typename ValueType>
void DenseMatrix<ValueType>::setDiagonal( const _Vector& diagonal )
{
    if ( getRowDistribution() != getColDistribution() )
    {
        COMMON_THROWEXCEPTION( "setDiagonal only for square matrices with same row/col distribution" )
    }

    if ( getRowDistribution() != diagonal.getDistribution() )
    {
        COMMON_THROWEXCEPTION( "Diagonal calculation only for equal distributions." )
    }

    if ( diagonal.getVectorKind() != VectorKind::DENSE || diagonal.getValueType() != getValueType() )
    {
        SCAI_LOG_WARN( logger, "setDiagonal: diagonal will be converted" )
        DenseVector<ValueType> tmpDiagonal( diagonal );
        setDiagonal( tmpDiagonal );
        return;
    }

    const DenseVector<ValueType>& diagonalDense = reinterpret_cast<const DenseVector<ValueType>&>( diagonal );

    getLocalStorage().setDiagonalV( diagonalDense.getLocalValues() );
}

template<typename ValueType>
void DenseMatrix<ValueType>::setDiagonal( const Scalar diagonalValue )
{
    if ( getRowDistribution() != getColDistribution() )
    {
        COMMON_THROWEXCEPTION( "Diagonal calculation only for equal distributions." )
    }

    getLocalStorage().setDiagonal( diagonalValue.getValue<ValueType>() );
}

/* -------------------------------------------------------------------------- */

template<typename ValueType>
void DenseMatrix<ValueType>::reduce(
    _Vector& v, 
    const IndexType dim, 
    const common::BinaryOp reduceOp, 
    const common::UnaryOp elemOp ) const
{
    SCAI_REGION( "Mat.Dense.reduce" )

    // SCAI_ASSERT_EQ_ERROR( v.getValueType(), 

    DenseVector<ValueType>& denseV = reinterpret_cast<DenseVector<ValueType>&>( v );

    if ( dim == 0 )
    {
        denseV.allocate( getRowDistributionPtr() );

        denseV = ValueType( 0 );   // initialize v with neutral element

        for ( size_t k = 0; k < mData.size(); ++k )
        {
            mData[k]->reduce( denseV.getLocalValues(), 0, reduceOp, elemOp );
        }

        return;
    }

    if ( dim == 1 )
    {
        denseV.allocate( getColDistributionPtr() );

        denseV = ValueType( 0 );   // initialize v with neutral element

        if ( getRowDistribution().getCommunicator().getSize() == 1 )
        {
            // full matrix is replicated, the columns might have any distribution

            PartitionId rank = getColDistribution().getCommunicator().getRank();

            mData[rank]->reduce( denseV.getLocalValues(), 1, reduceOp, elemOp );

            return;   // matrix is replicated, compute just my values
        }

        // rows are distributed

        IndexType np = getColDistribution().getCommunicator().getSize();

        if ( np == 1 )
        {
             SCAI_ASSERT_EQ_ERROR( reduceOp, common::BinaryOp::ADD, "only add supported" )

             mData[0]->reduce( denseV.getLocalValues(), 1, reduceOp, elemOp );
             getRowDistribution().getCommunicator().sumArray( denseV.getLocalValues() );
             return;
        }

        // circular shift of local parts and reduce vals from here

        const int COMM_DIRECTION = 1;       // circular shifting
        HArray<ValueType>& sendValues = mSendValues;
        HArray<ValueType>& recvValues = mReceiveValues;
        IndexType maxSize = getColDistribution().getMaxLocalSize();

        // send/recv buffers must be large enough to keep largest amout of data from any processor

        ContextPtr contextPtr = Context::getHostPtr();
        recvValues.reserve( contextPtr, maxSize );
        sendValues.reserve( contextPtr, maxSize );

        utilskernel::HArrayUtils::assign( sendValues, denseV.getLocalValues() );

        const Communicator& comm = getColDistribution().getCommunicator();

        for ( PartitionId p = 0; p < np; ++p )
        {
            // compute the owner of the values that are in the current send buffer
            PartitionId actualPartition = comm.getNeighbor( -p );
            mData[actualPartition]->reduce( sendValues, 1, reduceOp, elemOp );
            comm.shiftArray( recvValues, sendValues, COMM_DIRECTION );
            std::swap( sendValues, recvValues );
        }

        utilskernel::HArrayUtils::assign( denseV.getLocalValues(), sendValues );
    }
    else
    {
        COMMON_THROWEXCEPTION( "illegal reduce dim = " << dim << " for dense matrix" )
    }
}

/* -------------------------------------------------------------------------- */

template<typename ValueType>
void DenseMatrix<ValueType>::scale( const _Vector& vector )
{
    if ( getRowDistribution() != vector.getDistribution() )
    {
        COMMON_THROWEXCEPTION( "scale vector must have same distribution as matrix row distribution" )
    }

    if ( vector.getVectorKind() != VectorKind::DENSE || vector.getValueType() != getValueType() )
    {
        SCAI_LOG_WARN( logger, "scale: vector requires temporary" )
        DenseVector<ValueType> tmpVector( vector );
        scale( tmpVector );
        return;
    }
    
    const DenseVector<ValueType>& denseVector = reinterpret_cast<const DenseVector<ValueType>&>( vector );

    getLocalStorage().scaleRows( denseVector.getLocalValues() );
}

template<typename ValueType>
void DenseMatrix<ValueType>::scale( const Scalar scaleValue )
{
    getLocalStorage().scale( scaleValue.getValue<ValueType>() );
}

template<typename ValueType>
void DenseMatrix<ValueType>::conj()
{
    getLocalStorage().conj();
}

template<typename ValueType>
Scalar DenseMatrix<ValueType>::getValue( IndexType i, IndexType j ) const
{
    ValueType myValue = static_cast<ValueType>( 0.0 );
    const Distribution& colDist = getColDistribution();
    const Distribution& rowDist = getRowDistribution();
    const Communicator& commRow = rowDist.getCommunicator();

    if ( getRowDistribution().isLocal( i ) )
    {
        const IndexType iLocal = getRowDistribution().global2local( i );

        PartitionId owner = 0;
        IndexType  jLocal = nIndex;

        if ( colDist.getNumPartitions() == 1 )
        {
            owner  = 0;
            jLocal = j;
        }
        else
        {
            owner  = colDist.getAnyOwner( j );
            jLocal = colDist.getAnyLocalIndex( j, owner );
        }

        SCAI_ASSERT_ERROR( jLocal != nIndex, "non local column index" )
        SCAI_LOG_TRACE( logger,
                        "getting value for index(" << i << "," << j << ")" << " which is localy ( " << iLocal << "," << jLocal << " )" )
        myValue = mData[owner]->getValue( iLocal, jLocal );
    }

    SCAI_LOG_TRACE( logger, "My value is " << myValue << " starting sum reduction to produce final result." )
    return Scalar( commRow.sum( myValue ) );
}

template<typename ValueType>
void DenseMatrix<ValueType>::setValue(
    const IndexType i,
    const IndexType j,
    const Scalar val,
    const common::BinaryOp op )
{
    const Distribution& distributionRow = getRowDistribution();

    const IndexType iLocal = distributionRow.global2local( i );

    if ( iLocal == nIndex )
    {
        return; // this processor does not have the value
    }

    const Distribution& distributionCol = getColDistribution();

    PartitionId owner  = 0;

    IndexType   jLocal = nIndex;

    if ( distributionCol.getNumPartitions() == 1 )
    {
        jLocal = j;
    }
    else 
    {
        owner  = distributionCol.getAnyOwner( j );
        jLocal = distributionCol.getAnyLocalIndex( j, owner );
    }

    SCAI_ASSERT_ERROR( jLocal != nIndex, "non local column index" )

    mData[owner]->setValue( iLocal, jLocal, val.getValue<ValueType>(), op );
}

template<typename ValueType>
void DenseMatrix<ValueType>::matrixTimesScalar( const _Matrix& other, Scalar alpha )
{
    SCAI_LOG_INFO( logger, " this = " << alpha << " * " << other )
    assign( other );
    SCAI_LOG_INFO( logger, " this = other = " << *this )

    for ( size_t i = 0; i < mData.size(); ++i )
    {
        mData[i]->scale( alpha.getValue<ValueType>() );
    }
}

/* -------------------------------------------------------------------------- */

template<typename ValueType>
void DenseMatrix<ValueType>::matrixTimesVectorImpl(
    DenseVector<ValueType>& denseResult,
    const ValueType alphaValue,
    const DenseVector<ValueType>& denseX,
    const ValueType betaValue,
    const DenseVector<ValueType>& denseY ) const
{
    SCAI_REGION( "Mat.Dense.timesVector" )
    const HArray<ValueType>& localY = denseY.getLocalValues();
    HArray<ValueType>& localResult = denseResult.getLocalValues();
    ContextPtr localContext = mData[0]->getContextPtr();
    const Distribution& colDist = getColDistribution();
    const Communicator& comm = colDist.getCommunicator();
    PartitionId rank = comm.getRank();
    PartitionId n = colDist.getNumPartitions();
    mData[0]->prefetch();

    // It makes no sense to prefetch denseX because, if a transfer is started
    // the halo update needs to wait for this transfer to finish

    if ( betaValue != common::Constants::ZERO )
    {
        denseY.prefetch( localContext );
    }

    const HArray<ValueType>& localX = denseX.getLocalValues();

    SCAI_LOG_INFO( logger,
                   comm << ": matrixTimesVector" << ", alpha = " << alphaValue << ", localX = " << localX << ", beta = " << betaValue << ", localY = " << localY )
    SCAI_LOG_INFO( logger,
                   "Aliasing: result = y : " << ( &denseResult == &denseY ) << ", local = " << ( &localResult == &localY ) )

    if ( n == 1 )
    {
// replicated column distribution, only on local block, X is replicated
// localResult = alpha * mData[0] * X + beta * localY
        const DenseStorage<ValueType>& dense = *mData[0];
        SCAI_LOG_INFO( logger, comm << ": matrixTimesVector, single dense block = " << dense )
        dense.matrixTimesVector( localResult, alphaValue, localX, betaValue, localY );
        return;
    }

    SCAI_LOG_INFO( logger, comm << ": start pipelined multiplication." )
    IndexType size = comm.max( localX.size() ); // largest local part of X
    mSendValues.clear();
    mReceiveValues.clear();
    ContextPtr contextPtr = Context::getHostPtr();
    HArray<ValueType>* sendValues = &mSendValues;
    HArray<ValueType>* recvValues = &mReceiveValues;
    {
// resize the receive buffer to be big enough for largest part of X
        WriteOnlyAccess<ValueType> wRecvValues( *recvValues, contextPtr, size );
        WriteOnlyAccess<ValueType> wSendValues( *sendValues, contextPtr, size );
        ReadAccess<ValueType> rLocalX( localX, contextPtr );
// fill send buffer with local X of this processor
        IndexType i = 0;

        for ( ; i < localX.size(); ++i )
        {
            wSendValues[i] = rLocalX[i];
        }

        for ( ; i < size; ++i )
        {
            wSendValues[i] = static_cast<ValueType>( 0.0 );
        }
    }
    const int COMM_DIRECTION = 1; // shift buffer to next processor

    if ( SyncKind::ASYNCHRONOUS == _Matrix::getCommunicationKind() )
    {
        SCAI_LOG_INFO( logger, comm << ": asynchronous communication" )
// asynchronous communication always requires same sizes of arrays, might shift some more data
        std::unique_ptr<tasking::SyncToken> st( comm.shiftAsync( *recvValues, *sendValues, COMM_DIRECTION ) );
        SCAI_LOG_INFO( logger,
                       comm << ": matrixTimesVector, my dense block = " << *mData[rank] << ", localX = " << localX << ", localY = " << localY << ", localResult = " << localResult )
// overlap communication with local computation
        mData[rank]->matrixTimesVector( localResult, alphaValue, localX, betaValue, localY );
        st->wait();
// Problem: asynchronsous shift does not set correctly the size of the array recvValues
        std::swap( sendValues, recvValues );

        for ( PartitionId p = 1; p < n; ++p )
        {
            PartitionId actualPartition = comm.getNeighbor( -p );

            //handle return value to allow async communication

            if ( p < ( n - 1 ) )
            {
                st.reset( comm.shiftAsync( *recvValues, *sendValues, COMM_DIRECTION ) );
            }
            else
            {
                st.reset( new tasking::NoSyncToken() );
            }

            SCAI_LOG_INFO( logger,
                           comm << ": matrixTimesVector, actual dense block [" << actualPartition << "] = " << *mData[actualPartition] << ", sendX = " << localX << ", localResult = " << localResult )
            // adapt the size of recvValues, that is now sendValues after swap
            HArray<ValueType> x( mData[actualPartition]->getNumColumns() );
            {
                static LAMAKernel<blaskernel::BLASKernelTrait::copy<ValueType> > copy;
                ContextPtr loc = this->getContextPtr();
                copy.getSupportedContext( loc );
                SCAI_CONTEXT_ACCESS( loc )
                ReadAccess<ValueType> readSend( *sendValues, loc );
                WriteAccess<ValueType> writeX( x, loc );
                copy[loc]( mData[actualPartition]->getNumColumns(), readSend.get(), 1, writeX.get(), 1 );
            }
            mData[actualPartition]->matrixTimesVector( localResult, alphaValue, x, static_cast<ValueType>( 1.0 ), localResult );
            st->wait();
            std::swap( sendValues, recvValues );
        }
    }
    else
    {
// for synchronous communication we can use the real needed sizes
        {
            WriteAccess<ValueType> wSendValues( *sendValues );
            wSendValues.resize( localX.size() );
        }
        SCAI_LOG_INFO( logger, comm << ": synchronous communication" )
        comm.shiftArray( *recvValues, *sendValues, COMM_DIRECTION );
// For the synchronous shift we have no problems regarding the correct sizes
        SCAI_LOG_DEBUG( logger, comm << ": send " << *sendValues << ", recv " << *recvValues )
        SCAI_LOG_INFO( logger,
                       comm << ": matrixTimesVector, actual dense block [" << rank << "] = " << *mData[rank] << ", local X = " << localX << ", local Y = " << localY )
        mData[rank]->matrixTimesVector( localResult, alphaValue, localX, betaValue, localY );
        std::swap( sendValues, recvValues );

        for ( PartitionId p = 1; p < n; ++p )
        {
            PartitionId actualPartition = comm.getNeighbor( -p );
            comm.shiftArray( *recvValues, *sendValues, COMM_DIRECTION );
            SCAI_LOG_DEBUG( logger,
                            comm << ": send " << *sendValues << ", recv " << *recvValues << ", actual = " << actualPartition )
            SCAI_LOG_INFO( logger,
                           comm << ": matrixTimesVector, actual dense block [" << actualPartition << "] = " << *mData[actualPartition] << ", sendX = " << *sendValues << ", localResult = " << localResult )
            mData[actualPartition]->matrixTimesVector( localResult, alphaValue, *sendValues, ValueType( 1 ), localResult );
            std::swap( sendValues, recvValues );
        }
    }
}

/* -------------------------------------------------------------------------- */

template<typename ValueType>
void DenseMatrix<ValueType>::vectorTimesMatrixImpl(
    DenseVector<ValueType>& denseResult,
    const ValueType alphaValue,
    const DenseVector<ValueType>& denseX,
    const ValueType betaValue,
    const DenseVector<ValueType>& denseY ) const
{
    SCAI_REGION( "Mat.Dense.vectorTimesMatrix" )

    const HArray<ValueType>& localY = denseY.getLocalValues();

    HArray<ValueType>& localResult = denseResult.getLocalValues();

    const Distribution& colDist = getColDistribution();
    const Distribution& rowDist = getRowDistribution();

    const Communicator& comm = colDist.getCommunicator();

    const HArray<ValueType>& localX = denseX.getLocalValues();

    PartitionId nParts = colDist.getNumPartitions();

    SCAI_ASSERT_GT( nParts, 1, "replicated columns are not considered here" )

    if ( rowDist.getNumPartitions() == 1 )
    {
        // the full matrix is replicated, the result is distributed, compute just its part

        PartitionId rank = comm.getRank();
        mData[rank]->vectorTimesMatrix( localResult, alphaValue, localX, betaValue, localY );

        SCAI_LOG_INFO( logger, comm << ": computed local Result for replicated matrix: " << localResult );

        return;
    }

    const int COMM_DIRECTION = 1;       // circular shifting

    // reuse member variables of this DenseMatrix, avoids too much reallocation

    HArray<ValueType>& sendValues = mSendValues;

    HArray<ValueType>& recvValues = mReceiveValues;

    IndexType maxSize = colDist.getMaxLocalSize();

    // send/recv buffers must be large enough to keep largest amout of data from any processor

    ContextPtr contextPtr = Context::getHostPtr();

    recvValues.reserve( contextPtr, maxSize );

    sendValues.reserve( contextPtr, maxSize );

    SCAI_LOG_DEBUG( logger, comm << ": recv buffer = " << recvValues << ", send buffer = " << sendValues );

    for ( PartitionId p = 0; p < nParts; ++p )
    {
        // compute the owner of the values that are in the current send buffer

        PartitionId actualPartition = comm.getNeighbor( -p );

        SCAI_LOG_INFO( logger, comm << ": will compute part for partition " << actualPartition << ", mData = " << *mData[actualPartition] )

        if ( p == 0 )
        {
            // start here with computation of own part

            SCAI_LOG_INFO( logger, comm << ": localX = " << localX << ", localY = " << localY )

            mData[actualPartition]->vectorTimesMatrix( sendValues, alphaValue, localX, betaValue, localY );
        }
        else
        {
            // This processor computes the part for actual partition and adds it

            SCAI_LOG_INFO( logger, comm << ": localX = " << localX << ", sendValues = " << sendValues )

            mData[actualPartition]->vectorTimesMatrix( sendValues, alphaValue, localX, ValueType( 1 ), sendValues );
        }

        SCAI_LOG_INFO( logger, comm << ": computed part for partition " << actualPartition << ", is " << sendValues );

        comm.shiftArray( recvValues, sendValues, COMM_DIRECTION );

        SCAI_LOG_DEBUG( logger, comm << ": received next " << recvValues );

        std::swap( sendValues, recvValues );
    }

    // we do not swap here as allocated data for localResult fits best

    utilskernel::HArrayUtils::assign( localResult, sendValues );
}

/* -------------------------------------------------------------------------- */

template<typename ValueType>
void DenseMatrix<ValueType>::matrixPlusMatrix(
    const Scalar alpha,
    const _Matrix& matA,
    const Scalar beta,
    const _Matrix& matB )
{
    SCAI_LOG_INFO( logger, "this = " << alpha << " * A + " << beta << " * B" << ", A = " << matA << ", B = " << matB )
    const DenseMatrix<ValueType>* denseA = dynamic_cast<const DenseMatrix<ValueType>*>( &matA );
    SCAI_ASSERT_ERROR( denseA, "Must be dense matrix<" << getValueType() << "> : " << matA )
    const DenseMatrix<ValueType>* denseB = dynamic_cast<const DenseMatrix<ValueType>*>( &matB );
    SCAI_ASSERT_ERROR( denseB, "Must be dense matrix<" << getValueType() << "> : " << matB )
// Now we can add sparse matrices
    matrixPlusMatrixImpl( alpha.getValue<ValueType>(), *denseA, beta.getValue<ValueType>(), *denseB );
}

/* -------------------------------------------------------------------------- */

template<typename ValueType>
void DenseMatrix<ValueType>::matrixPlusMatrixImpl(
    const ValueType alpha,
    const DenseMatrix<ValueType>& A,
    const ValueType beta,
    const DenseMatrix<ValueType>& B )
{
    SCAI_REGION( "Mat.plusMatrix" )

    // already verified

    SCAI_ASSERT_EQUAL_DEBUG( A.getRowDistribution(), B.getRowDistribution() )
    SCAI_ASSERT_EQUAL_DEBUG( A.getColDistribution(), B.getColDistribution() )

    // Now we can do it completely local

    SCAI_LOG_INFO( logger, "Mat.plusMatrix, this = " << alpha << " * A + " << beta << " * B"
                   << ", A = " << A << ", B = " << B )

    // allocate this result matrix, but only if it is not aliased with A or B

    if ( this != &A && this != &B )
    {
        allocate( A.getRowDistributionPtr(), A.getColDistributionPtr() );
    }

    // Add matrices of each chunk

    SCAI_LOG_DEBUG( logger, "Mat.plusMatrix, mDataSize = " << mData.size() );

    for ( size_t i = 0; i < mData.size(); ++i )
    {
        mData[i]->matrixPlusMatrix( alpha, *A.mData[i], beta, *B.mData[i] );
    }
}

/* -------------------------------------------------------------------------- */

template<typename ValueType>
void DenseMatrix<ValueType>::matrixTimesMatrix(
    _Matrix& result,
    const Scalar alpha,
    const _Matrix& B,
    const Scalar beta,
    const _Matrix& C ) const
{
    SCAI_ASSERT_ERROR( getRowDistribution().isReplicated(), "this->rows are distributed" )
    SCAI_ASSERT_ERROR( getColDistribution().isReplicated(), "this->cols are distributed" )
    SCAI_ASSERT_ERROR( B.getRowDistribution().isReplicated(), "B.rows are distributed" )
    SCAI_ASSERT_ERROR( B.getColDistribution().isReplicated(), "B.cols are distributed" )
    SCAI_ASSERT_ERROR( C.getRowDistribution().isReplicated(), "C.rows are distributed" )
    SCAI_ASSERT_ERROR( C.getColDistribution().isReplicated(), "C.cols are distributed" )
// Prefetch values to the ComputeLocation
    DenseMatrix* res = dynamic_cast<DenseMatrix*>( &result );

    if ( res == NULL )
    {
        COMMON_THROWEXCEPTION( "Only DenseMatrix DenseMatrix Multiplication is supported." )
    }

    const DenseMatrix* Bp = dynamic_cast<const DenseMatrix*>( &B );

    if ( Bp == NULL )
    {
        COMMON_THROWEXCEPTION( "Only DenseMatrix DenseMatrix Multiplication is supported." )
    }

    const DenseMatrix* Cp = dynamic_cast<const DenseMatrix*>( &C );

    if ( Cp == NULL )
    {
        COMMON_THROWEXCEPTION( "Only DenseMatrix DenseMatrix Multiplication is supported." )
    }

    if ( res == this )
    {
        SCAI_LOG_DEBUG( logger, "result is aliased with this A matrix" )
    }
    else if ( res == Bp )
    {
        SCAI_LOG_DEBUG( logger, "result is aliased with B matrix" )
    }
    else if ( res == Cp && beta.getValue<ValueType>() != 0.0 )
    {
        SCAI_LOG_DEBUG( logger, "result is aliased with C matrix" )
    }
    else
    {
        SCAI_LOG_DEBUG( logger, "result is not aliased, so allocate it correctly" )
        res->allocate( getRowDistributionPtr(), B.getColDistributionPtr() );
    }

    ContextPtr localContext = mData[0]->getContextPtr();
    res->prefetch( localContext );
    mData[0]->prefetch();
    Bp->prefetch( localContext );
    Cp->prefetch( localContext );
//We are calculating with a replicated _Matrix. So there is no need for an asyncronous call,
//because we have to sync in this method anyway (returning void not SyncToken)
// Note: any alias will be resolved by the matrix storage routine and not here
//       as it might introduce a temporary in any case
    res->mData[0]->matrixTimesMatrix( alpha.getValue<ValueType>(), *mData[0], *Bp->mData[0], beta.getValue<ValueType>(),
                                      *Cp->mData[0] );
}

/* -------------------------------------------------------------------------- */

template<typename ValueType>
NormType<ValueType> DenseMatrix<ValueType>::maxNorm() const
{
    NormType<ValueType> myMaxDiff = 0;

    for ( size_t i = 0; i < mData.size(); ++i )
    {
        NormType<ValueType> maxDiff = mData[i]->maxNorm();

        if ( maxDiff > myMaxDiff )
        {
            myMaxDiff = maxDiff;
        }
    }

    const Communicator& comm = getRowDistribution().getCommunicator();

    return comm.max( myMaxDiff );
}

/* -------------------------------------------------------------------------- */

template<typename ValueType>
NormType<ValueType> DenseMatrix<ValueType>::l1Norm() const
{
    const Communicator& comm = getRowDistribution().getCommunicator();

    NormType<ValueType> mySum = 0;
    IndexType n = mData.size();

    for ( IndexType i = 0; i < n; i++ )
    {
        mySum += static_cast<NormType<ValueType> >( mData[i]->l1Norm() );
    }

    return comm.sum( mySum );
}

/* -------------------------------------------------------------------------- */

template<typename ValueType>
NormType<ValueType> DenseMatrix<ValueType>::l2Norm() const
{
    const Communicator& comm = getRowDistribution().getCommunicator();
    ValueType mySum = static_cast<ValueType>( 0.0 );
    ValueType tmp;
    IndexType n = mData.size();

    for ( IndexType i = 0; i < n; i++ )
    {
        tmp = mData[i]->l2Norm();
        mySum += tmp * tmp;
    }

    return common::Math::sqrt( comm.sum( mySum ) );
}

/* -------------------------------------------------------------------------- */

template<typename ValueType>
NormType<ValueType> DenseMatrix<ValueType>::maxDiffNorm( const _Matrix& other ) const
{
    if ( !( ( getNumColumns() == other.getNumColumns() ) && ( getNumRows() == other.getNumRows() ) ) )
    {
        COMMON_THROWEXCEPTION( "maxDiffNorm requires matrices of same format" );
    }

    // Implementation works only for same distributions and same type

    if ( ( getRowDistribution() == other.getRowDistribution() ) && ( getColDistribution() == other.getColDistribution() )
            && ( getValueType() == other.getValueType() ) )
    {
        const DenseMatrix<ValueType>* typedOther = dynamic_cast<const DenseMatrix<ValueType>*>( &other );
        SCAI_ASSERT_DEBUG( typedOther, "SERIOUS: wrong dynamic cast: " << other )
        return maxDiffNormImpl( *typedOther );
    }
    else
    {
        SCAI_UNSUPPORTED( "maxDiffNorm requires temporary of " << other )
        DenseMatrix<ValueType> typedOther( other, getRowDistributionPtr(), getColDistributionPtr() );
        return maxDiffNormImpl( typedOther );
    }
}

/* -------------------------------------------------------------------------- */

template<typename ValueType>
ValueType DenseMatrix<ValueType>::maxDiffNormImpl( const DenseMatrix<ValueType>& other ) const
{
    // implementation only supported for same distributions
    SCAI_ASSERT_EQUAL_ERROR( getRowDistribution(), other.getRowDistribution() )
    SCAI_ASSERT_EQUAL_ERROR( getColDistribution(), other.getColDistribution() )

    typedef typename common::TypeTraits<ValueType>::AbsType AbsType;

    AbsType myMaxDiff = 0;

    for ( unsigned int i = 0; i < mData.size(); ++i )
    {
        AbsType maxDiff = mData[i]->maxDiffNorm( *other.mData[i] );

        if ( maxDiff > myMaxDiff )
        {
            myMaxDiff = maxDiff;
        }
    }

    const Communicator& comm = getRowDistribution().getCommunicator();

    return comm.max( myMaxDiff );
}

/* -------------------------------------------------------------------------- */

template<typename ValueType>
void DenseMatrix<ValueType>::prefetch() const
{
    for ( unsigned int i = 0; i < mData.size(); ++i )
    {
        mData[i]->prefetch();
    }
}

template<typename ValueType>
void DenseMatrix<ValueType>::prefetch( hmemo::ContextPtr loc ) const
{
    for ( unsigned int i = 0; i < mData.size(); ++i )
    {
        mData[i]->prefetch( loc );
    }
}

template<typename ValueType>
void DenseMatrix<ValueType>::wait() const
{
    for ( unsigned int i = 0; i < mData.size(); ++i )
    {
        mData[i]->wait();
    }
}

template<typename ValueType>
const DenseStorage<ValueType>& DenseMatrix<ValueType>::getLocalStorage() const
{
    SCAI_ASSERT_ERROR( mData.size() > 0, *this << ": no local values allocated" )

    if ( mData.size() == 1 )
    {
        return *mData[0];
    }

    // take the column data chunk that is owned by this processor regarding col dist

    const PartitionId myRank = getColDistribution().getCommunicator().getRank();
    return *mData[myRank];
}

template<typename ValueType>
DenseStorage<ValueType>& DenseMatrix<ValueType>::getLocalStorage()
{
    SCAI_ASSERT_ERROR( mData.size() > 0, "no local values allocated" )

    if ( mData.size() == 1 )
    {
        return *mData[0];
    }

    // take the column data chunk that is owned by this processor regarding col dist

    const PartitionId myRank = getColDistribution().getCommunicator().getRank();
    return *mData[myRank];
}

template<typename ValueType>
IndexType DenseMatrix<ValueType>::getLocalNumValues() const
{
    // only locally stored number of values
    return getRowDistribution().getLocalSize() * getNumColumns();
}

template<typename ValueType>
IndexType DenseMatrix<ValueType>::getLocalNumRows() const
{
    // only locally stored number of values
    return getRowDistribution().getLocalSize();
}

template<typename ValueType>
IndexType DenseMatrix<ValueType>::getLocalNumColumns() const
{
// only locally stored number of values
    return getColDistribution().getLocalSize();
}

template<typename ValueType>
IndexType DenseMatrix<ValueType>::getNumValues() const
{
    IndexType myNumValues = 0;

    for ( size_t k = 0; k < mData.size(); ++k )
    {
        myNumValues += mData[k]->getNumValues();
    }

    return getRowDistribution().getCommunicator().sum( myNumValues );
}

template<typename ValueType>
bool DenseMatrix<ValueType>::hasDiagonalProperty() const
{
// just a dummy
    return false;
}

template<typename ValueType>
void DenseMatrix<ValueType>::resetDiagonalProperty()
{
// just a dummy
}

template<typename ValueType>
void DenseMatrix<ValueType>::writeAt( std::ostream& stream ) const
{
    common::ScalarType type = common::getScalarType<ValueType>();
    stream << "DenseMatrix<" << type << ">( size = " << getNumRows() << " x " << getNumColumns() << ", rowdist = "
           << getRowDistribution() << ", coldist = " << getColDistribution() << " )";
}

template<typename ValueType>
<<<<<<< HEAD
=======
common::ScalarType DenseMatrix<ValueType>::getValueType() const
{
    return common::getScalarType<ValueType>();
}

template<typename ValueType>
size_t DenseMatrix<ValueType>::getValueTypeSize() const
{
    return sizeof( ValueType );
}

template<typename ValueType>
>>>>>>> 2bd73b44
size_t DenseMatrix<ValueType>::getMemoryUsage() const
{
    size_t memoryUsage = 0;

    for ( unsigned int i = 0; i < mData.size(); ++i )
    {
        memoryUsage += mData[i]->getMemoryUsage();
    }

    return getRowDistribution().getCommunicator().sum( memoryUsage );
}

/* ------------------------------------------------------------------------- */

template<typename ValueType>
DenseMatrix<ValueType>* DenseMatrix<ValueType>::newMatrix() const
{
    SCAI_LOG_INFO( logger, "SparseMatrix<ValueType>::newMatrix" )
    // use auto pointer for new sparse matrix to get data freed in case of Exception
    std::unique_ptr<DenseMatrix<ValueType> > newDenseMatrix( new DenseMatrix<ValueType>() );
    // inherit the context for local and halo storage
    newDenseMatrix->setContextPtr( this->getContextPtr() );
    newDenseMatrix->setCommunicationKind( this->getCommunicationKind() );
    SCAI_LOG_INFO( logger,
                   *this << ": create -> " << *newDenseMatrix << " @ " << * ( newDenseMatrix->getContextPtr() ) << ", kind = " << newDenseMatrix->getCommunicationKind() );
    return newDenseMatrix.release();
}

/* -------------------------------------------------------------------------- */

template<typename ValueType>
DenseMatrix<ValueType>* DenseMatrix<ValueType>::copy() const
{
    return new DenseMatrix<ValueType>( *this );
}

template<typename ValueType>
_Matrix* DenseMatrix<ValueType>::create()
{
    return new DenseMatrix<ValueType>();
}

template<typename ValueType>
MatrixCreateKeyType DenseMatrix<ValueType>::createValue()
{
    common::ScalarType skind = common::getScalarType<ValueType>();
    return MatrixCreateKeyType ( Format::DENSE, skind );
}

template<typename ValueType>
MatrixCreateKeyType DenseMatrix<ValueType>::getCreateValue() const
{
    return createValue();
}

/* ========================================================================= */

template<typename ValueType>
const char* DenseMatrix<ValueType>::getTypeName() const
{
    return typeName();
}

template<typename ValueType>
std::string DenseMatrix<ValueType>::initTypeName()
{
    std::stringstream s;
    s << std::string( "DenseMatrix<" ) << common::getScalarType<ValueType>() << std::string( ">" );
    return s.str();
}

template<typename ValueType>
const char* DenseMatrix<ValueType>::typeName()
{
    static const std::string s = initTypeName();
    return  s.c_str();
}

/* ========================================================================= */
/*       Template Instantiations                                             */
/* ========================================================================= */

SCAI_COMMON_INST_CLASS( DenseMatrix, SCAI_NUMERIC_TYPES_HOST )

} /* end namespace lama */

} /* end namespace scai */
<|MERGE_RESOLUTION|>--- conflicted
+++ resolved
@@ -2372,21 +2372,6 @@
 }
 
 template<typename ValueType>
-<<<<<<< HEAD
-=======
-common::ScalarType DenseMatrix<ValueType>::getValueType() const
-{
-    return common::getScalarType<ValueType>();
-}
-
-template<typename ValueType>
-size_t DenseMatrix<ValueType>::getValueTypeSize() const
-{
-    return sizeof( ValueType );
-}
-
-template<typename ValueType>
->>>>>>> 2bd73b44
 size_t DenseMatrix<ValueType>::getMemoryUsage() const
 {
     size_t memoryUsage = 0;
