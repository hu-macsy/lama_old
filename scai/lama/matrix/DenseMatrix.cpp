--- conflicted
+++ resolved
@@ -1504,15 +1504,8 @@
 
     // we can recast it now to dense vector, so we have access to its local values
 
-<<<<<<< HEAD
-    DenseVector<ValueType>& denseDiagonal = static_cast<DenseVector<ValueType>&>( diagonal );
-
-    denseDiagonal.allocate( getRowDistributionPtr() );
-    getLocalStorage().getDiagonal( denseDiagonal.getLocalValues() );
-=======
     diagonal.allocate( getRowDistributionPtr() );
     getLocalStorage().getDiagonal( diagonal.getLocalValues() );
->>>>>>> 69ed4dfd
 }
 
 /* -------------------------------------------------------------------------- */
@@ -1530,19 +1523,7 @@
         COMMON_THROWEXCEPTION( "Diagonal calculation only for equal distributions." )
     }
 
-<<<<<<< HEAD
-    if ( diagonal.getVectorKind() != VectorKind::DENSE || diagonal.getValueType() != getValueType() )
-    {
-        SCAI_LOG_WARN( logger, "setDiagonal: diagonal will be converted" )
-        DenseVector<ValueType> tmpDiagonal( diagonal );
-        setDiagonal( tmpDiagonal );
-        return;
-    }
-
     const DenseVector<ValueType>& diagonalDense = static_cast<const DenseVector<ValueType>&>( diagonal );
-=======
-    const DenseVector<ValueType>& diagonalDense = reinterpret_cast<const DenseVector<ValueType>&>( diagonal );
->>>>>>> 69ed4dfd
 
     getLocalStorage().setDiagonalV( diagonalDense.getLocalValues() );
 }
@@ -1569,13 +1550,6 @@
 {
     SCAI_REGION( "Mat.Dense.reduce" )
 
-<<<<<<< HEAD
-    // SCAI_ASSERT_EQ_ERROR( v.getValueType(), 
-
-    DenseVector<ValueType>& denseV = static_cast<DenseVector<ValueType>&>( v );
-
-=======
->>>>>>> 69ed4dfd
     if ( dim == 0 )
     {
         v.allocate( getRowDistributionPtr() );
@@ -1670,13 +1644,6 @@
     {
         mData[i]->scaleRows( localY );
     }
-<<<<<<< HEAD
-    
-    const DenseVector<ValueType>& denseVector = static_cast<const DenseVector<ValueType>&>( vector );
-
-    getLocalStorage().scaleRows( denseVector.getLocalValues() );
-=======
->>>>>>> 69ed4dfd
 }
 
 template<typename ValueType>
