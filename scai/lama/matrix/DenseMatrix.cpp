/**
 * @file DenseMatrix.cpp
 *
 * @license
 * Copyright (c) 2009-2016
 * Fraunhofer Institute for Algorithms and Scientific Computing SCAI
 * for Fraunhofer-Gesellschaft
 *
 * This file is part of the SCAI framework LAMA.
 *
 * LAMA is free software: you can redistribute it and/or modify it under the
 * terms of the GNU Affero General Public License as published by the Free
 * Software Foundation, either version 3 of the License, or (at your option)
 * any later version.
 *
 * LAMA is distributed in the hope that it will be useful, but WITHOUT ANY
 * WARRANTY; without even the implied warranty of MERCHANTABILITY or FITNESS
 * FOR A PARTICULAR PURPOSE. See the GNU Affero General Public License for
 * more details.
 *
 * You should have received a copy of the GNU Affero General Public License
 * along with LAMA. If not, see <http://www.gnu.org/licenses/>.
 *
 * Other Usage
 * Alternatively, this file may be used in accordance with the terms and
 * conditions contained in a signed written agreement between you and
 * Fraunhofer SCAI. Please contact our distributor via info[at]scapos.com.
 * @endlicense
 *
 * @brief DenseMatrix.cpp
 * @author Michael Drost
 * @date 22.02.2011
 */

// hpp
#include <scai/lama/matrix/DenseMatrix.hpp>

// local library
#include <scai/lama/matrix/CSRSparseMatrix.hpp>
#include <scai/lama/mepr/DenseMatrixWrapper.hpp>

#include <scai/lama/DenseVector.hpp>
#include <scai/utilskernel/LAMAKernel.hpp>
#include <scai/blaskernel/BLASKernelTrait.hpp>

#include <scai/dmemo/NoDistribution.hpp>
#include <scai/dmemo/BlockDistribution.hpp>
#include <scai/dmemo/CyclicDistribution.hpp>
#include <scai/dmemo/Redistributor.hpp>

// internal scai libraries
#include <scai/tasking/NoSyncToken.hpp>

#include <scai/tracing.hpp>

#include <scai/common/unique_ptr.hpp>
#include <scai/common/ScalarType.hpp>
#include <scai/common/Constants.hpp>
#include <scai/common/macros/print_string.hpp>
#include <scai/common/macros/unsupported.hpp>
#include <scai/common/SCAITypes.hpp>
#include <scai/common/macros/instantiate.hpp>

using namespace scai::hmemo;
using namespace scai::dmemo;

namespace scai
{

using common::unique_ptr;
using common::TypeTraits;
using common::scoped_array;
using utilskernel::LAMAKernel;

namespace lama
{

/* ========================================================================= */

SCAI_LOG_DEF_TEMPLATE_LOGGER( template<typename ValueType>, DenseMatrix<ValueType>::logger, "Matrix.DenseMatrix" )

/* ------------------------------------------------------------------------- */

template<typename ValueType>
void DenseMatrix<ValueType>::computeOwners()
{
    // build vector mOwners with mOwners[i] is owner of column i
    // Note: this vector is replicated for all processors, has globalSize entries

    const Distribution& colDist = getColDistribution();

    SCAI_LOG_DEBUG( logger, "computerOwners for col dist = " << colDist )

    // Note: colDist.globalSize() == mNumColumns 

    HArray<IndexType> indexes;   // will contain all column indexes to get all owners

<<<<<<< HEAD
        colDist.computeOwners1( requiredIndexes, mOwners );
    }
=======
    utilskernel::HArrayUtils::setOrder( indexes, mNumColumns );
>>>>>>> 188fa848

    colDist.computeOwners( mOwners, indexes );

    SCAI_ASSERT_EQ_DEBUG( mNumColumns, mOwners.size(), "Serious mismatch, probably due to wrong distribution" );
}

/* ========================================================================= */
/*       Methods of DenseMatrix<ValueType>                                   */
/* ========================================================================= */

template<typename ValueType>
DenseMatrix<ValueType>::DenseMatrix()
{
    mData.resize( 1 );
    mData[0].reset( new DenseStorage<ValueType>( 0, 0 ) );
}

template<typename ValueType>
DenseMatrix<ValueType>::DenseMatrix( const IndexType numRows, const IndexType numColumns )

    : CRTPMatrix<DenseMatrix<ValueType>, ValueType>( numRows, numColumns )
{
    mData.resize( 1 );
    mData[0].reset( new DenseStorage<ValueType>( numRows, numColumns ) );
    computeOwners();
}

template<typename ValueType>
DenseMatrix<ValueType>::DenseMatrix( DistributionPtr rowDist, DistributionPtr colDist )
    :

    CRTPMatrix<DenseMatrix<ValueType>, ValueType>( rowDist, colDist )
{
    computeOwners();
    allocateData();   // will initialize it with zero
}

template<typename ValueType>
DenseMatrix<ValueType>::DenseMatrix(
    const DenseMatrix<ValueType>& other,
    DistributionPtr rowDistribution,
    DistributionPtr colDistribution )
{
    // just do the same as with any arbitrary matrix
    SCAI_LOG_INFO( logger, "construct copy of " << other << " for " << *this )
    assign( other );
    redistribute( rowDistribution, colDistribution );
}

template<typename ValueType>
DenseMatrix<ValueType>::DenseMatrix(
    const Matrix& other,
    DistributionPtr rowDistribution,
    DistributionPtr colDistribution )
{
    SCAI_LOG_INFO( logger, "construct copy of " << other << " for " << *this )
    assign( other );
    redistribute( rowDistribution, colDistribution );
}

template<typename ValueType>
DenseMatrix<ValueType>::DenseMatrix(
    const _MatrixStorage& other,
    DistributionPtr rowDistribution,
    DistributionPtr colDistribution )
{
    assign( other, rowDistribution, colDistribution );
}

template<typename ValueType>
DenseMatrix<ValueType>::DenseMatrix( const Expression_SMM_SM& expression )
{
    Matrix::operator=( expression );
}

template<typename ValueType>
DenseMatrix<ValueType>::DenseMatrix( const Expression_SMM& expression )
{
    Matrix::operator=( expression );
}

template<typename ValueType>
DenseMatrix<ValueType>::DenseMatrix( const Expression_SM_SM& expression )
{
    Matrix::operator=( expression );
}

template<typename ValueType>
DenseMatrix<ValueType>::DenseMatrix( const Expression_SM& expression )
{
    Matrix::operator=( expression );
}

/* ------------------------------------------------------------------------- */

template<typename ValueType>
DenseMatrix<ValueType>::DenseMatrix( const std::string& fileName )
{
    SCAI_LOG_INFO( logger, "DenseMatrix( (fileName = " << fileName )
    common::shared_ptr<DenseStorage<ValueType> > denseStorage( new DenseStorage<ValueType>() );
    denseStorage->readFromFile( fileName );
    SCAI_LOG_INFO( logger, "read dense storage from file " << fileName << ": " << denseStorage )
    mData.resize( 1 );
    mData[0] = denseStorage;
    Matrix::setReplicatedMatrix( denseStorage->getNumRows(), denseStorage->getNumColumns() );
    computeOwners();
}

/* ------------------------------------------------------------------------- */

template<typename ValueType>
void DenseMatrix<ValueType>::readFromFile( const std::string& fileName )
{
    SCAI_LOG_INFO( logger, "set dense matrix with values from input file " << fileName )
    common::shared_ptr<DenseStorage<ValueType> > denseStorage( new DenseStorage<ValueType>() );
    denseStorage->readFromFile( fileName );
    SCAI_LOG_INFO( logger, "read dense storage from file " << fileName << ": " << denseStorage )
    mData.resize( 1 );
    mData[0] = denseStorage;
    Matrix::setReplicatedMatrix( denseStorage->getNumRows(), denseStorage->getNumColumns() );
    computeOwners();
}

/* ------------------------------------------------------------------------- */

template<typename ValueType>
void DenseMatrix<ValueType>::writeToFile1(
    const std::string& fileName,
    const std::string& fileType,
    const common::scalar::ScalarType dataType,
    const common::scalar::ScalarType indexType,
    const FileIO::FileMode fileMode  ) const
{
    SCAI_LOG_INFO( logger,
                   *this << ": writeToFile( " << fileName << ", fileType = " << fileType << ", dataType = " << dataType << " )" )

    if ( getRowDistribution().isReplicated() && getColDistribution().isReplicated() )
    {
        // make sure that only one processor writes to file
        const Communicator& comm = getRowDistribution().getCommunicator();

        if ( comm.getRank() == 0 )
        {
            getLocalStorage().writeToFile( fileName, fileType, dataType, indexType, fileMode );
        }

        // synchronization to avoid that other processors start with
        // something that might depend on the finally written file
        comm.synchronize();
    }
    else
    {
        DistributionPtr rowDist( new NoDistribution( getNumRows() ) );
        DistributionPtr colDist( new NoDistribution( getNumColumns() ) );
        DenseMatrix<ValueType> repM( *this, rowDist, colDist );
        // repM.redistribute( rowDist, colDist );
        repM.writeToFile1( fileName, fileType, dataType, indexType, fileMode );
    }
}

template<typename ValueType>
DenseMatrix<ValueType>& DenseMatrix<ValueType>::operator=( const DenseMatrix<ValueType>& other )
{
    // override the default assignment operator
    assign( other );
    return *this;
}

/* ------------------------------------------------------------------------- */

template<typename ValueType>
DenseMatrix<ValueType>::DenseMatrix( const DenseMatrix<ValueType>& other )
    :

    CRTPMatrix<DenseMatrix<ValueType>, ValueType>()

{
    SCAI_LOG_INFO( logger, "copy constructor( dense matrix, same value type) : " << other )
    assign( other ); // will choose the local assignment
}

/* ------------------------------------------------------------------------ */

template<typename ValueType>
DenseMatrix<ValueType>::DenseMatrix( const Matrix& other )
{
    SCAI_LOG_INFO( logger, "copy constructor( any matrix) : " << other )
    assign( other ); // will choose the local assignment
}

/* ------------------------------------------------------------------------ */

template<typename ValueType>
DenseMatrix<ValueType>::DenseMatrix( DistributionPtr distribution )

    : CRTPMatrix<DenseMatrix<ValueType>, ValueType>( distribution, distribution )
{
    const Distribution& dist = getRowDistribution();
    {
        const int nPartitions = dist.getNumPartitions();

        const int numLocalRows = dist.getLocalSize();

        computeOwners();
       
        utilskernel::LArray<IndexType> numCols;

        utilskernel::HArrayUtils::bucketCount( numCols, mOwners, nPartitions );

        SCAI_ASSERT_EQUAL( numCols.sum(), mOwners.size(), "serious mismatch due to illegal owner" )

        mData.resize( nPartitions );  

        ReadAccess<IndexType> rNumCols( numCols );

        for ( int i = 0; i < nPartitions; ++i )
        {
            //create Storage Vector

            mData[i].reset( new DenseStorage<ValueType>( numLocalRows, rNumCols[i] ) );
        }

        mData[0]->setDiagonalImpl( ValueType( 1 ) );

        SCAI_LOG_DEBUG( logger, "mData[0] : " << *mData[0] << ", with data = " << mData[0]->getData() )
    }

    SCAI_LOG_INFO( logger, *this << " constructed" )
}

/* ------------------------------------------------------------------ */

template<typename ValueType>
void DenseMatrix<ValueType>::setIdentity( DistributionPtr dist )
{
    Matrix::setDistributedMatrix( dist, dist );
    computeOwners();
    allocateData();   // initialized with zero
    // Note: data is already allocated, so we just set it
    const Communicator& comm = dist->getCommunicator();
    IndexType rank = comm.getRank();
    IndexType size = comm.getSize();
    SCAI_ASSERT_EQUAL_DEBUG( size, static_cast<IndexType>( mData.size() ) )

    for ( IndexType i = 0; i < size; i++ )
    {
        SCAI_LOG_INFO( logger, "identity, mData[" << i << "] = " << *mData[i] );

        if ( i == rank )
        {
            mData[i]->setDiagonal( ValueType( 1 ) );
        }
    }
}

/* ------------------------------------------------------------------------ */

template<typename ValueType>
void DenseMatrix<ValueType>::setDenseData(
    DistributionPtr rowDist,
    DistributionPtr colDist,
    const _HArray& values,
    const Scalar eps )
{
    DistributionPtr tmpReplicatedColDistribution = colDist;
    const IndexType n = rowDist->getLocalSize();
    const IndexType m = colDist->getGlobalSize();

    // splitting of the column data will be done after setting full column data

    if ( !colDist->isReplicated() )
    {
        tmpReplicatedColDistribution.reset( new NoDistribution( m ) );
    }

    Matrix::setDistributedMatrix( rowDist, tmpReplicatedColDistribution );
    // due to temporary replicated col distribution, mData has only one entry
    mData[0]->setDenseData( n, m, values, eps.getValue<ValueType>() );
    SCAI_LOG_INFO( logger,
                   "Dense matrix, row dist = " << *rowDist << " filled locally with " << ( n * m ) << " values, now split for col dist = " << *colDist );

    if ( !colDist->isReplicated() )
    {
        splitColumns( colDist );

        for ( int i = 0; i < colDist->getCommunicator().getSize(); ++i )
        {
            SCAI_LOG_DEBUG( logger, "mData[" << i << "] = " << *mData[i] );
        }
    }
}

/* ------------------------------------------------------------------------ */

template<typename ValueType>
void DenseMatrix<ValueType>::setCSRData(
    DistributionPtr rowDist,
    DistributionPtr colDist,
    const IndexType numValues,
    const HArray<IndexType>& ia,
    const HArray<IndexType>& ja,
    const _HArray& values )
{
    DistributionPtr tmpReplicatedColDistribution = colDist;
    const IndexType n = rowDist->getLocalSize();
    const IndexType m = colDist->getGlobalSize();

    // splitting of the column data will be done after setting full column data

    if ( !colDist->isReplicated() )
    {
        tmpReplicatedColDistribution.reset( new NoDistribution( m ) );
    }

    Matrix::setDistributedMatrix( rowDist, tmpReplicatedColDistribution );
    // due to temporary replicated col distribution, mData has only one entry
    mData[0]->setCSRData( n, m, numValues, ia, ja, values );

    if ( !colDist->isReplicated() )
    {
        splitColumns( colDist );
    }
}

/* ------------------------------------------------------------------------ */

template<typename ValueType>
void DenseMatrix<ValueType>::setDIAData(
    DistributionPtr /*rowDist*/,
    DistributionPtr /*colDist*/,
    const IndexType /*numDiagonals*/,
    const HArray<IndexType>& /*offsets*/,
    const _HArray& /*values*/ )
{
    COMMON_THROWEXCEPTION ( "not yet implemented" )

    // from setCSRData

    // DistributionPtr tmpReplicatedColDistribution = colDist;
    // const IndexType n = rowDist->getLocalSize();
    // const IndexType m = colDist->getGlobalSize();

    // // splitting of the column data will be done after setting full column data

    // if ( !colDist->isReplicated() )
    // {
    //     tmpReplicatedColDistribution.reset( new NoDistribution( m ) );
    // }

    // Matrix::setDistributedMatrix( rowDist, tmpReplicatedColDistribution );
    // // due to temporary replicated col distribution, mData has only one entry
    // mData[0]->setCSRData( n, m, numValues, ia, ja, values );

    // if ( !colDist->isReplicated() )
    // {
    //     splitColumns( colDist );
    // }
}

/* ------------------------------------------------------------------------ */

template<typename ValueType>
bool DenseMatrix<ValueType>::isConsistent() const
{
    IndexType consistencyErrors = 0;
    // ToDo: this implementation should use a corresponding predicate of MatrixStorage
    const IndexType numLocalRows = getRowDistribution().getLocalSize();

    try
    {
        Matrix::checkSettings();

        for ( size_t i = 0; i < mData.size(); ++i )
        {
            SCAI_ASSERT_EQUAL_ERROR( numLocalRows, mData[i]->getNumRows() )
            mData[i]->check( "check for consistency" );
        }
    }
    catch ( ... )
    {
        consistencyErrors = 1;
    }

    // use communicator for global reduction to make sure that all processors return same value.
    consistencyErrors = getRowDistribution().getCommunicator().sum( consistencyErrors );
    return 0 == consistencyErrors;
}

/* ------------------------------------------------------------------------ */

template<typename ValueType>
void DenseMatrix<ValueType>::invert( const Matrix& other )
{
    SCAI_ASSERT_ERROR( other.getNumRows() == other.getNumColumns(),
                       "invert not allowed for non-square matrices: " << other )
    // invert supported for replicated or cyclic(n) distributed matrices
    DistributionPtr rowDist = other.getRowDistributionPtr();
    DistributionPtr colDist = other.getColDistributionPtr();
    DistributionPtr tmpColDist( new NoDistribution( other.getNumColumns() ) );

    assign( other );
    invertReplicated();
}

/* ------------------------------------------------------------------ */

template<typename ValueType>
void DenseMatrix<ValueType>::invertReplicated()
{
    SCAI_REGION( "Mat.Dense.invertReplicated" )
    DistributionPtr rowDist = getRowDistributionPtr();
    DistributionPtr colDist = getColDistributionPtr();
    DistributionPtr repRowDist( new NoDistribution( getNumRows() ) );
    DistributionPtr repColDist( new NoDistribution( getNumColumns() ) );
    redistribute( repRowDist, repColDist );
    // now invert the dense matrix storage
    mData[0]->invert( *mData[0] );
    redistribute( rowDist, colDist );
}

/* ------------------------------------------------------------------ */

template<typename ValueType>
void DenseMatrix<ValueType>::buildCSRData(
    HArray<IndexType>& rowIA,
    HArray<IndexType>& rowJA,
    _HArray& rowValues ) const
{
    if ( getValueType() != rowValues.getValueType() )
    {
        COMMON_THROWEXCEPTION( "rowValues does not fit dense matrix type" )
    }

    COMMON_THROWEXCEPTION( "buildCSRData not available yet: ia = " << rowIA << ", ja = " << rowJA )
}

/* ------------------------------------------------------------------ */

template<typename ValueType>
void DenseMatrix<ValueType>::setCSRData(
    const HArray<IndexType>& rowIA,
    const HArray<IndexType>& rowJA,
    const _HArray& rowValues,
    DistributionPtr,
    DistributionPtr )
{
    setCSRDataLocal( rowIA, rowJA, rowValues );
}

/* ------------------------------------------------------------------ */

template<typename ValueType>
void DenseMatrix<ValueType>::setCSRDataLocal(
    const HArray<IndexType>& rowIA,
    const HArray<IndexType>& rowJA,
    const _HArray& rowValues ) const
{
    // build DenseStorage from the CSR data
    mData[0]->setCSRData( rowIA.size() + 1, mNumColumns, rowJA.size(), rowIA, rowJA, rowValues );
    // ToDo: split up mData[0] according to column distribution
}

template<typename ValueType>
void DenseMatrix<ValueType>::clear()
{
    Matrix::setReplicatedMatrix( 0, 0 ); // clear Matrix
    mData.resize( 1 ); // clear Data
    mData[0]->clear();
}

template<typename ValueType>
void DenseMatrix<ValueType>::allocate( const IndexType numRows, const IndexType numColumns )
{
    Matrix::setReplicatedMatrix( numRows, numColumns );
    mData.resize( 1 ); // all other storages will be freed
    SCAI_ASSERT_ERROR( mData[0], "no local data available" )
    mData[0]->allocate( mNumRows, mNumColumns );
}

template<typename ValueType>
void DenseMatrix<ValueType>::allocate( DistributionPtr rowDistribution, DistributionPtr colDistribution )
{
    SCAI_LOG_DEBUG( logger,
                    *this << " with mData[" << mData.size() << "]" << ", owners[" << mOwners.size() << "] " << " allocate row dist = " << *rowDistribution << ", col dist = " << *colDistribution )

    if ( colDistribution->isReplicated() )
    {
        mData.resize( 1 ); // all other storages will be freed

        if ( mData[0] )
        {
            // just reallocate the storage
            mData[0]->allocate( rowDistribution->getLocalSize(), colDistribution->getGlobalSize() );
        }
        else
        {
            // first time allocation
            mData[0].reset( new DenseStorage<ValueType>( rowDistribution->getLocalSize(),
                            colDistribution->getGlobalSize() ) );
        }

        if ( *colDistribution != getColDistribution() )
        {
            computeOwners();
        }
    }
    else
    {
        COMMON_THROWEXCEPTION( "coldistribution not handled here" )
    }

    Matrix::setDistributedMatrix( rowDistribution, colDistribution );
    SCAI_LOG_DEBUG( logger, *this << ": now allocated" )
}

template<typename ValueType>
void DenseMatrix<ValueType>::swap( DenseMatrix<ValueType>& other )
{
    Matrix::swapMatrix( other );
    // now swap own member variables
    std::swap( mData, other.mData );
    std::swap( mOwners, other.mOwners );
}

template<typename ValueType>
void DenseMatrix<ValueType>::assignTranspose( const Matrix& other  )
{
    SCAI_LOG_INFO( logger, "assign transposed " << other << " to " << *this )
    const DenseMatrix<ValueType>* denseMatrix = dynamic_cast<const DenseMatrix<ValueType>*>( &other );

    if ( denseMatrix )
    {
        assignTransposeImpl( *denseMatrix );
    }
    else
    {
        COMMON_THROWEXCEPTION( "DenseMatrix::assignTranspose currently only implemented for dense matrices of same type" )
    }
}

template<typename ValueType>
void DenseMatrix<ValueType>::assignTransposeImpl( const DenseMatrix<ValueType>& Mat )
{
    const Communicator& comm = Mat.getRowDistribution().getCommunicator();
    IndexType size = comm.getSize();
    DistributionPtr distRow = Mat.getRowDistributionPtr();
    DistributionPtr distCol = Mat.getColDistributionPtr();

    if ( size == 1 )        // localTranspose == globalTranpose, if processor nr == 1
    {
        if ( this != &Mat )
        {
            assign( Mat );
        }

        mData[0]->transposeImpl();
        redistribute( distCol, distRow );
    }
    else
    {
        //new storage, distribution already changed
        DenseMatrix<ValueType> targetMat( distCol, distRow );

        //local transpose of Mat
        for ( IndexType i = 0; i < size; ++i )
        {
            Mat.mData[i]->transposeImpl();
        }

        //preparation for mpi all2allv
        IndexType* receiveSizes = new IndexType[size];
        ValueType** recvBuffer = new ValueType*[size];

        for ( IndexType i = 0; i < size; ++i )
        {
            IndexType localSize = targetMat.mData[i]->getData().size();
            recvBuffer[i] = new ValueType[localSize];
            WriteAccess<ValueType> wData( targetMat.mData[i]->getData() );
            //local data
            recvBuffer[i] = wData.get();
            //local data sizes
            receiveSizes[i] = localSize;
        }

        IndexType* sendSizes = new IndexType[size];
        ValueType** sendBuffer = new ValueType*[size];

        for ( IndexType i = 0; i < size; ++i )
        {
            IndexType localSize =  Mat.mData[i]->getData().size();
            sendBuffer[i] = new ValueType[ localSize];
            WriteAccess<ValueType> wDatas( Mat.mData[i]->getData() );
            //local datal
            sendBuffer[i] = wDatas.get();
            //local data sizes
            sendSizes[i] = localSize;
        }

        //MPI call
        comm.all2allv( recvBuffer, receiveSizes, sendBuffer, sendSizes );

        //transpose back of Mat (A^t)^t = A
        if ( this != &Mat ) // no need if we override Mat anyways
        {
            for ( IndexType i = 0; i < size; ++i )
            {
                Mat.mData[i]->transposeImpl();
            }
        }

        *this = targetMat;
        delete [] sendSizes;
        delete [] receiveSizes;
    }
}

template<typename ValueType>
void DenseMatrix<ValueType>::assign( const Matrix& other )
{
    SCAI_LOG_INFO( logger, "assign " << &other << " to " << this )
    SCAI_LOG_INFO( logger, "assign " << other << " to " << *this )

    if ( &other == this )
    {
        SCAI_LOG_INFO( logger, "self assign, is skpped" )
        return;
    }

    // assign will not take over sizes
    Matrix::setDistributedMatrix( other.getRowDistributionPtr(), other.getColDistributionPtr() );

    if ( other.getMatrixKind() == Matrix::DENSE )
    {
        SCAI_LOG_INFO( logger, "copy dense matrix" )
        mepr::DenseMatrixWrapper<ValueType, SCAI_ARITHMETIC_HOST_LIST>::assignDenseImpl( *this, other );
        return;
    }
    else if ( other.getMatrixKind() == Matrix::SPARSE )
    {
        SCAI_LOG_INFO( logger, "copy sparse matrix" )
        mepr::DenseMatrixWrapper<ValueType, SCAI_ARITHMETIC_HOST_LIST>::assignSparseImpl( *this, other );
        return;
    }

    SCAI_LOG_TRACE( logger, "Unsupported assign" )
    COMMON_THROWEXCEPTION( "Unsupported: assign " << other << " to " << *this )
}

/* ------------------------------------------------------------------ */

template<typename ValueType>
void DenseMatrix<ValueType>::assignSparse( const CRTPMatrix<SparseMatrix<ValueType>, ValueType>& other )
{
// @todo: this routine needs some redesign
    if ( !other.getColDistribution().isReplicated() )
    {
        DistributionPtr repColDist( new NoDistribution( other.getNumColumns() ) );
        CSRSparseMatrix<ValueType> otherCSR( other, other.getRowDistributionPtr(), repColDist );
// assertion just to make sure that we do not end up in infinite recursion
        SCAI_ASSERT_DEBUG( otherCSR.getColDistribution().isReplicated(), "otherCSR not replicated columns" )
        assignSparse( otherCSR );
        splitColumns( other.getColDistributionPtr() );
        return;
    }

// replicated columns in sparse matrix, so we can assign local data
    Matrix::setDistributedMatrix( other.getRowDistributionPtr(), other.getColDistributionPtr() );
    mData.resize( 1 );
    mData[0].reset( new DenseStorage<ValueType>( other.getLocalStorage() ) );
    computeOwners();
}

/* ------------------------------------------------------------------ */

template<typename ValueType>
void DenseMatrix<ValueType>::assignLocal( const _MatrixStorage& other )
{
    HArray<IndexType> ia;
    HArray<IndexType> ja;
    HArray<ValueType> values; // get values of same type this matrix needs
    other.buildCSRData( ia, ja, values );
    setCSRDataLocal( ia, ja, values );
}

/* ------------------------------------------------------------------ */

template<typename ValueType>
void DenseMatrix<ValueType>::assign( const _MatrixStorage& storage )
{
    SCAI_LOG_INFO( logger, "assign matrix storage = " << storage )
    const IndexType numRows = storage.getNumRows();
    const IndexType numColumns = storage.getNumColumns();
    Matrix::setReplicatedMatrix( numRows, numColumns );
    mData.resize( 1 );
    mData[0].reset( new DenseStorage<ValueType>( storage ) );
}

/* ------------------------------------------------------------------ */

template<typename ValueType>
void DenseMatrix<ValueType>::assign( const _MatrixStorage& storage, DistributionPtr rowDist, DistributionPtr colDist )
{
    SCAI_LOG_INFO( logger, "assign local matrix storage = " << storage )
    Matrix::setDistributedMatrix( rowDist, colDist );
    const PartitionId numColPartitions = colDist->getNumPartitions();
    computeOwners(); // compute mapping column index -> chunk

    if ( storage.getNumRows() == rowDist->getLocalSize() )
    {
// only format conversion of the local storage, @todo avoid it if storage is DenseStorage<ValueType>
        if ( storage.getFormat() == Format::DENSE && storage.getValueType() == getValueType() )
        {
            const DenseStorage<ValueType>* localData = dynamic_cast<const DenseStorage<ValueType>*>( &storage );
            SCAI_ASSERT_ERROR( localData, "dynamic_cast<constDenseStorage<ValueType>*> failed: " << storage )
            splitColumnData( mData, *localData, numColPartitions, mOwners );
        }
        else if ( colDist->isReplicated() )
        {
            mData.resize( 1 );
            mData[0].reset( new DenseStorage<ValueType>( storage ) );
        }
        else
        {
            DenseStorage<ValueType> localData;
            localData.assign( storage );
            splitColumnData( mData, localData, numColPartitions, mOwners );
        }
    }
    else if ( storage.getNumRows() == rowDist->getGlobalSize() )
    {
// we also localize the rows of the matrix
        DenseStorage<ValueType> localData;
        localData.localize( storage, *rowDist );
        splitColumnData( mData, localData, numColPartitions, mOwners );
    }
    else
    {
        COMMON_THROWEXCEPTION( storage << ": does not fit to row distribution " << *rowDist )
    }
}

/* ------------------------------------------------------------------ */

template<typename ValueType>
void DenseMatrix<ValueType>::buildLocalStorage( _MatrixStorage& storage ) const
{
    if ( getColDistribution().isReplicated() )
    {
        // copy local storage with format / value conversion
        // works fine: storage.assign( *mData[0] );
        storage = *mData[0];
    }
    else
    {
        // temporary local storage with joined columns needed before
        const IndexType numLocalRows = getRowDistribution().getLocalSize();
        DenseStorage<ValueType> denseStorage( numLocalRows, mNumColumns );
        joinColumnData( denseStorage.getData(), 0, numLocalRows );
        storage = denseStorage;
    }

    SCAI_LOG_INFO( logger, "buildLocalStorage( " << *this << " ) = " << storage )
}

/* ------------------------------------------------------------------ */

template<typename ValueType>
void DenseMatrix<ValueType>::joinColumnData(
    HArray<ValueType>& result,
    const IndexType firstRow,
    const IndexType nRows ) const
{
    SCAI_LOG_DEBUG( logger, "join column data, firstRow = " << firstRow << ", nRows = " << nRows << ", result = " << result )
    const IndexType ncol = getNumColumns();
    // make sure that the array mOwners is set correctly
    SCAI_ASSERT_EQUAL_ERROR( static_cast<IndexType>( mOwners.size() ), ncol )

    const PartitionId numColPartitions = static_cast<PartitionId>( mData.size() );

    ContextPtr hostContext = Context::getHostPtr();

    // Get read access to all chunks, make some assertions for each chunk

    IndexType numGlobalColumns = 0;

    typedef const ValueType* PtrType;

    common::scoped_array<PtrType> chunkPtr( new PtrType [ numColPartitions ] );

    for ( PartitionId p = 0; p < numColPartitions; ++p )
    {
        SCAI_ASSERT_ERROR( mData[p], "no chunk data for partition " << p )

        IndexType numLocalColumns = mData[p]->getNumColumns();

        ReadAccess<ValueType> chunkRead( mData[p]->getData(), hostContext );

        chunkPtr[p] = chunkRead.get() + numLocalColumns * firstRow;

        numGlobalColumns += numLocalColumns;

        SCAI_LOG_DEBUG( logger, "column chunk[" << p << "] : " << *mData[p] )
    }

    SCAI_ASSERT_EQUAL_ERROR( numGlobalColumns, ncol );   // local column sizes must add to global column size

    SCAI_LOG_DEBUG( logger, "resize result to " << ncol << " x " << nRows )

    WriteOnlyAccess<ValueType> wResult( result, hostContext, ncol * nRows );

    ReadAccess<PartitionId> rOwners( mOwners, hostContext );

    // gather data of chunks, each chunk data is contiguous

    IndexType pos = 0;

    // No OpenMP parallelization, would require chunkPtr array for each thread

    for ( IndexType i = firstRow; i < firstRow + nRows ; ++i )
    {
        for ( IndexType j = 0; j < ncol; ++j )
        {
            IndexType chunkId = rOwners[j];
            wResult[ pos++ ] = *chunkPtr[chunkId]++;
        }
    }

    SCAI_LOG_DEBUG( logger, "ready join column data" )
}

/* ------------------------------------------------------------------ */

template<typename ValueType>
void DenseMatrix<ValueType>::allocateData()
{
// mOwners are already computed, now we count them
    SCAI_ASSERT_EQUAL_DEBUG( mNumColumns, ( IndexType ) mOwners.size() )
    SCAI_ASSERT_EQUAL_DEBUG( mNumColumns, getColDistribution().getGlobalSize() )
    const PartitionId numChunks = getColDistribution().getCommunicator().getSize();
    mData.clear();
    mData.resize( numChunks );
    const IndexType numRows = getRowDistribution().getLocalSize();
    SCAI_LOG_INFO( logger, "build " << numChunks << " data arrays for numRows = " << numRows );

    if ( numChunks == 1 )
    {
        // simple case, no need to count owners for each partition

        mData[0].reset( new DenseStorage<ValueType>( numRows, mNumColumns ) );
        return;
    }

    utilskernel::LArray<IndexType> numColsPartition;
 
    utilskernel::HArrayUtils::bucketCount( numColsPartition, mOwners, numChunks );

    ContextPtr ctx = Context::getHostPtr();

    ReadAccess<IndexType> rSizes( numColsPartition, ctx );

    IndexType count = 0; // sum up the sizes, verify correct sum

    for ( PartitionId p = 0; p < numChunks; ++p )
    {
        count += rSizes[p];
        mData[p].reset( new DenseStorage<ValueType>( numRows, rSizes[p] ) );
    }

    SCAI_ASSERT_EQ_ERROR( count, mNumColumns, "Illegal owners." )
}

/* ------------------------------------------------------------------ */

template<typename ValueType>
void DenseMatrix<ValueType>::splitColumnData(
    std::vector<common::shared_ptr<DenseStorage<ValueType> > >& chunks,
    const DenseStorage<ValueType>& columnData,
    const PartitionId numPartitions,
    const HArray<PartitionId>& columnOwners )
{
    SCAI_LOG_INFO( logger, "split columns of " << columnData << " into " << numPartitions << " partition chunks" )

    const IndexType numColumns = columnData.getNumColumns();
    const IndexType numRows = columnData.getNumRows();

    SCAI_ASSERT_EQUAL_ERROR( columnOwners.size(), numColumns )

    utilskernel::LArray<IndexType> offsets;
    utilskernel::LArray<IndexType> perm;

    utilskernel::HArrayUtils::bucketSort( offsets, perm, columnOwners, numPartitions );

    // offsets array, last entry stands for number of elements sorted into buckets

    SCAI_ASSERT_EQ_DEBUG( numColumns, offsets[numPartitions], "Illegal column owners" )
    SCAI_ASSERT_EQ_DEBUG( columnOwners.size(), perm.size(), "Illegal column owners" )

    chunks.clear();
    chunks.resize( numPartitions );
  
    ContextPtr ctx = Context::getHostPtr();

    ReadAccess<ValueType> columnDataRead( columnData.getData(), ctx );
    ReadAccess<IndexType> rPerm( perm, ctx );
    ReadAccess<IndexType> rOffsets( offsets, ctx );
 
    for ( PartitionId p = 0; p < numPartitions; ++p )
    {
        IndexType lb = rOffsets[p]; 
        IndexType ub = rOffsets[p+1];

        chunks[p].reset( new DenseStorage<ValueType>( numRows, ub - lb ) );

        WriteAccess<ValueType> wChunkData( chunks[p]->getData(), ctx );
   
        IndexType pos = 0;  // traversing the elements of chunk data for p-th partition

        for ( IndexType i = 0; i < numRows; ++i )
        {
            for ( IndexType j = lb; j < ub; ++j )
            {
                IndexType jj = rPerm[j]; 
                wChunkData[pos++] = columnDataRead[ i * numColumns + jj ];
            }
        }
    }
}

template<typename ValueType>
void DenseMatrix<ValueType>::redistribute( DistributionPtr rowDistribution, DistributionPtr colDistribution )
{
    SCAI_REGION( "Mat.Dense.redistribute" )

    if ( *rowDistribution == getRowDistribution() && *colDistribution == getColDistribution() )
    {
        SCAI_LOG_INFO( logger, "row and column distribtion remains unchanged" )
        return;
    }

// Currently we only support redistribution of rows, col distribution must be replicated

    if ( getColDistribution().getNumPartitions() != 1 )
    {
// Join all column data
        const IndexType numCols = getNumColumns();
        const IndexType numLocalRows = getRowDistribution().getLocalSize();
        common::shared_ptr<DenseStorage<ValueType> > colData;
        colData.reset( new DenseStorage<ValueType>( numLocalRows, numCols ) );
        joinColumnData( colData->getData(), 0, numLocalRows );
        mData.clear();
        mData.resize( 1 );
        mData[0] = colData;
        this->mColDistribution.reset( new NoDistribution( getNumColumns() ) );
    }

    redistributeRows( rowDistribution );
    splitColumns( colDistribution );
}

template<typename ValueType>
void DenseMatrix<ValueType>::splitColumns( DistributionPtr colDistribution )
{
    SCAI_ASSERT_EQUAL_ERROR( 1, getColDistribution().getNumPartitions() )
    common::shared_ptr<DenseStorage<ValueType> > oldStorage = mData[0];
    Matrix::setDistributedMatrix( getRowDistributionPtr(), colDistribution );
    computeOwners(); // compute mapping column index -> chunk
    SCAI_ASSERT_EQUAL_ERROR( getRowDistribution().getLocalSize(), oldStorage->getNumRows() )
    SCAI_ASSERT_EQUAL_ERROR( mNumColumns, oldStorage->getNumColumns() )
    const PartitionId numColPartitions = colDistribution->getNumPartitions();
    splitColumnData( mData, *oldStorage, numColPartitions, mOwners );
// old storage will be freed here at end of scope
}

/* ------------------------------------------------------------------------- */

template<typename ValueType>
void DenseMatrix<ValueType>::localize(
    DenseStorage<ValueType>& local,
    const DenseStorage<ValueType>& global,
    const Distribution& rowDistribution )
{
    const IndexType numLocalRows = rowDistribution.getLocalSize();
    const IndexType numColumns = global.getNumColumns();
    SCAI_ASSERT_EQUAL_ERROR( global.getNumRows(), rowDistribution.getGlobalSize() )
    local.allocate( numLocalRows, numColumns );
    ContextPtr contextPtr = Context::getHostPtr();
    ReadAccess<ValueType> repData( global.getData(), contextPtr );
    WriteAccess<ValueType> distData( local.getData(), contextPtr );

    for ( IndexType irow = 0; irow < numLocalRows; ++irow )
    {
        const IndexType globalRow = rowDistribution.local2global( irow );
        SCAI_LOG_TRACE( logger, "set local row " << irow << " with global row " << globalRow )

        for ( IndexType j = 0; j < numColumns; ++j )
        {
            distData[irow * numColumns + j] = repData[globalRow * numColumns + j];
        }
    }
}

/* ------------------------------------------------------------------------- */

template<typename ValueType>
static void replicate(
    DenseStorage<ValueType>& replicatedData,
    DenseStorage<ValueType>& distributedData,
    const Distribution& distribution )
{
    const IndexType numCols = replicatedData.getNumColumns();
    SCAI_ASSERT_EQUAL_DEBUG( numCols, distributedData.getNumColumns() )
    SCAI_ASSERT_EQUAL_DEBUG( replicatedData.getNumRows(), distribution.getGlobalSize() )
    SCAI_ASSERT_EQUAL_DEBUG( distributedData.getNumRows(), distribution.getLocalSize() )
    ContextPtr contextPtr = Context::getHostPtr();
    WriteAccess<ValueType> globalVals( replicatedData.getData(), contextPtr );
    ReadAccess<ValueType> localVals( distributedData.getData(), contextPtr );
// replicate distributed rows, each row has numCols entries
    distribution.replicateN( globalVals.get(), localVals.get(), numCols );
}

/* ------------------------------------------------------------------------- */

template<typename ValueType>
void DenseMatrix<ValueType>::redistributeRows( DistributionPtr rowDistribution )
{
    IndexType nCols = getNumColumns(); //  only global column size used here

    if ( *rowDistribution == getRowDistribution() )
    {
        SCAI_LOG_INFO( logger, "row distribtion remains unchanged" )
        return;
    }

    if ( rowDistribution->getNumPartitions() == 1 && getRowDistribution().getNumPartitions() == 1 )
    {
        SCAI_LOG_INFO( logger, "replace row distribtion, all on one processor" )
        this->setDistributionPtr( rowDistribution );
        return;
    }

    if ( getRowDistribution().getNumPartitions() == 1 )
    {
        DenseStorage<ValueType>& oldLocalData = *mData[0];
// current dense matrix is replicated, we have only to assign the local part
        const IndexType numLocalRows = rowDistribution->getLocalSize();
        SCAI_LOG_INFO( logger,
                       "distribute replicated rows: use " << numLocalRows << " local rows of " << getNumRows() << " global rows" )
        DenseStorage<ValueType> newLocalData( numLocalRows, nCols );
        localize( newLocalData, oldLocalData, *rowDistribution );
        oldLocalData.swap( newLocalData );
        this->setDistributionPtr( rowDistribution );
        return;
    }

    if ( rowDistribution->getNumPartitions() == 1 )
    {
// replicate the distributed matrix
        DenseStorage<ValueType> newLocalData( mNumRows, nCols );
        DenseStorage<ValueType>& oldLocalData = getLocalStorage();
// replicate all rows according to the current row distribution
        replicate( newLocalData, oldLocalData, getRowDistribution() );
        oldLocalData.swap( newLocalData );
        this->setDistributionPtr( rowDistribution );
        return;
    }

// So we have to reorganize data, build a Redistributor
    DenseStorage<ValueType>& oldLocalData = getLocalStorage();
    SCAI_ASSERT_EQUAL_DEBUG( nCols, oldLocalData.getNumColumns() )
    DenseStorage<ValueType> newLocalData( rowDistribution->getLocalSize(), nCols );
    Redistributor redistributor( rowDistribution, getRowDistributionPtr() ); // target, source distributions
    redistributor.redistributeN( newLocalData.getData(), oldLocalData.getData(), nCols );
// COMMON_THROWEXCEPTION( "redistribution of dense rows not yet available" )
    oldLocalData.swap( newLocalData );
    this->setDistributionPtr( rowDistribution );
}

template<typename ValueType>
DenseMatrix<ValueType>::~DenseMatrix()
{
// Note: all member variables are freed by their own destructors
}

template<typename ValueType>
void DenseMatrix<ValueType>::setContextPtr( const ContextPtr context )
{
    for ( size_t i = 0; i < mData.size(); ++i )
    {
        mData[i]->setContextPtr( context );
    }
}

/* -------------------------------------------------------------------------- */

template<typename ValueType>
void DenseMatrix<ValueType>::getLocalRow( DenseVector<ValueType>& row, const IndexType iLocal ) const
{
    SCAI_LOG_INFO( logger, "get local row " << iLocal << " into " << row << " from this matrix: " << *this )
    SCAI_ASSERT_ERROR( row.getDistribution().isReplicated(), "row vector must be replicated" )
    const Distribution& distributionCol = getColDistribution();

    if ( distributionCol.isReplicated() )
    {
        // in this case we just can take the values from the local storage
        getLocalStorage().getRowImpl( row.getLocalValues(), iLocal );
        return;
    }

    // with column distribution: join the corresponding column data
    joinColumnData( row.getLocalValues(), iLocal, 1 );
    SCAI_LOG_INFO( logger, "joined ready" )
    SCAI_LOG_INFO( logger, "joined row value array = " << row.getLocalValues() )
    // just make sure that there is no mismatch of sizes
    SCAI_ASSERT_EQUAL_ERROR( row.getLocalValues().size(), row.size() );
}

template<typename ValueType>
template<typename OtherValueType>
void DenseMatrix<ValueType>::getDiagonalImpl( DenseVector<OtherValueType>& diagonal ) const
{
    diagonal.allocate( getRowDistributionPtr() );
// const cast for local storage here is safe, otherwise we have to swap
    HArray<OtherValueType>& localValues = diagonal.getLocalValues();
    getLocalStorage().getDiagonal( localValues );
}

template<typename ValueType>
void DenseMatrix<ValueType>::getDiagonal( Vector& diagonal ) const
{
    if ( getRowDistribution() != getColDistribution() )
    {
        COMMON_THROWEXCEPTION( "Diagonal calculation only for equal distributions." )
    }

// todo: if ( diagonal.getVectorKind() == Vector::DENSE        )

    if ( true )
    {
// Dense vector with this row distribution, so we do not need a temporary array
        mepr::DenseMatrixWrapper<ValueType, SCAI_ARITHMETIC_HOST_LIST>::getDiagonalImpl( *this, diagonal );
        return;
    }

// Fallback solution with temporary arrays
    HArray<ValueType> localDiagonal;
    getLocalStorage().getDiagonal( localDiagonal );
    diagonal.assign( localDiagonal, getRowDistributionPtr() );
}

template<typename ValueType>
void DenseMatrix<ValueType>::setDiagonal( const Vector& diagonal )
{
    if ( getRowDistribution() != getColDistribution() )
    {
        COMMON_THROWEXCEPTION( "Diagonal calculation only for equal distributions." )
    }

    if ( getRowDistribution() != diagonal.getDistribution() )
    {
        COMMON_THROWEXCEPTION( "Diagonal calculation only for equal distributions." )
    }

    getLocalStorage().setDiagonalV( diagonal.getLocalValues() );
}

template<typename ValueType>
void DenseMatrix<ValueType>::setDiagonal( const Scalar diagonalValue )
{
    if ( getRowDistribution() != getColDistribution() )
    {
        COMMON_THROWEXCEPTION( "Diagonal calculation only for equal distributions." )
    }

    getLocalStorage().setDiagonal( diagonalValue.getValue<ValueType>() );
}

template<typename ValueType>
void DenseMatrix<ValueType>::scale( const Vector& vector )
{
    if ( getRowDistribution() != getColDistribution() )
    {
        COMMON_THROWEXCEPTION( "Diagonal calculation only for equal distributions." )
    }

    getLocalStorage().scaleRows( vector.getLocalValues() );
}

template<typename ValueType>
void DenseMatrix<ValueType>::scale( const Scalar scaleValue )
{
    getLocalStorage().scale( scaleValue.getValue<ValueType>() );
}

template<typename ValueType>
void DenseMatrix<ValueType>::conj()
{
    getLocalStorage().conj();
}

template<typename ValueType>
std::vector<typename DenseMatrix<ValueType>::DenseStoragePtr>& DenseMatrix<ValueType>::getCyclicLocalValues()
{
    return mData;
}

template<typename ValueType>
const std::vector<typename DenseMatrix<ValueType>::DenseStoragePtr>& DenseMatrix<ValueType>::getCyclicLocalValues() const
{
    return mData;
}

template<typename ValueType>
Scalar DenseMatrix<ValueType>::getValue( IndexType i, IndexType j ) const
{
    ValueType myValue = static_cast<ValueType>( 0.0 );
    const Distribution& colDist = getColDistribution();
    const Distribution& rowDist = getRowDistribution();
    const Communicator& comm = rowDist.getCommunicator();

    if ( getRowDistribution().isLocal( i ) )
    {
        const IndexType iLocal = getRowDistribution().global2local( i );
        PartitionId owner = comm.getRank();

        if ( colDist.getNumPartitions() == 1 )
        {
            owner = 0;
        }

        IndexType jLocal = -1;

        if ( colDist.isLocal( j ) )
        {
            jLocal = colDist.global2local( j );
        }
        else
        {
            owner = mOwners[j];

            for ( PartitionId k = 0; k <= j; ++k )
            {
                if ( owner == mOwners[k] )
                {
                    ++jLocal;
                }
            }
        }

        SCAI_ASSERT_ERROR( jLocal != nIndex, "non local column index" )
        SCAI_LOG_TRACE( logger,
                        "getting value for index(" << i << "," << j << ")" << " which is localy ( " << iLocal << "," << jLocal << " )" )
        myValue = mData[owner]->getValue( iLocal, jLocal );
    }

    SCAI_LOG_TRACE( logger, "My value is " << myValue << " starting sum reduction to produce final result." )
    return Scalar( comm.sum( myValue ) );
}

template<typename ValueType>
void DenseMatrix<ValueType>::matrixTimesScalar( const Matrix& other, Scalar alpha )
{
    SCAI_LOG_INFO( logger, " this = " << alpha << " * " << other )
    assign( other );
    SCAI_LOG_INFO( logger, " this = other = " << *this )

    for ( size_t i = 0; i < mData.size(); ++i )
    {
        mData[i]->scale( alpha.getValue<ValueType>() );
    }
}

/* -------------------------------------------------------------------------- */

template<typename ValueType>
void DenseMatrix<ValueType>::matrixTimesVectorImpl(
    DenseVector<ValueType>& denseResult,
    const ValueType alphaValue,
    const DenseVector<ValueType>& denseX,
    const ValueType betaValue,
    const DenseVector<ValueType>& denseY ) const
{
    SCAI_REGION( "Mat.Dense.timesVector" )
    const HArray<ValueType>& localY = denseY.getLocalValues();
    HArray<ValueType>& localResult = denseResult.getLocalValues();
    ContextPtr localContext = mData[0]->getContextPtr();
    const Distribution& colDist = getColDistribution();
    const Communicator& comm = colDist.getCommunicator();
    int rank = comm.getRank();
    int n = colDist.getNumPartitions();
    mData[0]->prefetch();

    // It makes no sense to prefetch denseX because, if a transfer is started
    // the halo update needs to wait for this transfer to finish

    if ( betaValue != common::constants::ZERO )
    {
        denseY.prefetch( localContext );
    }

    const HArray<ValueType>& localX = denseX.getLocalValues();
    SCAI_LOG_INFO( logger,
                   comm << ": matrixTimesVector" << ", alpha = " << alphaValue << ", localX = " << localX << ", beta = " << betaValue << ", localY = " << localY )
    SCAI_LOG_INFO( logger,
                   "Aliasing: result = y : " << ( &denseResult == &denseY ) << ", local = " << ( &localResult == &localY ) )

    if ( n == 1 )
    {
// replicated column distribution, only on local block, X is replicated
// localResult = alpha * mData[0] * X + beta * localY
        const DenseStorage<ValueType>& dense = *mData[0];
        SCAI_LOG_INFO( logger, comm << ": matrixTimesVector, single dense block = " << dense )
        dense.matrixTimesVector( localResult, alphaValue, localX, betaValue, localY );
        return;
    }

    SCAI_LOG_INFO( logger, comm << ": start pipelined multiplication." )
    IndexType size = comm.max( localX.size() ); // largest local part of X
    mSendValues.clear();
    mReceiveValues.clear();
    ContextPtr contextPtr = Context::getHostPtr();
    HArray<ValueType>* sendValues = &mSendValues;
    HArray<ValueType>* recvValues = &mReceiveValues;
    {
// resize the receive buffer to be big enough for largest part of X
        WriteOnlyAccess<ValueType> wRecvValues( *recvValues, contextPtr, size );
        WriteOnlyAccess<ValueType> wSendValues( *sendValues, contextPtr, size );
        ReadAccess<ValueType> rLocalX( localX, contextPtr );
// fill send buffer with local X of this processor
        int i = 0;

        for ( ; i < localX.size(); ++i )
        {
            wSendValues[i] = rLocalX[i];
        }

        for ( ; i < size; ++i )
        {
            wSendValues[i] = static_cast<ValueType>( 0.0 );
        }
    }
    const int COMM_DIRECTION = 1; // shift buffer to next processor

    if ( Matrix::ASYNCHRONOUS == Matrix::getCommunicationKind() )
    {
        SCAI_LOG_INFO( logger, comm << ": asynchronous communication" )
// asynchronous communication always requires same sizes of arrays, might shift some more data
        common::unique_ptr<tasking::SyncToken> st( comm.shiftAsync( *recvValues, *sendValues, COMM_DIRECTION ) );
        SCAI_LOG_INFO( logger,
                       comm << ": matrixTimesVector, my dense block = " << *mData[rank] << ", localX = " << localX << ", localY = " << localY << ", localResult = " << localResult )
// overlap communication with local computation
        mData[rank]->matrixTimesVector( localResult, alphaValue, localX, betaValue, localY );
        st->wait();
// Problem: asynchronsous shift does not set correctly the size of the array recvValues
        std::swap( sendValues, recvValues );

        for ( PartitionId p = 1; p < n; ++p )
        {
            PartitionId actualPartition = comm.getNeighbor( -p );

            //handle return value to allow async communication

            if ( p < ( n - 1 ) )
            {
                st.reset( comm.shiftAsync( *recvValues, *sendValues, COMM_DIRECTION ) );
            }
            else
            {
                st.reset( new tasking::NoSyncToken() );
            }

            SCAI_LOG_INFO( logger,
                           comm << ": matrixTimesVector, actual dense block [" << actualPartition << "] = " << *mData[actualPartition] << ", sendX = " << localX << ", localResult = " << localResult )
            // adapt the size of recvValues, that is now sendValues after swap
            HArray<ValueType> x( mData[actualPartition]->getNumColumns() );
            {
                static LAMAKernel<blaskernel::BLASKernelTrait::copy<ValueType> > copy;
                ContextPtr loc = this->getContextPtr();
                copy.getSupportedContext( loc );
                SCAI_CONTEXT_ACCESS( loc )
                ReadAccess<ValueType> readSend( *sendValues, loc );
                WriteAccess<ValueType> writeX( x, loc );
                copy[loc]( mData[actualPartition]->getNumColumns(), readSend.get(), 1, writeX.get(), 1 );
            }
            mData[actualPartition]->matrixTimesVector( localResult, alphaValue, x, static_cast<ValueType>( 1.0 ), localResult );
            st->wait();
            std::swap( sendValues, recvValues );
        }
    }
    else
    {
// for synchronous communication we can use the real needed sizes
        {
            WriteAccess<ValueType> wSendValues( *sendValues );
            wSendValues.resize( localX.size() );
        }
        SCAI_LOG_INFO( logger, comm << ": synchronous communication" )
        comm.shiftArray( *recvValues, *sendValues, COMM_DIRECTION );
// For the synchronous shift we have no problems regarding the correct sizes
        SCAI_LOG_DEBUG( logger, comm << ": send " << *sendValues << ", recv " << *recvValues )
        SCAI_LOG_INFO( logger,
                       comm << ": matrixTimesVector, actual dense block [" << rank << "] = " << *mData[rank] << ", local X = " << localX << ", local Y = " << localY )
        mData[rank]->matrixTimesVector( localResult, alphaValue, localX, betaValue, localY );
        std::swap( sendValues, recvValues );

        for ( PartitionId p = 1; p < n; ++p )
        {
            PartitionId actualPartition = comm.getNeighbor( -p );
            comm.shiftArray( *recvValues, *sendValues, COMM_DIRECTION );
            SCAI_LOG_DEBUG( logger,
                            comm << ": send " << *sendValues << ", recv " << *recvValues << ", actual = " << actualPartition )
            SCAI_LOG_INFO( logger,
                           comm << ": matrixTimesVector, actual dense block [" << actualPartition << "] = " << *mData[actualPartition] << ", sendX = " << *sendValues << ", localResult = " << localResult )
            mData[actualPartition]->matrixTimesVector( localResult, alphaValue, *sendValues, static_cast<ValueType>( 1.0 ), localResult );
            std::swap( sendValues, recvValues );
        }
    }
}

/* -------------------------------------------------------------------------- */

template<typename ValueType>
void DenseMatrix<ValueType>::vectorTimesMatrixImpl(
    DenseVector<ValueType>& denseResult,
    const ValueType alphaValue,
    const DenseVector<ValueType>& denseX,
    const ValueType betaValue,
    const DenseVector<ValueType>& denseY ) const
{
    SCAI_REGION( "Mat.Dense.vectorTimesMatrix" )
    const HArray<ValueType>& localY = denseY.getLocalValues();
    HArray<ValueType>& localResult = denseResult.getLocalValues();
    ContextPtr localContext = mData[0]->getContextPtr();
    const Distribution& colDist = getColDistribution();
    const Communicator& comm = colDist.getCommunicator();
    mData[0]->prefetch();

    //It makes no sense to prefetch denseX because, if a transfer is started
    //the halo update needs to wait for this transfer to finish

    if ( betaValue != common::constants::ZERO )
    {
        denseY.prefetch( localContext );
    }

    const HArray<ValueType>& localX = denseX.getLocalValues();
    SCAI_LOG_INFO( logger,
                   comm << ": vectorTimesMatrix" << ", alpha = " << alphaValue << ", localX = " << localX << ", beta = " << betaValue << ", localY = " << localY )
    SCAI_LOG_INFO( logger,
                   "Aliasing: result = y : " << ( &denseResult == &denseY ) << ", local = " << ( &localResult == &localY ) )
    const DenseStorage<ValueType>& dense = *mData[0];
    SCAI_LOG_INFO( logger, comm << ": vectorTimesMatrix, singe dense block = " << dense )
    dense.vectorTimesMatrix( localResult, alphaValue, localX, betaValue, localY );
    return;
}

/* -------------------------------------------------------------------------- */

template<typename ValueType>
void DenseMatrix<ValueType>::matrixPlusMatrix(
    const Scalar alpha,
    const Matrix& matA,
    const Scalar beta,
    const Matrix& matB )
{
    SCAI_LOG_INFO( logger, "this = " << alpha << " * A + " << beta << " * B" << ", A = " << matA << ", B = " << matB )
    const DenseMatrix<ValueType>* denseA = dynamic_cast<const DenseMatrix<ValueType>*>( &matA );
    SCAI_ASSERT_ERROR( denseA, "Must be dense matrix<" << getValueType() << "> : " << matA )
    const DenseMatrix<ValueType>* denseB = dynamic_cast<const DenseMatrix<ValueType>*>( &matB );
    SCAI_ASSERT_ERROR( denseB, "Must be dense matrix<" << getValueType() << "> : " << matB )
// Now we can add sparse matrices
    matrixPlusMatrixImpl( alpha.getValue<ValueType>(), *denseA, beta.getValue<ValueType>(), *denseB );
}

/* -------------------------------------------------------------------------- */

template<typename ValueType>
void DenseMatrix<ValueType>::matrixPlusMatrixImpl(
    const ValueType alpha,
    const DenseMatrix<ValueType>& A,
    const ValueType beta,
    const DenseMatrix<ValueType>& B )
{
    SCAI_REGION( "Mat.plusMatrix" )
// already verified
    SCAI_ASSERT_EQUAL_DEBUG( A.getRowDistribution(), B.getRowDistribution() )
    SCAI_ASSERT_EQUAL_DEBUG( A.getColDistribution(), B.getColDistribution() )
// Now we can do it completely local
    Matrix::setDistributedMatrix( A.getRowDistributionPtr(), A.getColDistributionPtr() );
// Add matrices of each chunk
    SCAI_LOG_INFO( logger, "Mat.plusMatrix, mDataSize = " << mData.size() );

    for ( size_t i = 0; i < mData.size(); ++i )
    {
        mData[i]->matrixPlusMatrix( alpha, *A.mData[i], beta, *B.mData[i] );
    }
}

/* -------------------------------------------------------------------------- */

template<typename ValueType>
void DenseMatrix<ValueType>::matrixTimesMatrix(
    Matrix& result,
    const Scalar alpha,
    const Matrix& B,
    const Scalar beta,
    const Matrix& C ) const
{
    SCAI_ASSERT_ERROR( getRowDistribution().isReplicated(), "this->rows are distributed" )
    SCAI_ASSERT_ERROR( getColDistribution().isReplicated(), "this->cols are distributed" )
    SCAI_ASSERT_ERROR( B.getRowDistribution().isReplicated(), "B.rows are distributed" )
    SCAI_ASSERT_ERROR( B.getColDistribution().isReplicated(), "B.cols are distributed" )
    SCAI_ASSERT_ERROR( C.getRowDistribution().isReplicated(), "C.rows are distributed" )
    SCAI_ASSERT_ERROR( C.getColDistribution().isReplicated(), "C.cols are distributed" )
// Prefetch values to the ComputeLocation
    DenseMatrix* res = dynamic_cast<DenseMatrix*>( &result );

    if ( res == NULL )
    {
        COMMON_THROWEXCEPTION( "Only DenseMatrix DenseMatrix Multiplication is supported." )
    }

    const DenseMatrix* Bp = dynamic_cast<const DenseMatrix*>( &B );

    if ( Bp == NULL )
    {
        COMMON_THROWEXCEPTION( "Only DenseMatrix DenseMatrix Multiplication is supported." )
    }

    const DenseMatrix* Cp = dynamic_cast<const DenseMatrix*>( &C );

    if ( Cp == NULL )
    {
        COMMON_THROWEXCEPTION( "Only DenseMatrix DenseMatrix Multiplication is supported." )
    }

    if ( res == this )
    {
        SCAI_LOG_DEBUG( logger, "result is aliased with this A matrix" )
    }
    else if ( res == Bp )
    {
        SCAI_LOG_DEBUG( logger, "result is aliased with B matrix" )
    }
    else if ( res == Cp && beta.getValue<ValueType>() != 0.0 )
    {
        SCAI_LOG_DEBUG( logger, "result is aliased with C matrix" )
    }
    else
    {
        SCAI_LOG_DEBUG( logger, "result is not aliased, so allocate it correctly" )
        res->allocate( getRowDistributionPtr(), B.getColDistributionPtr() );
    }

    ContextPtr localContext = mData[0]->getContextPtr();
    res->prefetch( localContext );
    mData[0]->prefetch();
    Bp->prefetch( localContext );
    Cp->prefetch( localContext );
//We are calculating with a replicated Matrix. So there is no need for an asyncronous call,
//because we have to sync in this method anyway (returning void not SyncToken)
// Note: any alias will be resolved by the matrix storage routine and not here
//       as it might introduce a temporary in any case
    res->mData[0]->matrixTimesMatrix( alpha.getValue<ValueType>(), *mData[0], *Bp->mData[0], beta.getValue<ValueType>(),
                                      *Cp->mData[0] );
}

/* -------------------------------------------------------------------------- */

template<typename ValueType>
Scalar DenseMatrix<ValueType>::maxNorm() const
{
    ValueType myMaxDiff = static_cast<ValueType>( 0.0 );

    for ( size_t i = 0; i < mData.size(); ++i )
    {
        ValueType maxDiff = mData[i]->maxNorm();

        if ( maxDiff > myMaxDiff )
        {
            myMaxDiff = maxDiff;
        }
    }

    const Communicator& comm = getRowDistribution().getCommunicator();
    return Scalar( comm.max( myMaxDiff ) );
}

/* -------------------------------------------------------------------------- */

template<typename ValueType>
Scalar DenseMatrix<ValueType>::l1Norm() const
{
    const Communicator& comm = getRowDistribution().getCommunicator();
    ValueType mySum = static_cast<ValueType>( 0.0 );
    IndexType n = mData.size();

    for ( IndexType i = 0; i < n; i++ )
    {
        mySum += mData[i]->l1Norm();
    }

    return Scalar( comm.sum( mySum ) );
}

/* -------------------------------------------------------------------------- */

template<typename ValueType>
Scalar DenseMatrix<ValueType>::l2Norm() const
{
    const Communicator& comm = getRowDistribution().getCommunicator();
    ValueType mySum = static_cast<ValueType>( 0.0 );
    ValueType tmp;
    IndexType n = mData.size();

    for ( IndexType i = 0; i < n; i++ )
    {
        tmp = mData[i]->l2Norm();
        mySum += tmp * tmp;
    }

    return Scalar( common::Math::sqrt( comm.sum( mySum ) ) );
}

/* -------------------------------------------------------------------------- */

template<typename ValueType>
Scalar DenseMatrix<ValueType>::maxDiffNorm( const Matrix& other ) const
{
    if ( !( ( mNumColumns == other.getNumColumns() ) && ( mNumRows == other.getNumRows() ) ) )
    {
        COMMON_THROWEXCEPTION( "maxDiffNorm requires matrices of same format" );
    }

// Implementation works only for same distributions and same type

    if ( ( getRowDistribution() == other.getRowDistribution() ) && ( getColDistribution() == other.getColDistribution() )
            && ( getValueType() == other.getValueType() ) )
    {
        const DenseMatrix<ValueType>* typedOther = dynamic_cast<const DenseMatrix<ValueType>*>( &other );
        SCAI_ASSERT_DEBUG( typedOther, "SERIOUS: wrong dynamic cast: " << other )
        return Scalar( maxDiffNormImpl( *typedOther ) );
    }
    else
    {
        SCAI_UNSUPPORTED( "maxDiffNorm requires temporary of " << other )
        DenseMatrix<ValueType> typedOther( other, getRowDistributionPtr(), getColDistributionPtr() );
        return Scalar( maxDiffNormImpl( typedOther ) );
    }
}

/* -------------------------------------------------------------------------- */

template<typename ValueType>
ValueType DenseMatrix<ValueType>::maxDiffNormImpl( const DenseMatrix<ValueType>& other ) const
{
// implementation only supported for same distributions
    SCAI_ASSERT_EQUAL_ERROR( getRowDistribution(), other.getRowDistribution() )
    SCAI_ASSERT_EQUAL_ERROR( getColDistribution(), other.getColDistribution() )
    ValueType myMaxDiff = static_cast<ValueType>( 0.0 );

    for ( unsigned int i = 0; i < mData.size(); ++i )
    {
        ValueType maxDiff = mData[i]->maxDiffNorm( *other.mData[i] );

        if ( maxDiff > myMaxDiff )
        {
            myMaxDiff = maxDiff;
        }
    }

    const Communicator& comm = getRowDistribution().getCommunicator();
    return comm.max( myMaxDiff );
}

/* -------------------------------------------------------------------------- */

template<typename ValueType>
void DenseMatrix<ValueType>::prefetch() const
{
    for ( unsigned int i = 0; i < mData.size(); ++i )
    {
        mData[i]->prefetch();
    }
}

template<typename ValueType>
void DenseMatrix<ValueType>::prefetch( hmemo::ContextPtr loc ) const
{
    for ( unsigned int i = 0; i < mData.size(); ++i )
    {
        mData[i]->prefetch( loc );
    }
}

template<typename ValueType>
void DenseMatrix<ValueType>::wait() const
{
    for ( unsigned int i = 0; i < mData.size(); ++i )
    {
        mData[i]->wait();
    }
}

template<typename ValueType>
const DenseStorage<ValueType>& DenseMatrix<ValueType>::getLocalStorage() const
{
    SCAI_ASSERT_ERROR( mData.size() > 0, "no local values allocated" )

    if ( mData.size() == 1 )
    {
        return *mData[0];
    }

    SCAI_ASSERT_EQUAL_ERROR( getRowDistribution(), getColDistribution() )
    const PartitionId myRank = getRowDistribution().getCommunicator().getRank();
    return *mData[myRank];
}

template<typename ValueType>
DenseStorage<ValueType>& DenseMatrix<ValueType>::getLocalStorage()
{
    SCAI_ASSERT_ERROR( mData.size() > 0, "no local values allocated" )

    if ( mData.size() == 1 )
    {
        return *mData[0];
    }

    SCAI_ASSERT_EQUAL_ERROR( getRowDistribution(), getColDistribution() )
    const PartitionId myRank = getRowDistribution().getCommunicator().getRank();
    return *mData[myRank];
}

template<typename ValueType>
IndexType DenseMatrix<ValueType>::getLocalNumValues() const
{
    // only locally stored number of values
    return getRowDistribution().getLocalSize() * mNumColumns;
}

template<typename ValueType>
IndexType DenseMatrix<ValueType>::getLocalNumRows() const
{
    // only locally stored number of values
    return getRowDistribution().getLocalSize();
}

template<typename ValueType>
IndexType DenseMatrix<ValueType>::getLocalNumColumns() const
{
// only locally stored number of values
    return getColDistribution().getLocalSize();
}

template<typename ValueType>
IndexType DenseMatrix<ValueType>::getNumValues() const
{
    IndexType myNumValues = 0;

    for ( size_t k = 0; k < mData.size(); ++k )
    {
        myNumValues += mData[k]->getNumValues();
    }

    return getRowDistribution().getCommunicator().sum( myNumValues );
}

template<typename ValueType>
bool DenseMatrix<ValueType>::hasDiagonalProperty() const
{
// just a dummy
    return false;
}

template<typename ValueType>
void DenseMatrix<ValueType>::resetDiagonalProperty()
{
// just a dummy
}

template<typename ValueType>
void DenseMatrix<ValueType>::writeAt( std::ostream& stream ) const
{
    common::scalar::ScalarType type = common::getScalarType<ValueType>();
    stream << "DenseMatrix<" << type << ">( size = " << mNumRows << " x " << mNumColumns << ", rowdist = "
           << getRowDistribution() << ", coldist = " << getColDistribution() << ")";
}

template<typename ValueType>
common::scalar::ScalarType DenseMatrix<ValueType>::getValueType() const
{
    return common::getScalarType<ValueType>();
}

template<typename ValueType>
size_t DenseMatrix<ValueType>::getValueTypeSize() const
{
    return sizeof( ValueType );
}

template<typename ValueType>
size_t DenseMatrix<ValueType>::getMemoryUsage() const
{
    size_t memoryUsage = 0;

    for ( unsigned int i = 0; i < mData.size(); ++i )
    {
        memoryUsage += mData[i]->getMemoryUsage();
    }

    return getRowDistribution().getCommunicator().sum( memoryUsage );
}

/* ------------------------------------------------------------------------- */

template<typename ValueType>
DenseMatrix<ValueType>* DenseMatrix<ValueType>::newMatrix() const
{
    SCAI_LOG_INFO( logger, "SparseMatrix<ValueType>::newMatrix" )
    // use auto pointer for new sparse matrix to get data freed in case of Exception
    common::unique_ptr<DenseMatrix<ValueType> > newDenseMatrix( new DenseMatrix<ValueType>() );
    // inherit the context for local and halo storage
    newDenseMatrix->setContextPtr( this->getContextPtr() );
    newDenseMatrix->setCommunicationKind( this->getCommunicationKind() );
    SCAI_LOG_INFO( logger,
                   *this << ": create -> " << *newDenseMatrix << " @ " << * ( newDenseMatrix->getContextPtr() ) << ", kind = " << newDenseMatrix->getCommunicationKind() );
    return newDenseMatrix.release();
}

/* -------------------------------------------------------------------------- */

template<typename ValueType>
DenseMatrix<ValueType>* DenseMatrix<ValueType>::copy() const
{
    return new DenseMatrix<ValueType>( *this );
}

template<typename ValueType>
Matrix* DenseMatrix<ValueType>::create()
{
    return new DenseMatrix<ValueType>();
}

template<typename ValueType>
MatrixCreateKeyType DenseMatrix<ValueType>::createValue()
{
    common::scalar::ScalarType skind = common::getScalarType<ValueType>();
    return MatrixCreateKeyType ( Format::DENSE, skind );
}

template<typename ValueType>
MatrixCreateKeyType DenseMatrix<ValueType>::getCreateValue() const
{
    return createValue();
}

/* ========================================================================= */

template<typename ValueType>
const char* DenseMatrix<ValueType>::getTypeName() const
{
    return typeName();
}

template<typename ValueType>
std::string DenseMatrix<ValueType>::initTypeName()
{
    std::stringstream s;
    s << std::string( "DenseMatrix<" ) << common::getScalarType<ValueType>() << std::string( ">" );
    return s.str();
}

template<typename ValueType>
const char* DenseMatrix<ValueType>::typeName()
{
    static const std::string s = initTypeName();
    return  s.c_str();
}

/* ========================================================================= */
/*       Template Instantiations                                             */
/* ========================================================================= */

SCAI_COMMON_INST_CLASS( DenseMatrix, SCAI_ARITHMETIC_HOST )

} /* end namespace lama */

} /* end namespace scai */
<|MERGE_RESOLUTION|>--- conflicted
+++ resolved
@@ -95,12 +95,7 @@
 
     HArray<IndexType> indexes;   // will contain all column indexes to get all owners
 
-<<<<<<< HEAD
-        colDist.computeOwners1( requiredIndexes, mOwners );
-    }
-=======
     utilskernel::HArrayUtils::setOrder( indexes, mNumColumns );
->>>>>>> 188fa848
 
     colDist.computeOwners( mOwners, indexes );
 
