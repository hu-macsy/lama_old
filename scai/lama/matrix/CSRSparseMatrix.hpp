/**
 * @file lama/matrix/CSRSparseMatrix.hpp
 *
 * @license
 * Copyright (c) 2009-2017
 * Fraunhofer Institute for Algorithms and Scientific Computing SCAI
 * for Fraunhofer-Gesellschaft
 *
 * This file is part of the SCAI framework LAMA.
 *
 * LAMA is free software: you can redistribute it and/or modify it under the
 * terms of the GNU Affero General Public License as published by the Free
 * Software Foundation, either version 3 of the License, or (at your option)
 * any later version.
 *
 * LAMA is distributed in the hope that it will be useful, but WITHOUT ANY
 * WARRANTY; without even the implied warranty of MERCHANTABILITY or FITNESS
 * FOR A PARTICULAR PURPOSE. See the GNU Affero General Public License for
 * more details.
 *
 * You should have received a copy of the GNU Affero General Public License
 * along with LAMA. If not, see <http://www.gnu.org/licenses/>.
 *
 * Other Usage
 * Alternatively, this file may be used in accordance with the terms and
 * conditions contained in a signed written agreement between you and
 * Fraunhofer SCAI. Please contact our distributor via info[at]scapos.com.
 * @endlicense
 *
 * @brief Definition of matrix class for distributed sparse matrixes in CSR format.
 * @author Jiri Kraus, Thomas Brandes
 * @date 22.02.2011
 */
#pragma once

// for dll_import
#include <scai/common/config.hpp>

// base classes
#include <scai/lama/matrix/SparseMatrix.hpp>

// local library
#include <scai/lama/storage/CSRStorage.hpp>

#include <scai/dmemo/GeneralDistribution.hpp>
#include <scai/dmemo/NoDistribution.hpp>

namespace scai
{

namespace lama
{

/** Definition of a derived class for SparseMatrix that uses the CSR storage
 *  format for the local and halo data of the distributed sparse matrix.
 *
 *  As the storage format is known here this class can offer more advanced
 *  constructors that do not exist for SparseMatrix as there the storage
 *  format is not fixed.
 */

template<typename ValueType>
class COMMON_DLL_IMPORTEXPORT CSRSparseMatrix:

    public SparseMatrix<ValueType>,
    public _Matrix::Register<CSRSparseMatrix<ValueType> >    // register at factory
{

public:

<<<<<<< HEAD
=======
    typedef ValueType _MatrixValueType; //!< This is the type of the matrix values.

>>>>>>> 69ed4dfd
    /** Type definition of the storage type for this sparse matrix. */

    typedef CSRStorage<ValueType> StorageType;

    /** Static method that returns the name of the matrix class. */

    static const char* typeName();

    /** Default constructor, creates a replicated matrix of size 0 x 0 */

    CSRSparseMatrix();

    /** Constructor, creates a replicated zero-matrix of size numRows x numColums */

    CSRSparseMatrix( const IndexType numRows, const IndexType numColumns );

    /** Constructor, creates a distributed zero-matrix by given row and column distribution */

    CSRSparseMatrix( dmemo::DistributionPtr rowDist, dmemo::DistributionPtr colDist );

    /** Override default constructor, make sure that deep copies are created. */

    CSRSparseMatrix( const CSRSparseMatrix& other );

    /** Most general copy constrcuctor with possibility of transpose. */

    CSRSparseMatrix( const _Matrix& other, bool transposeFlag = false );

    /** Constructor of a sparse matrix by another input matrix with redistribution.
     *
     * @param[in] other     is the input matrix.
     * @param[in] rowDist   row distribution of the new matrix
     * @param[in] colDist   column distribution of the new matrix
     */
    CSRSparseMatrix( const _Matrix& other, dmemo::DistributionPtr rowDist, dmemo::DistributionPtr colDist );

    /** Constructor of a (replicated) sparse matrix by global storage.
     *
     *  @param[in] globalData  contains local rows of the distributed matrix
     */
    explicit CSRSparseMatrix( const _MatrixStorage& globalData );

    /** Constructor of a sparse matrix by local storage.
     *
     *  @param[in] localData   contains local rows of the distributed matrix
     *  @param[in] rowDist     is distribution of localData
     *  @param[in] colDist     specifies how to split local rows for halo
     *
     *  This constructor works also fine if localData is the full global matrix;
     *  in this case only local rows will be taken on this processor.
     */
    CSRSparseMatrix( const _MatrixStorage& localData, dmemo::DistributionPtr rowDist, dmemo::DistributionPtr colDist );

    /** Constructor of a replicated sparse matrix by reading the matrix
     *  data from a file.
     *
     *  @param[in] filename   name of the file where the matrix is read from
     *
     *  Next releases will also support distributed/parallel I/O. In the
     *  meantime this constructor should be used with a following call of
     *  the redistribute method.
     */
    explicit CSRSparseMatrix( const std::string& filename );

    // Expression constructors

<<<<<<< HEAD
    explicit CSRSparseMatrix( const Expression_SM& expression );

    explicit CSRSparseMatrix( const Expression_SMM& expression );

    explicit CSRSparseMatrix( const Expression_SM_SM& expression );
=======
    explicit CSRSparseMatrix( const Expression_SM<ValueType>& expression );

    explicit CSRSparseMatrix( const Expression_SMM<ValueType>& expression );

    explicit CSRSparseMatrix( const Expression_SM_SM<ValueType>& expression );
>>>>>>> 69ed4dfd

    /** @brief Constructor of a CSR sparse matrix with distributed CSR storage data.
     *
     * @param[in] numLocalRows       the number of rows of the matrix
     * @param[in] numLocalNonZeros   the number of local none zeros of the matrix
     * @param[in] numHaloNonZeros    the number of halo none zeros of the matrix
     * @param[in] localIA            row pointer of the input csr sparse matrix (local)
     * @param[in] localJA            column indexes of the input csr sparse matrix (local)
     * @param[in] localValues        the none zero values of the input csr sparse matrix (local)
     * @param[in] haloIA             row pointer of the input csr sparse matrix (halo)
     * @param[in] haloJA             column indexes of the input csr sparse matrix (halo)
     * @param[in] haloValues         the none zero values of the input csr sparse matrix (halo)
     * @param[in] ownedIndexes       the global Indexes of the local rows
     * @param[in] communicator       communicator of the distribution
     */
    template<typename LocalValueType, typename HaloValueType>
    CSRSparseMatrix(
        const IndexType numLocalRows,
        const IndexType numLocalNonZeros,
        const IndexType numHaloNonZeros,
        const IndexType localIA[],
        const IndexType localJA[],
        const LocalValueType localValues[],
        const IndexType haloIA[],
        const IndexType haloJA[],
        const HaloValueType haloValues[],
        const std::vector<IndexType>& ownedIndexes,
        const dmemo::CommunicatorPtr communicator );

    /**
     * @brief Destructor. Releases all allocated resources.
     */
    ~CSRSparseMatrix();

    // Make all assignment operators of base class visible before overwriting one

    using SparseMatrix<ValueType>::operator=;

    /** Override the default assignment operator that would not make deep copies. */

    CSRSparseMatrix& operator=( const CSRSparseMatrix& matrix );

    /** Redefine assignment operator to get the correct return value; implementation is same as for base classes. */

    /*
     CSRSparseMatrix& operator=( const _Matrix& matrix );

     CSRSparseMatrix& operator=( const Expression<Matrix,Matrix,Times>& expression );

     CSRSparseMatrix& operator=( const Expression<Scalar,Matrix,Times>& expression );

     CSRSparseMatrix& operator=( const Expression<Scalar,Expression<Matrix,Matrix,Times>,Times>& expression );

     CSRSparseMatrix& operator=(
     const Expression<Expression<Scalar,Expression<Matrix,Matrix,Times>,Times>,Expression<Scalar,Matrix,Times>,Plus> exp );

     CSRSparseMatrix& operator=(
     const Expression<Expression<Scalar,Matrix,Times>,Expression<Scalar,Matrix,Times>,Plus> exp );
     */

    /** Override MatrixStorage<ValueType>::getLocalStorage with covariant return type. */

    virtual const StorageType& getLocalStorage() const;

    /** @todo this getter should be removed as write access to local strage is dangerous */

    virtual StorageType& getLocalStorage();

    /** Override MatrixStorage<ValueType>::getHaloStorage with covariant return type. */

    virtual const StorageType& getHaloStorage() const;

    /** Swap local storage data, allows consistent write access to local storage. */

    virtual void swapLocalStorage( StorageType& localStorage );

    /* Implementation of pure method _Matrix::newMatrix with covariant return type */

    virtual CSRSparseMatrix<ValueType>* newMatrix() const;

    /* Implementation of pure method _Matrix::copy with covariant return type */

    virtual CSRSparseMatrix<ValueType>* copy() const;

    /* Implementation of pure method _Matrix::getFormat */

    virtual Format getFormat() const
    {
        return Format::CSR;
    }

    /* Implementation of pure method of class _Matrix. */

    virtual const char* getTypeName() const;

    using SparseMatrix<ValueType>::setContextPtr;

protected:

    using SparseMatrix<ValueType>::mLocalData;
    using SparseMatrix<ValueType>::mHaloData;
    using SparseMatrix<ValueType>::mHalo;

private:

    /** This private routine provides empty CSR storage for a CSRSparseMatrix. */

    std::shared_ptr<MatrixStorage<ValueType> > createStorage();

    std::shared_ptr<MatrixStorage<ValueType> > createStorage( const IndexType numRows, const IndexType numColumns );

    static std::string initTypeName();

    SCAI_LOG_DECL_STATIC_LOGGER( logger )

public:

    // static create method that will be used to register at _Matrix factory

    static _Matrix* create();

    // key for factory

    static MatrixCreateKeyType createValue();
};

template<typename ValueType>
template<typename LocalValueType, typename HaloValueType>
CSRSparseMatrix<ValueType>::CSRSparseMatrix(
    const IndexType numLocalRows,
    const IndexType numLocalNonZeros,
    const IndexType numHaloNonZeros,
    const IndexType localIA[],
    const IndexType localJA[],
    const LocalValueType localValues[],
    const IndexType haloIA[],
    const IndexType haloJA[],
    const HaloValueType haloValues[],
    const std::vector<IndexType>& ownedIndexes,
    const dmemo::CommunicatorPtr communicator )

    : SparseMatrix<ValueType>( createStorage() )

{
    SCAI_LOG_INFO( logger,
                   communicator << ": construct distributed matrix " << numLocalRows << " by local and halo data + owned indexes" );
    // For the distribution we need the global number of rows, not available as arg, so compute it
    IndexType numGlobalRows = communicator->sum( numLocalRows );
    mLocalData->setRawCSRData( numLocalRows, numLocalRows, numLocalNonZeros, localIA, localJA, localValues );
    mHaloData->setRawCSRData( numLocalRows, numGlobalRows, numHaloNonZeros, haloIA, haloJA, haloValues );
    hmemo::HArrayRef<IndexType> myIndexes( static_cast<IndexType>( ownedIndexes.size() ), &ownedIndexes[0] );
    dmemo::DistributionPtr dist( new dmemo::GeneralDistribution( numGlobalRows, myIndexes, communicator ) );
    // Halo is already splitted, but still contains the global indexes
    mHaloData->buildHalo( mHalo, *dist ); // build halo, maps global indexes to halo indexes
    _Matrix::setDistributedMatrix( dist, dist );
}

} /* end namespace lama */

} /* end namespace scai */<|MERGE_RESOLUTION|>--- conflicted
+++ resolved
@@ -68,11 +68,6 @@
 
 public:
 
-<<<<<<< HEAD
-=======
-    typedef ValueType _MatrixValueType; //!< This is the type of the matrix values.
-
->>>>>>> 69ed4dfd
     /** Type definition of the storage type for this sparse matrix. */
 
     typedef CSRStorage<ValueType> StorageType;
@@ -139,19 +134,11 @@
 
     // Expression constructors
 
-<<<<<<< HEAD
-    explicit CSRSparseMatrix( const Expression_SM& expression );
-
-    explicit CSRSparseMatrix( const Expression_SMM& expression );
-
-    explicit CSRSparseMatrix( const Expression_SM_SM& expression );
-=======
     explicit CSRSparseMatrix( const Expression_SM<ValueType>& expression );
 
     explicit CSRSparseMatrix( const Expression_SMM<ValueType>& expression );
 
     explicit CSRSparseMatrix( const Expression_SM_SM<ValueType>& expression );
->>>>>>> 69ed4dfd
 
     /** @brief Constructor of a CSR sparse matrix with distributed CSR storage data.
      *
