###
 # @file CMakeLists.txt
 #
 # @license
 # Copyright (c) 2009-2017
 # Fraunhofer Institute for Algorithms and Scientific Computing SCAI
 # for Fraunhofer-Gesellschaft
 #
 # This file is part of the SCAI framework LAMA.
 #
 # LAMA is free software: you can redistribute it and/or modify it under the
 # terms of the GNU Affero General Public License as published by the Free
 # Software Foundation, either version 3 of the License, or (at your option)
 # any later version.
 #
 # LAMA is distributed in the hope that it will be useful, but WITHOUT ANY
 # WARRANTY; without even the implied warranty of MERCHANTABILITY or FITNESS
 # FOR A PARTICULAR PURPOSE. See the GNU Affero General Public License for
 # more details.
 #
 # You should have received a copy of the GNU Affero General Public License
 # along with LAMA. If not, see <http://www.gnu.org/licenses/>.
 #
 # Other Usage
 # Alternatively, this file may be used in accordance with the terms and
 # conditions contained in a signed written agreement between you and
 # Fraunhofer SCAI. Please contact our distributor via info[at]scapos.com.
 # @endlicense
 #
 # @brief lama/io/CMakeLists.txt
 # @author Jan Ecker
 # @date 02.04.2013
###

### Add classes and header files ###

set ( IO_CLASSES 

        IOStream

        FileIO
        SAMGIO
        MatrixMarketIO
        PETScIO
        TextIO
        PartitionIO
        ImageIO
        BitmapIO
) 

## IO for Matlab format only possible if ZLIB is available

if ( ZLIB_FOUND AND USE_ZLIB )
    set ( IO_CLASSES ${IO_CLASSES} MatlabIO MATIOStream )
endif ()

## IO for PNG format only possible if libpng is available 

if ( PNG_FOUND AND USE_PNG )
    set ( IO_CLASSES ${IO_CLASSES} PngIO )
<<<<<<< HEAD
endif ( PNG_FOUND AND USE_PNG )
=======
endif ()
>>>>>>> 38b2094e

scai_project (

    CLASSES
        
        ${IO_CLASSES}

    HEADERS

        IOWrapper

    ADD_PARENT_SCOPE
)<|MERGE_RESOLUTION|>--- conflicted
+++ resolved
@@ -58,11 +58,7 @@
 
 if ( PNG_FOUND AND USE_PNG )
     set ( IO_CLASSES ${IO_CLASSES} PngIO )
-<<<<<<< HEAD
-endif ( PNG_FOUND AND USE_PNG )
-=======
 endif ()
->>>>>>> 38b2094e
 
 scai_project (
 
