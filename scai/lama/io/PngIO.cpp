--- conflicted
+++ resolved
@@ -1,251 +1,248 @@
-/**
- * @file PngIO.cpp
- *
- * @license
- * Copyright (c) 2009-2017
- * Fraunhofer Institute for Algorithms and Scientific Computing SCAI
- * for Fraunhofer-Gesellschaft
- *
- * This file is part of the SCAI framework LAMA.
- *
- * LAMA is free software: you can redistribute it and/or modify it under the
- * terms of the GNU Affero General Public License as published by the Free
- * Software Foundation, either version 3 of the License, or (at your option)
- * any later version.
- *
- * LAMA is distributed in the hope that it will be useful, but WITHOUT ANY
- * WARRANTY; without even the implied warranty of MERCHANTABILITY or FITNESS
- * FOR A PARTICULAR PURPOSE. See the GNU Affero General Public License for
- * more details.
- *
- * You should have received a copy of the GNU Affero General Public License
- * along with LAMA. If not, see <http://www.gnu.org/licenses/>.
- *
- * Other Usage
- * Alternatively, this file may be used in accordance with the terms and
- * conditions contained in a signed written agreement between you and
- * Fraunhofer SCAI. Please contact our distributor via info[at]scapos.com.
- * @endlicense
- *
- * @brief Implementation of routines to read/write image data
- * @author Thomas Brandes
- * @date 04.05.2017
- */
-
-#include <scai/lama/GridVector.hpp>
-
-#include <scai/lama/io/PngIO.hpp>
-
-#include<png.h>
-#include<fstream>
-
-namespace scai
-{
-
-using namespace utilskernel;
-using namespace hmemo;
-
-namespace lama
-{
-
-SCAI_LOG_DEF_LOGGER( PngIO::logger, "ImageIO.Png" )
-
-/* ------------------------------------------------------------------------------------ */
-/*   Read PNG File                                                                   */
-/* ------------------------------------------------------------------------------------ */
-
-template<typename ValueType>
-void PngIO::readImpl( HArray<ValueType>& imageData, common::Grid& imageSize, const std::string& inputFileName )
-{
-    char header[8];    // 8 is the maximum size that can be checked
-    /* open file and test for it being a png */
-    FILE* fp = fopen( inputFileName.c_str(), "rb" );
-    SCAI_ASSERT_ERROR( fp, inputFileName << " could not be opened for reading " )
-    size_t readBytes = fread( header, 1, 8, fp );
-    SCAI_ASSERT_EQ_ERROR( 8, readBytes, "Could not read header" )
-
-    if ( png_sig_cmp( reinterpret_cast<png_byte*>( header ), 0, 8 ) )
-    {
-        COMMON_THROWEXCEPTION( inputFileName << " is not recognized as a PNG file" )
-    }
-
-    /* read basic infomation */
-
-    png_structp png_ptr = png_create_read_struct( PNG_LIBPNG_VER_STRING, NULL, NULL, NULL );
-    SCAI_ASSERT_ERROR( png_ptr, "png_create_read_struct failed" )
-
-    png_infop info_ptr = png_create_info_struct( png_ptr );
-    SCAI_ASSERT_ERROR( info_ptr, "png_create_info_struct failed" )
-
-    // prepare error handling, i.e. define code that is used for error handling
-
-<<<<<<< HEAD
-=======
-    if ( setjmp( png_jmpbuf( png_ptr ) ) )
-    {
-        png_destroy_read_struct( &png_ptr, &info_ptr, NULL );
-        COMMON_THROWEXCEPTION( "Serious error during reading png file " << inputFileName )
-    }
-
->>>>>>> 68ead262
-    png_init_io( png_ptr, fp );
-    png_set_sig_bytes( png_ptr, 8 );
-    png_read_info( png_ptr, info_ptr );
-    IndexType width = png_get_image_width( png_ptr, info_ptr );
-    IndexType height = png_get_image_height( png_ptr, info_ptr );
-
-    SCAI_LOG_INFO( logger, "read image of " << height << " x " << width << " ( height x width )" )
-
-    png_byte color_type = png_get_color_type( png_ptr, info_ptr );
-    png_byte png_bit_depth = png_get_bit_depth( png_ptr, info_ptr );
-
-    int number_of_passes = png_set_interlace_handling( png_ptr );
-
-    SCAI_LOG_INFO( logger, "color_type = " << static_cast<int>( color_type )
-                    << ", png_bit_depth = " << static_cast<int>( png_bit_depth )
-                    << ", passes = " << number_of_passes )
-
-    SCAI_ASSERT_EQ_ERROR( 8, png_bit_depth, "read only 8-bit depth supported" )
-
-    if ( number_of_passes != 1 )
-    {
-        SCAI_LOG_WARN( logger, "Reading " << inputFileName << ": multiple passes not supported"
-                               << ", #passes = " << number_of_passes )
-    }
-
-    png_read_update_info( png_ptr, info_ptr );
-
-    /* read file */
-
-    png_bytep* row_pointers = new png_bytep[ height ];
-
-    for ( IndexType y = 0; y < height; y++ )
-    {
-        row_pointers[y] = new png_byte[ png_get_rowbytes( png_ptr, info_ptr ) ];
-    }
-
-    png_read_image( png_ptr, row_pointers );
-
-    fclose( fp );
-
-    IndexType valsPerPixel;
-
-    switch ( color_type )
-    {  
-        case PNG_COLOR_TYPE_RGBA :  valsPerPixel = 4; 
-                                    break;
-        case PNG_COLOR_TYPE_RGB  :  valsPerPixel = 3;
-                                    break;
-
-        default: COMMON_THROWEXCEPTION( "color type = " << ( int ) color_type << " not supported" )
-    }
-
-    imageSize = common::Grid3D( height, width, 3 );
-    {
-        WriteOnlyAccess<ValueType> wX( imageData, imageSize.size() );
-
-        for ( IndexType i = 0; i < height; ++i )
-        {
-            png_bytep row_ptr = row_pointers[ i ];
-
-            for ( IndexType j = 0; j < width; ++j )
-            {
-                wX[ 3 * width * i + 3 * j ] = row_ptr[ valsPerPixel * j ];
-                wX[ 3 * width * i + 3 * j + 1 ] = row_ptr[ valsPerPixel * j + 1 ];
-                wX[ 3 * width * i + 3 * j + 2 ] = row_ptr[ valsPerPixel * j + 2 ];
-            }
-        }
-    }
-}
-
-/* ------------------------------------------------------------------------------------ */
-/*   Write Png file                                                                     */
-/* ------------------------------------------------------------------------------------ */
-
-template<typename ValueType>
-void PngIO::writeImpl( const HArray<ValueType>& data, const common::Grid& grid, const std::string& outputFileName )
-{
-    SCAI_LOG_INFO( logger, "write image, shape = " << grid )
-    const IndexType height = grid.size( 0 );
-    const IndexType width  = grid.size( 1 );
-    const IndexType ncolor = grid.size( 2 );
-    SCAI_ASSERT_EQ_ERROR( 3, ncolor, "3 values per pixel expected" )
-    // convert the array data to png data
-    png_bytep* row_pointers = new png_bytep[ height ];
-    {
-        ReadAccess<ValueType> rX( data );
-
-        for ( IndexType y = 0; y < height; y++ )
-        {
-            row_pointers[y] = new png_byte[ 4 * width ];
-
-            for ( IndexType x = 0; x < width; ++x )
-            {
-                // png_bitmap requires r, g, b, opaque value
-                row_pointers[y][ 4 * x ]     = static_cast<png_byte>( rX[ 3 * width * y + 3 * x ] );
-                row_pointers[y][ 4 * x + 1 ] = static_cast<png_byte>( rX[ 3 * width * y + 3 * x + 1 ] );
-                row_pointers[y][ 4 * x + 2 ] = static_cast<png_byte>( rX[ 3 * width * y + 3 * x + 2 ] );
-                row_pointers[y][ 4 * x + 3 ] = static_cast<png_byte>( 255 );
-            }
-        }
-    }
-    png_structp png_ptr;
-    FILE* fp = fopen( outputFileName.c_str(), "wb" );
-    SCAI_ASSERT_ERROR( fp, "File " << outputFileName << " could not be opened for writing" )
-    /* initialize stuff */
-    png_ptr = png_create_write_struct( PNG_LIBPNG_VER_STRING, NULL, NULL, NULL );
-    SCAI_ASSERT_ERROR( png_ptr, "png_create_write_struct failed" );
-    png_infop info_ptr = png_create_info_struct( png_ptr );
-    SCAI_ASSERT_ERROR( info_ptr, "png_create_info_struct failed" );
-
-    // prepare error handling, i.e. define code that is used for error handling
-
-<<<<<<< HEAD
-=======
-    if ( setjmp( png_jmpbuf( png_ptr ) ) )
-    {
-        COMMON_THROWEXCEPTION( "Serious error during writing png file " << outputFileName )
-    }
->>>>>>> 68ead262
-
-    png_init_io( png_ptr, fp );
-
-    /* write header */
-    png_byte bit_depth = 8;
-    png_byte color_type = PNG_COLOR_TYPE_RGBA;
-    png_set_IHDR( png_ptr, info_ptr, width, height,
-                  bit_depth, color_type, PNG_INTERLACE_NONE,
-                  PNG_COMPRESSION_TYPE_BASE, PNG_FILTER_TYPE_BASE );
-    png_write_info( png_ptr, info_ptr );
-
-    png_write_image( png_ptr, row_pointers );
-
-    png_write_end( png_ptr, NULL );
-
-    fclose( fp );
-}
-
-/* ------------------------------------------------------------------------------------ */
-/* ------------------------------------------------------------------------------------ */
-
-void PngIO::read( _HArray& data, common::Grid& grid, const std::string& inputFileName )
-{
-    ImageIOWrapper<PngIO, SCAI_TYPELIST( float, double )>::read( ( PngIO& ) *this, data, grid, inputFileName );
-}
-
-void PngIO::write( const _HArray& data, const common::Grid& grid, const std::string& outputFileName )
-{
-    ImageIOWrapper<PngIO, SCAI_TYPELIST( float, double )>::write( ( PngIO& ) *this, data, grid, outputFileName );
-}
-
-/* ------------------------------------------------------------------------------------ */
-
-PngIO::PngIO()
-{
-    SCAI_LOG_INFO( logger, "PngIO uses libpng version " << png_libpng_ver );
-}
-
-
-} /* end namespace lama */
-
-} /* end namespace scai */
+/**
+ * @file PngIO.cpp
+ *
+ * @license
+ * Copyright (c) 2009-2017
+ * Fraunhofer Institute for Algorithms and Scientific Computing SCAI
+ * for Fraunhofer-Gesellschaft
+ *
+ * This file is part of the SCAI framework LAMA.
+ *
+ * LAMA is free software: you can redistribute it and/or modify it under the
+ * terms of the GNU Affero General Public License as published by the Free
+ * Software Foundation, either version 3 of the License, or (at your option)
+ * any later version.
+ *
+ * LAMA is distributed in the hope that it will be useful, but WITHOUT ANY
+ * WARRANTY; without even the implied warranty of MERCHANTABILITY or FITNESS
+ * FOR A PARTICULAR PURPOSE. See the GNU Affero General Public License for
+ * more details.
+ *
+ * You should have received a copy of the GNU Affero General Public License
+ * along with LAMA. If not, see <http://www.gnu.org/licenses/>.
+ *
+ * Other Usage
+ * Alternatively, this file may be used in accordance with the terms and
+ * conditions contained in a signed written agreement between you and
+ * Fraunhofer SCAI. Please contact our distributor via info[at]scapos.com.
+ * @endlicense
+ *
+ * @brief Implementation of routines to read/write image data
+ * @author Thomas Brandes
+ * @date 04.05.2017
+ */
+
+#include <scai/lama/GridVector.hpp>
+
+#include <scai/lama/io/PngIO.hpp>
+
+#include<png.h>
+#include<fstream>
+
+namespace scai
+{
+
+using namespace utilskernel;
+using namespace hmemo;
+
+namespace lama
+{
+
+SCAI_LOG_DEF_LOGGER( PngIO::logger, "ImageIO.Png" )
+
+/* ------------------------------------------------------------------------------------ */
+/*   Read PNG File                                                                   */
+/* ------------------------------------------------------------------------------------ */
+
+template<typename ValueType>
+void PngIO::readImpl( HArray<ValueType>& imageData, common::Grid& imageSize, const std::string& inputFileName )
+{
+    char header[8];    // 8 is the maximum size that can be checked
+    /* open file and test for it being a png */
+    FILE* fp = fopen( inputFileName.c_str(), "rb" );
+    SCAI_ASSERT_ERROR( fp, inputFileName << " could not be opened for reading " )
+    size_t readBytes = fread( header, 1, 8, fp );
+    SCAI_ASSERT_EQ_ERROR( 8, readBytes, "Could not read header" )
+
+    if ( png_sig_cmp( reinterpret_cast<png_byte*>( header ), 0, 8 ) )
+    {
+        COMMON_THROWEXCEPTION( inputFileName << " is not recognized as a PNG file" )
+    }
+
+    /* read basic infomation */
+
+    png_structp png_ptr = png_create_read_struct( PNG_LIBPNG_VER_STRING, NULL, NULL, NULL );
+    SCAI_ASSERT_ERROR( png_ptr, "png_create_read_struct failed" )
+
+    png_infop info_ptr = png_create_info_struct( png_ptr );
+    SCAI_ASSERT_ERROR( info_ptr, "png_create_info_struct failed" )
+
+    // prepare error handling, i.e. define code that is used for error handling
+
+
+    if ( setjmp( png_jmpbuf( png_ptr ) ) )
+    {
+        png_destroy_read_struct( &png_ptr, &info_ptr, NULL );
+        COMMON_THROWEXCEPTION( "Serious error during reading png file " << inputFileName )
+    }
+
+    png_init_io( png_ptr, fp );
+    png_set_sig_bytes( png_ptr, 8 );
+    png_read_info( png_ptr, info_ptr );
+    IndexType width = png_get_image_width( png_ptr, info_ptr );
+    IndexType height = png_get_image_height( png_ptr, info_ptr );
+
+    SCAI_LOG_INFO( logger, "read image of " << height << " x " << width << " ( height x width )" )
+
+    png_byte color_type = png_get_color_type( png_ptr, info_ptr );
+    png_byte png_bit_depth = png_get_bit_depth( png_ptr, info_ptr );
+
+    int number_of_passes = png_set_interlace_handling( png_ptr );
+
+    SCAI_LOG_INFO( logger, "color_type = " << static_cast<int>( color_type )
+                    << ", png_bit_depth = " << static_cast<int>( png_bit_depth )
+                    << ", passes = " << number_of_passes )
+
+    SCAI_ASSERT_EQ_ERROR( 8, png_bit_depth, "read only 8-bit depth supported" )
+
+    if ( number_of_passes != 1 )
+    {
+        SCAI_LOG_WARN( logger, "Reading " << inputFileName << ": multiple passes not supported"
+                               << ", #passes = " << number_of_passes )
+    }
+
+    png_read_update_info( png_ptr, info_ptr );
+
+    /* read file */
+
+    png_bytep* row_pointers = new png_bytep[ height ];
+
+    for ( IndexType y = 0; y < height; y++ )
+    {
+        row_pointers[y] = new png_byte[ png_get_rowbytes( png_ptr, info_ptr ) ];
+    }
+
+    png_read_image( png_ptr, row_pointers );
+
+    fclose( fp );
+
+    IndexType valsPerPixel;
+
+    switch ( color_type )
+    {  
+        case PNG_COLOR_TYPE_RGBA :  valsPerPixel = 4; 
+                                    break;
+        case PNG_COLOR_TYPE_RGB  :  valsPerPixel = 3;
+                                    break;
+
+        default: COMMON_THROWEXCEPTION( "color type = " << ( int ) color_type << " not supported" )
+    }
+
+    imageSize = common::Grid3D( height, width, 3 );
+    {
+        WriteOnlyAccess<ValueType> wX( imageData, imageSize.size() );
+
+        for ( IndexType i = 0; i < height; ++i )
+        {
+            png_bytep row_ptr = row_pointers[ i ];
+
+            for ( IndexType j = 0; j < width; ++j )
+            {
+                wX[ 3 * width * i + 3 * j ] = row_ptr[ valsPerPixel * j ];
+                wX[ 3 * width * i + 3 * j + 1 ] = row_ptr[ valsPerPixel * j + 1 ];
+                wX[ 3 * width * i + 3 * j + 2 ] = row_ptr[ valsPerPixel * j + 2 ];
+            }
+        }
+    }
+}
+
+/* ------------------------------------------------------------------------------------ */
+/*   Write Png file                                                                     */
+/* ------------------------------------------------------------------------------------ */
+
+template<typename ValueType>
+void PngIO::writeImpl( const HArray<ValueType>& data, const common::Grid& grid, const std::string& outputFileName )
+{
+    SCAI_LOG_INFO( logger, "write image, shape = " << grid )
+    const IndexType height = grid.size( 0 );
+    const IndexType width  = grid.size( 1 );
+    const IndexType ncolor = grid.size( 2 );
+    SCAI_ASSERT_EQ_ERROR( 3, ncolor, "3 values per pixel expected" )
+    // convert the array data to png data
+    png_bytep* row_pointers = new png_bytep[ height ];
+    {
+        ReadAccess<ValueType> rX( data );
+
+        for ( IndexType y = 0; y < height; y++ )
+        {
+            row_pointers[y] = new png_byte[ 4 * width ];
+
+            for ( IndexType x = 0; x < width; ++x )
+            {
+                // png_bitmap requires r, g, b, opaque value
+                row_pointers[y][ 4 * x ]     = static_cast<png_byte>( rX[ 3 * width * y + 3 * x ] );
+                row_pointers[y][ 4 * x + 1 ] = static_cast<png_byte>( rX[ 3 * width * y + 3 * x + 1 ] );
+                row_pointers[y][ 4 * x + 2 ] = static_cast<png_byte>( rX[ 3 * width * y + 3 * x + 2 ] );
+                row_pointers[y][ 4 * x + 3 ] = static_cast<png_byte>( 255 );
+            }
+        }
+    }
+    png_structp png_ptr;
+    FILE* fp = fopen( outputFileName.c_str(), "wb" );
+    SCAI_ASSERT_ERROR( fp, "File " << outputFileName << " could not be opened for writing" )
+    /* initialize stuff */
+    png_ptr = png_create_write_struct( PNG_LIBPNG_VER_STRING, NULL, NULL, NULL );
+    SCAI_ASSERT_ERROR( png_ptr, "png_create_write_struct failed" );
+    png_infop info_ptr = png_create_info_struct( png_ptr );
+    SCAI_ASSERT_ERROR( info_ptr, "png_create_info_struct failed" );
+
+    // prepare error handling, i.e. define code that is used for error handling
+
+
+    if ( setjmp( png_jmpbuf( png_ptr ) ) )
+    {
+        COMMON_THROWEXCEPTION( "Serious error during writing png file " << outputFileName )
+    }
+
+
+    png_init_io( png_ptr, fp );
+
+    /* write header */
+    png_byte bit_depth = 8;
+    png_byte color_type = PNG_COLOR_TYPE_RGBA;
+    png_set_IHDR( png_ptr, info_ptr, width, height,
+                  bit_depth, color_type, PNG_INTERLACE_NONE,
+                  PNG_COMPRESSION_TYPE_BASE, PNG_FILTER_TYPE_BASE );
+    png_write_info( png_ptr, info_ptr );
+
+    png_write_image( png_ptr, row_pointers );
+
+    png_write_end( png_ptr, NULL );
+
+    fclose( fp );
+}
+
+/* ------------------------------------------------------------------------------------ */
+/* ------------------------------------------------------------------------------------ */
+
+void PngIO::read( _HArray& data, common::Grid& grid, const std::string& inputFileName )
+{
+    ImageIOWrapper<PngIO, SCAI_TYPELIST( float, double )>::read( ( PngIO& ) *this, data, grid, inputFileName );
+}
+
+void PngIO::write( const _HArray& data, const common::Grid& grid, const std::string& outputFileName )
+{
+    ImageIOWrapper<PngIO, SCAI_TYPELIST( float, double )>::write( ( PngIO& ) *this, data, grid, outputFileName );
+}
+
+/* ------------------------------------------------------------------------------------ */
+
+PngIO::PngIO()
+{
+    SCAI_LOG_INFO( logger, "PngIO uses libpng version " << png_libpng_ver );
+}
+
+
+} /* end namespace lama */
+
+} /* end namespace scai */