/**
 * @file PartitionIO.hpp
 *
 * @license
 * Copyright (c) 2009-2016
 * Fraunhofer Institute for Algorithms and Scientific Computing SCAI
 * for Fraunhofer-Gesellschaft
 *
 * This file is part of the SCAI framework LAMA.
 *
 * LAMA is free software: you can redistribute it and/or modify it under the
 * terms of the GNU Affero General Public License as published by the Free
 * Software Foundation, either version 3 of the License, or (at your option)
 * any later version.
 *
 * LAMA is distributed in the hope that it will be useful, but WITHOUT ANY
 * WARRANTY; without even the implied warranty of MERCHANTABILITY or FITNESS
 * FOR A PARTICULAR PURPOSE. See the GNU Affero General Public License for
 * more details.
 *
 * You should have received a copy of the GNU Affero General Public License
 * along with LAMA. If not, see <http://www.gnu.org/licenses/>.
 *
 * Other Usage
 * Alternatively, this file may be used in accordance with the terms and
 * conditions contained in a signed written agreement between you and
 * Fraunhofer SCAI. Please contact our distributor via info[at]scapos.com.
 * @endlicense
 *
 * @brief IO support for partitioned read/write of vectors, matrices, distributions
 * @author Thomas Brandes
 * @date 19.06.2016
 */

#include <scai/lama/io/PartitionIO.hpp>
#include <scai/lama/io/FileIO.hpp>

#include <scai/utilskernel/LArray.hpp>

#include <scai/dmemo/GenBlockDistribution.hpp>
#include <scai/dmemo/GeneralDistribution.hpp>

#include <iostream>

using namespace std;

namespace scai
{

using namespace dmemo;

namespace lama
{

/* --------------------------------------------------------------------------------- */

SCAI_LOG_DEF_LOGGER( PartitionIO::logger, "PartitionIO" )

/* --------------------------------------------------------------------------------- */

void PartitionIO::getPartitionFileName( string& fileName, bool& isPartitioned, const Communicator& comm )
{
    size_t pos = fileName.find( "%r" );

    isPartitioned = false;

    if ( pos == string::npos )
    {
        return;
    }
    else
    {
        ostringstream rankStr;

        if ( comm.getSize() > 1 )
        {
            rankStr << comm.getRank() << "." << comm.getSize();
            isPartitioned = true;
        }

        fileName.replace( pos, 2, rankStr.str() );
    }
}

/* --------------------------------------------------------------------------------- */

bool PartitionIO::isPartitionFileName( const string& fileName )
{
    size_t pos = fileName.find( "%r" );
    
    if ( pos == string::npos )
    {
        return false;
    }
    else
    {
        return true;
    }
}

/* --------------------------------------------------------------------------------- */

int PartitionIO::removeFile( const std::string& fileName, const dmemo::Communicator& comm )
{
    int rc = 0;

    std::string pFileName = fileName;

    bool isPartitioned;

    getPartitionFileName( pFileName, isPartitioned, comm );

    if ( isPartitioned )
    {
        // partitoned file name, each processor deletes its part, sync results

        rc = FileIO::removeFile( pFileName );

        bool okay = rc == 0;

        okay = comm.all( okay );

        if ( !okay )
        {
            rc = -1;
        }
    }
    else
    {
        // serial file name, only root processor deletes and bcasts the result

        const PartitionId root = 0;

        if ( comm.getRank() == root )
        {
            rc = FileIO::removeFile( pFileName );
        }

        comm.bcast( &rc, 1, root );
    }

    return rc;
}

/* --------------------------------------------------------------------------------- */

bool PartitionIO::fileExists( const std::string& fileName, const dmemo::Communicator& comm )
{
    bool exists = true;

    std::string pFileName = fileName;

    bool isPartitioned;

    getPartitionFileName( pFileName, isPartitioned, comm );

    if ( isPartitioned )
    {
        // partitoned file name, each processor deletes its part, sync results

        exists = FileIO::fileExists( pFileName );

        exists = comm.all( exists );
    }
    else
    {
        const PartitionId root = 0;

        if ( comm.getRank() == root )
        {
            exists = FileIO::fileExists( pFileName );
        }

        int& alias = reinterpret_cast<int&>( exists );  // alias var as bcast

        comm.bcast( &alias, 1, root );
    }

    return exists;
}

/* --------------------------------------------------------------------------------- */

DistributionPtr PartitionIO::readSDistribution( const string& inFileName, CommunicatorPtr comm )
{
    SCAI_LOG_INFO( logger, "read distribution from one single file " << inFileName )

    utilskernel::LArray<IndexType> owners;
    utilskernel::LArray<IndexType> localSizes( 1, 0 );  // at least one entry

    typedef enum {
       FAIL,    //!< read was not successul, all processes will throw an exception
       BLOCKED, //!< owners are ascending, a general block distribution is constructed
       GENERAL  //!< owners are arbitrary, a general distribution is construcuted
    } Status;
       
    Status status = FAIL;

    if ( comm->getRank() == MASTER )
    {
        try
        {
            FileIO::read( owners, inFileName );

            // Bucketsort of owners gives info about illegal values

            utilskernel::HArrayUtils::bucketCount( localSizes, owners, comm->getSize() ); 

            IndexType nLegalValues = localSizes.sum();

            SCAI_LOG_INFO( logger, *comm << ": read owners = " << owners << ", #legal values = " << nLegalValues )

            SCAI_ASSERT_EQ_ERROR( nLegalValues, owners.size(), 
                                  *comm << ": mapping file " << inFileName << " contains illegal owners" )
        }
        catch ( common::Exception& e )
        {
            SCAI_LOG_ERROR( logger, "Reading distribution from file " << inFileName << " failed: " << e.what() )
        }
 
        bool isAscending = utilskernel::HArrayUtils::isSorted( owners, true );

        if ( isAscending )
        {
            status = BLOCKED;
        }
        else
        {
            status = GENERAL;
        }
    }

    // now broadcast status 

    comm->bcast( reinterpret_cast<int*>( &status ), 1, MASTER );

    if ( status == FAIL )
    {
        COMMON_THROWEXCEPTION( "Reading distribution failed" )
    }

    IndexType globalSize = owners.size();
    comm->bcast( &globalSize, 1, MASTER );

    DistributionPtr dist;

    if ( status == BLOCKED )
    {
        IndexType localSize;
        hmemo::ReadAccess<IndexType> rSizes( localSizes );
        comm->scatter( &localSize, 1, MASTER, rSizes );
        dist.reset( new GenBlockDistribution ( globalSize, localSize, comm ) );
    }
    else
    {
        // general distribution can be

        dist.reset( new GeneralDistribution( owners, comm ) );
    }

    return dist;
}

/* --------------------------------------------------------------------------------- */

DistributionPtr PartitionIO::readPDistribution( const string& inFileName, CommunicatorPtr comm )
{
    utilskernel::LArray<IndexType> owners;

<<<<<<< HEAD
    SCAI_LOG_INFO( logger, *comm << ", read partitioned distribution from " << inFileName )
=======
    SCAI_LOG_INFO( logger, *comm << ", read distribution from " << inFileName )
>>>>>>> 3f0d1ee0

    hmemo::HArray<IndexType> myIndexes;

    // Some logic needed here to guarantee that all processors will throw an exception
    // if any read fails

    bool errorFlag = false;

    try 
    {
        FileIO::read( myIndexes, inFileName );
    }
    catch ( common::Exception& e )
    {
        errorFlag = true;
    }

    errorFlag = comm->any( errorFlag );

    if ( errorFlag )
    {
        COMMON_THROWEXCEPTION( "Could not read partitioned distribution" )
    }

    IndexType globalSize = comm->sum( myIndexes.size() );

    DistributionPtr dist( new GeneralDistribution( globalSize, myIndexes, comm ) );

    return dist;
}

/* --------------------------------------------------------------------------------- */

DistributionPtr PartitionIO::readDistribution( const string& inFileName, CommunicatorPtr comm )
{
    bool isPartitioned = false;

    string mapFileName = inFileName;

    getPartitionFileName( mapFileName, isPartitioned, *comm );
 
    if ( isPartitioned )
    {   
        return readPDistribution( mapFileName, comm );
    }
    else
    {   
        return readSDistribution( mapFileName, comm );
    }
}

/* --------------------------------------------------------------------------------- */

void PartitionIO::write( const Distribution& distribution, const string& fileName )
{
    string distFileName = fileName;

    bool writePartitions;

    getPartitionFileName( distFileName, writePartitions, distribution.getCommunicator() );

    SCAI_LOG_INFO( logger, distribution.getCommunicator() << ": write ( partitioned = " << writePartitions << " ) to " << distFileName )

    if ( writePartitions )
    {
        writePDistribution( distribution, distFileName );
    }
    else
    {
        writeSDistribution( distribution, distFileName );
    }
}

/* --------------------------------------------------------------------------------- */

void PartitionIO::writeSDistribution( const Distribution& distribution, const string& fileName )
{
    using namespace hmemo;

    CommunicatorPtr comm = distribution.getCommunicatorPtr();
 
    PartitionId rank = comm->getRank();

    SCAI_LOG_INFO( logger, "write distribution to single file " << fileName )

    HArray<IndexType> indexes;

    if ( rank == MASTER )
    {
        // we need the owners only on the host processor
        // indexes = 0, 1, 2, ..., globalSize - 1

        utilskernel::HArrayUtils::setOrder( indexes, distribution.getGlobalSize() );
    }

    HArray<IndexType> owners;

    // Note: gather all owners on master process

    distribution.allOwners( owners, MASTER );

    SCAI_LOG_INFO( logger, *comm << ", owner computation for " << distribution << " finished, owners = " << owners )

    int errorFlag = 0;

    if ( rank == MASTER )
    {
        SCAI_LOG_INFO( logger, *comm << ", MASTER, write distribution to " << fileName )

        try
        {
            FileIO::write( owners, fileName );
        }
        catch ( common::Exception& e )
        {
            SCAI_LOG_ERROR( logger, "master process could not write owner file " << fileName << "\n" << e.what() )
            errorFlag = 1;
        }
    }

    // bcast error status, implies also synchronization

    comm->bcast( &errorFlag, 1, MASTER );

    if ( errorFlag )
    {
        COMMON_THROWEXCEPTION( "Error @ writing distrubution to " << fileName )
    }
}

/* --------------------------------------------------------------------------------- */

void PartitionIO::writePDistribution( const Distribution& distribution, const string& fileName )
{
    SCAI_LOG_INFO( logger, distribution.getCommunicator() << ": write distribution to partition file " << fileName )

    // each processor writes a file with its global indexes

    using namespace hmemo;

    HArray<IndexType> myGlobalIndexes;

    distribution.getOwnedIndexes( myGlobalIndexes );

    bool errorFlag = false;

    try 
    {
        FileIO::write( myGlobalIndexes, fileName );
    }
    catch ( common::Exception& e )
    {
        errorFlag = true;
    }

    // in case of error: all processors should throw an exception 

    const Communicator& comm = distribution.getCommunicator();

    errorFlag = comm.any( errorFlag );

    if ( errorFlag )
    {
        COMMON_THROWEXCEPTION( "Could not write partitioned distribution" )
    }
}

/* --------------------------------------------------------------------------------- */

}  // namespace

}  // namespace<|MERGE_RESOLUTION|>--- conflicted
+++ resolved
@@ -267,11 +267,7 @@
 {
     utilskernel::LArray<IndexType> owners;
 
-<<<<<<< HEAD
     SCAI_LOG_INFO( logger, *comm << ", read partitioned distribution from " << inFileName )
-=======
-    SCAI_LOG_INFO( logger, *comm << ", read distribution from " << inFileName )
->>>>>>> 3f0d1ee0
 
     hmemo::HArray<IndexType> myIndexes;
 
