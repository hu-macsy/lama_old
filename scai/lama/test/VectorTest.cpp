/**
 * @file VectorTest.cpp
 *
 * @license
 * Copyright (c) 2009-2017
 * Fraunhofer Institute for Algorithms and Scientific Computing SCAI
 * for Fraunhofer-Gesellschaft
 *
 * This file is part of the SCAI framework LAMA.
 *
 * LAMA is free software: you can redistribute it and/or modify it under the
 * terms of the GNU Affero General Public License as published by the Free
 * Software Foundation, either version 3 of the License, or (at your option)
 * any later version.
 *
 * LAMA is distributed in the hope that it will be useful, but WITHOUT ANY
 * WARRANTY; without even the implied warranty of MERCHANTABILITY or FITNESS
 * FOR A PARTICULAR PURPOSE. See the GNU Affero General Public License for
 * more details.
 *
 * You should have received a copy of the GNU Affero General Public License
 * along with LAMA. If not, see <http://www.gnu.org/licenses/>.
 *
 * Other Usage
 * Alternatively, this file may be used in accordance with the terms and
 * conditions contained in a signed written agreement between you and
 * Fraunhofer SCAI. Please contact our distributor via info[at]scapos.com.
 * @endlicense
 *
 * @brief Contains generic tests for Vector objects.
 * @author Thomas Brandes
 * @date 27.07.2016
 */

#include <boost/test/unit_test.hpp>
#include <boost/mpl/list.hpp>

#include <scai/lama/test/TestMacros.hpp>
#include <scai/lama/test/TestVectors.hpp>

#include <scai/dmemo/test/TestDistributions.hpp>
#include <scai/dmemo/BlockDistribution.hpp>

#include <scai/lama/DenseVector.hpp>
#include <scai/lama/SparseVector.hpp>
#include <scai/lama/matrix/CSRSparseMatrix.hpp>
#include <scai/lama/expression/all.hpp>

using namespace scai;
using namespace lama;

/* --------------------------------------------------------------------- */

BOOST_AUTO_TEST_SUITE( VectorTest )

/* --------------------------------------------------------------------- */

SCAI_LOG_DEF_LOGGER( logger, "Test.VectorTest" )

/* --------------------------------------------------------------------- */

BOOST_AUTO_TEST_CASE( WriteTest )
{
    const IndexType n = 13;

    _TestVectors vectors;

    for ( size_t i = 0; i < vectors.size(); ++i )
    {
        _VectorPtr v = vectors[i];
        v->allocate( n );

        std::ostringstream out1;
        out1 << *v;   // same as v1->writeAt( out1 );
        BOOST_CHECK( out1.str().length() > 0 );

        std::ostringstream out2;
        v->_Vector::writeAt( out2 );
        BOOST_CHECK( out1.str().length() > 0 );

        BOOST_CHECK( out2.str() != out1.str() );
    }
}

/* --------------------------------------------------------------------- */

BOOST_AUTO_TEST_CASE_TEMPLATE( AllocateTest, ValueType, scai_numeric_test_types )
{
    dmemo::CommunicatorPtr comm( dmemo::Communicator::getCommunicatorPtr() );

    const IndexType n = 13;

    TestVectors<ValueType> vectors;

    dmemo::DistributionPtr dist( new dmemo::BlockDistribution( n, comm ) );
    dmemo::DistributionPtr dist1( new dmemo::BlockDistribution( n + 1, comm ) );
    dmemo::DistributionPtr repDist1( new dmemo::NoDistribution( n + 1 ) );

    for ( size_t i = 0; i < vectors.size(); ++i )
    {
        VectorPtr<ValueType> v = vectors[i];

        size_t size0 = v->getMemoryUsage();

        v->allocate( n );

        size_t size1 = v->getMemoryUsage();

        if ( v->getVectorKind() == VectorKind::DENSE )
        {
            // a dense vector allocates really memory

            BOOST_CHECK( size1 >= size0 + n * common::typeSize( v->getValueType() ) );
        }
        else if ( v->getVectorKind() == VectorKind::SPARSE )
        {
            // a sparse vector does not allocate here memory

            BOOST_CHECK_EQUAL( size1, size0 );
        }

        *v = 1;
        v->redistribute( dist );
        BOOST_CHECK_EQUAL( v->getValue( n - 1 ), ValueType( 1 ) );

        BOOST_CHECK_THROW(
        {
            v->redistribute( dist1 );
        }, common::Exception );

        v->allocate( dist1 );
        *v = 2;
 

        v->redistribute( repDist1 );

        continue;

        BOOST_CHECK_EQUAL( v->getValue( n - 1 ), ValueType( 2 ) );
    }
}

/* --------------------------------------------------------------------- */

BOOST_AUTO_TEST_CASE_TEMPLATE( SetGetTest, ValueType, scai_array_test_types )
{
    dmemo::CommunicatorPtr comm( dmemo::Communicator::getCommunicatorPtr() );

    const IndexType n = 13;

    TestVectors<ValueType> vectors;

    for ( size_t i = 0; i < vectors.size(); ++i )
    {
        Vector<ValueType>& v =*vectors[i];

        v.allocate( n );

        v = 1;

        ValueType s = v[0];
        BOOST_CHECK_EQUAL( s, ValueType( 1 ) );

        v[n-2] = 9;
        v[1] = 7;

        BOOST_CHECK_THROW(
        {
            v[n] = 1;
        }, common::Exception );

        s = v[2];
        BOOST_CHECK_EQUAL( s, ValueType( 1 ) );
        s = v[1];
        BOOST_CHECK_EQUAL( s, ValueType( 7 ) );
        v[1] = 5;
        s = v[1];
        BOOST_CHECK_EQUAL( s, ValueType( 5 ) );
        v[1] = v[2];
        s = v[1];
        BOOST_CHECK_EQUAL( s, ValueType( 1 ) );
    }
}

/* --------------------------------------------------------------------- */

BOOST_AUTO_TEST_CASE_TEMPLATE( InvertTest, ValueType, scai_numeric_test_types )
{
    dmemo::CommunicatorPtr comm( dmemo::Communicator::getCommunicatorPtr() );

    const IndexType n = 13;

    TestVectors<ValueType> vectors;

    dmemo::DistributionPtr dist( new dmemo::BlockDistribution( n, comm ) );

    for ( size_t i = 0; i < vectors.size(); ++i )
    {
        Vector<ValueType>& v = *vectors[i];

        v.allocate( dist );

        v = 4;

        v.invert();

        ValueType s = v[n / 2 ];

        // s should be 0.25, but might not be exact

        ValueType expected = 0.25;

        NormType<ValueType> eps  = 0.00001;

        BOOST_CHECK( common::Math::abs( s - expected )  < eps );
    }
}

/* --------------------------------------------------------------------- */

BOOST_AUTO_TEST_CASE_TEMPLATE( ConjTest, ValueType, scai_numeric_test_types )
{
    dmemo::CommunicatorPtr comm( dmemo::Communicator::getCommunicatorPtr() );

    const IndexType n = 100;

    TestVectors<ValueType> vectors;

    dmemo::DistributionPtr dist( new dmemo::BlockDistribution( n, comm ) );

    for ( size_t i = 0; i < vectors.size(); ++i )
    {
        Vector<ValueType>& v = *vectors[i];

        if ( ! common::isComplex( v.getValueType() ) )
        {
            continue;   // test only useful for complex numbers
        }

        std::srand( i + 3351 );  // same values on each processor

        float fillRate = 0.1f;

        v.setSparseRandom( dist, 0, fillRate, 1 );
        
        VectorPtr<ValueType> v1Ptr( v.copy() );
        Vector<ValueType>& v1 = *v1Ptr;

        v.applyUnary( common::UnaryOp::CONJ );

        v.cwiseProduct( v1 );  // ( a + b i ) ( a - b i ), elementwise multiplication
        
        ValueType s1 = v.sum();
        ValueType s2 = v1.dotProduct( v1 );

        SCAI_LOG_FATAL( logger, "sum( v * conj(v ) = " << s1 << ", dotProduct( v, v ) = " << s2 )

        BOOST_CHECK( common::Math::abs( s1 - s2 ) < 0.0001 );
    }
}

/* --------------------------------------------------------------------- */

BOOST_AUTO_TEST_CASE_TEMPLATE( ExpLogTest, ValueType, scai_numeric_test_types )
{
    dmemo::CommunicatorPtr comm( dmemo::Communicator::getCommunicatorPtr() );

    const IndexType n = 100;

    TestVectors<ValueType> vectors;

    dmemo::DistributionPtr dist( new dmemo::BlockDistribution( n, comm ) );

    for ( size_t i = 0; i < vectors.size(); ++i )
    {
        Vector<ValueType>& v1 = *vectors[i];
<<<<<<< HEAD
=======

        if ( v1.getVectorKind() == VectorKind::DENSE ) continue;
>>>>>>> 697810b8

        float fillRate = 0.1f;

        ValueType zero = 0;

        v1.setSparseRandom( dist, zero, fillRate, 1 );

        v1 += 2;

        VectorPtr<ValueType> v2Ptr( v1.copy() );
        const Vector<ValueType>& v2 = *v2Ptr;

        // v1 = exp( v1 );
        v1.assign ( v1 );
        v1.applyUnary( common::UnaryOp::EXP );
        // v1 = log( v1 );
        v1.assign( v1 );
        v1.applyUnary( common::UnaryOp::LOG );

        v1 -= v2;

        NormType<ValueType> diff = v1.maxNorm();
<<<<<<< HEAD
        NormType<ValueType> eps  = common::TypeTraits<ValueType>::small();
=======
        NormType<ValueType> eps  = 0.0001;
>>>>>>> 697810b8

        SCAI_LOG_DEBUG( logger, "v = " << v1 << ": maxNorm( log( exp ( v ) ) - v ) = " << diff )

        BOOST_CHECK( diff < eps );
    }
}

/* --------------------------------------------------------------------- */

BOOST_AUTO_TEST_CASE_TEMPLATE( SinCosTest, ValueType, scai_numeric_test_types )
{
    dmemo::CommunicatorPtr comm( dmemo::Communicator::getCommunicatorPtr() );

    const IndexType n = 100;

    TestVectors<ValueType> vectors;

    dmemo::DistributionPtr vectorDist( new dmemo::BlockDistribution( n, comm ) );

    for ( size_t i = 0; i < vectors.size(); ++i )
    {
        Vector<ValueType>& v1 = *vectors[i];

        float fillRate = 0.1f;

        v1.setSparseRandom( vectorDist, 0, fillRate, 1 );

        VectorPtr<ValueType> v2Ptr( v1.copy() );
        Vector<ValueType>& v2 = *v2Ptr;

        // build:  sin(v1) * sin(v1) + cos(v2) * cos(v2) - 1, must all be 0

        v1 = sin( v1 );
        v2 = cos( v2 );

        // v1 = v1 * v1 - v2 * v2 - 1

        v1.cwiseProduct( v1 );
        v2.cwiseProduct( v2 );
        v1 += v2;
        v1 -= ValueType( 1 );

        NormType<ValueType> diff = v1.maxNorm();
        NormType<ValueType> eps  = 0.00001;

        BOOST_CHECK( diff < eps );
    }
}

/* --------------------------------------------------------------------- */

BOOST_AUTO_TEST_CASE_TEMPLATE( PowTest, ValueType, scai_numeric_test_types )
{
    dmemo::CommunicatorPtr comm( dmemo::Communicator::getCommunicatorPtr() );

    const IndexType n = 100;

    TestVectors<ValueType> vectors;

    dmemo::DistributionPtr vectorDist( new dmemo::BlockDistribution( n, comm ) );

    for ( size_t i = 0; i < vectors.size(); ++i )
    {
        Vector<ValueType>& v1 = *vectors[i];

        float fillRate = 0.1f;

        ValueType zero = 0;

        IndexType bound = 2;

        v1.setSparseRandom( vectorDist, zero, fillRate, bound );

        v1 += 2.0;   // range 2 .. 4

        VectorPtr<ValueType> v2Ptr( v1.copy() );
        Vector<ValueType>& v2 = *v2Ptr;

        v1.powExp( 2 );   // v[i] = v[i] ** 2.0
        v1.powExp( 0.5 ); 

        v1 -= v2;

        NormType<ValueType> diff = v1.maxNorm();
        NormType<ValueType> eps  = 0.0001;

        BOOST_CHECK( diff < eps );
 
        ValueType e( common::Math::exp( ValueType( 0 ) ) );

        v1.powBase( e );  // v1[i] = 2 ** v1
        v2 = exp( v2 );
        v1 -= v2;

        BOOST_CHECK( diff < eps );
    }
}

/* --------------------------------------------------------------------- */

BOOST_AUTO_TEST_CASE_TEMPLATE( assign_S_VV_Test, ValueType, scai_numeric_test_types )
{
    const IndexType n = 13;

    TestVectors<ValueType> vectors;

    dmemo::TestDistributions dists( n );

    for ( size_t i = 0; i < vectors.size(); ++i )
    {
        Vector<ValueType>& v1 = *vectors[i];

        SCAI_LOG_INFO( logger, "assign_SVV with " << v1 )

        for ( size_t j = 0; j < dists.size(); ++j )
        {
            dmemo::DistributionPtr dist = dists[j];

            v1.allocate( dist );

            SCAI_LOG_DEBUG( logger, "dist " << j << " of " << dists.size() << ", v1 = " << v1 )

            v1 = 3;
            VectorPtr<ValueType> v2( v1.copy() );
            *v2 = 5;
            VectorPtr<ValueType> v3( v1.newVector() );
            VectorPtr<ValueType> v4( v1.newVector() );
            *v3 = v1 * *v2;
            *v4 = 3 * v1 * *v2;
            *v4 -= 2 * *v3;

            // Now v3 and v4 must be equal

            *v3 -= *v4;

            NormType<ValueType> eps = 1e-4;

            BOOST_CHECK( v3->maxNorm() < eps );
        }
    }
}

/* --------------------------------------------------------------------- */

BOOST_AUTO_TEST_CASE_TEMPLATE( assign_MV_Test, ValueType, scai_numeric_test_types )
{
    const IndexType n = 13;

    dmemo::TestDistributions dists( n );

    DenseVector<ValueType> dV1;

    for ( size_t j = 0; j < dists.size(); ++j )
    {
        dmemo::DistributionPtr dist = dists[j];

        IndexType bound = 5;   // random values between 0 and 5

        dV1.setRandom( dist, bound );  

        CSRSparseMatrix<ValueType> m;

        m.setIdentity( dist );

        DenseVector<ValueType> v2;

        v2 = m * dV1;

        // Now v1 and v2 must be equal

        v2 -= dV1;

        NormType<ValueType> eps = 1e-4;

        BOOST_CHECK( v2.maxNorm() < eps );

        v2 = 2 * m * dV1;

        // Now v1 and v2 must be equal

        v2 -= 2 * dV1;

        BOOST_CHECK( v2.maxNorm() < eps );

        v2 = m * dV1 - dV1;

        BOOST_CHECK( v2.maxNorm() < eps );

        v2 = 2 * m * dV1 - 2 * dV1;

        BOOST_CHECK( v2.maxNorm() < eps );
    }
}

/* --------------------------------------------------------------------- */

BOOST_AUTO_TEST_CASE_TEMPLATE( assign_VM_Test, ValueType, scai_numeric_test_types )
{
    const IndexType n = 13;

    DenseVector<ValueType> v1;

    NormType<ValueType> eps = 1e-4;  // accuracy

    dmemo::TestDistributions dists( n );

    for ( size_t j = 0; j < dists.size(); ++j )
    {
        dmemo::DistributionPtr dist = dists[j];

        v1.allocate( dist );

        v1 = 3;

        CSRSparseMatrix<ValueType> m;

        m.setIdentity( dist );
        m.setCommunicationKind( SyncKind::ASYNCHRONOUS );

        VectorPtr<ValueType> v2( v1.newVector() );

        *v2 = v1 * m;

        // Now v1 and v2 must be equal

        *v2 -= v1;

        BOOST_CHECK( v2->maxNorm() < eps );

        *v2 = 2 * v1 * m;

        // Now 2 * v1 and v2 must be equal

        *v2 -= 2 * v1;

        BOOST_CHECK( v2->maxNorm() < eps );

        *v2 = v1 * m - v1;

        BOOST_CHECK( v2->maxNorm() < eps );

        *v2 = 2 * v1 * m - 2 * v1;

        BOOST_CHECK( v2->maxNorm() < eps );
    }
}

/* --------------------------------------------------------------------- */

BOOST_AUTO_TEST_CASE_TEMPLATE( GetDenseVectorTest, ValueType, scai_numeric_test_types )
{
    hmemo::ContextPtr ctx = hmemo::Context::getContextPtr();
    dmemo::CommunicatorPtr comm = dmemo::Communicator::getCommunicatorPtr();

    IndexType n = 111;

    dmemo::DistributionPtr dist( new dmemo::BlockDistribution( n, comm ) );

    common::ScalarType stype = common::TypeTraits<ValueType>::stype;

    _VectorPtr v( _Vector::getDenseVector( stype, dist, ctx ) );

    std::string format = vectorKind2Str( v->getVectorKind() );

    BOOST_CHECK_EQUAL( "DENSE", format );
    BOOST_CHECK_EQUAL( str2VectorKind( "DENSE" ), v->getVectorKind() );

    DenseVector<ValueType>* denseV = dynamic_cast<DenseVector<ValueType>* >( v.get() );

    BOOST_REQUIRE( denseV != NULL );

    BOOST_CHECK_EQUAL( denseV->getContextPtr(), ctx );
}

/* --------------------------------------------------------------------- */

BOOST_AUTO_TEST_CASE_TEMPLATE( dotProductTest, ValueType, scai_numeric_test_types )
{
    // This test does not verify the correctness of the dot product
    // but that it is the same, either computed replicated or distributed.

    using namespace hmemo;

    const IndexType n = 13;

    // we want to compare all combination of sparse/dense vectors

    TestVectors<ValueType> vectors1;
    TestVectors<ValueType> vectors2;

    dmemo::TestDistributions dists( n );

    std::srand( 1311 );   // same random numbers on all processors

    for ( size_t i = 0; i < vectors1.size(); ++i )
    {
        for ( size_t j = 0; j < vectors2.size(); ++j )
        {
            Vector<ValueType>& v1 = *vectors1[i];
            Vector<ValueType>& v2 = *vectors2[j];

            // generate two arrays of same value type with random numbers

            HArray<ValueType> data1( n );
            HArray<ValueType> data2( n );

            utilskernel::HArrayUtils::setRandom( data1, 1 );
            utilskernel::HArrayUtils::setRandom( data2, 1 );

            v1.assign( data1 );
            v2.assign( data2 );

            SCAI_LOG_DEBUG( logger, "dotProduct, v1 = " << v1 << ", v2 = " << v2 );

            ValueType dotp = v1.dotProduct( v2 );  // replicated computation

            for ( size_t j = 0; j < dists.size(); ++j )
            {
                // now compute the dot product with distributed vectors

                dmemo::DistributionPtr dist = dists[j];

                v1.redistribute( dist );
                v2.redistribute( dist );

                ValueType distDotp = v1.dotProduct( v2 );

                // we cannot check for equality due to different rounding errors

                NormType<ValueType> eps = 0.0001;

                BOOST_CHECK( common::Math::abs( dotp - distDotp ) < eps );
            }
        }
    }
}

/* --------------------------------------------------------------------- */

BOOST_AUTO_TEST_CASE_TEMPLATE( scaleTest, ValueType, scai_numeric_test_types )
{
    using namespace hmemo;

    const IndexType n = 13;

    TestVectors<ValueType> vectors;

    dmemo::TestDistributions dists( n );

    std::srand( 1311 );   // same random numbers on all processors

    for ( size_t i = 0; i < vectors.size(); ++i )
    {
        VectorPtr<ValueType> v1Ptr = vectors[i];
        Vector<ValueType>& v1 = *v1Ptr;

        HArray<ValueType> data1( n );
        utilskernel::HArrayUtils::setRandom( data1, 1 );

        v1.assign( data1 );

        for ( size_t j = 0; j < dists.size(); ++j )
        {
            v1.redistribute( dists[j] );

            CSRSparseMatrix<ValueType> m;

            m.setIdentity( dists[j] );
            m.setDiagonal( v1 );

            VectorPtr<ValueType> v2Ptr( v1.newVector() );
            Vector<ValueType>& v2 = *v2Ptr;

            v2 = v1;
            v2 += v1;
            v2 -= v1;
            v2 *= 2;
            v2 /= 2;

            v2.cwiseProduct( v2 );   // is v1 * v1 elementwise

            VectorPtr<ValueType> v3Ptr( v1.newVector() );
            Vector<ValueType>& v3 = *v3Ptr;

            v3 = 2 * m * v1 - v2;   // is v1 * v1
            v3 -= v2;

            NormType<ValueType> eps = 0.0001;
            BOOST_CHECK( v3.maxNorm() < eps );
        }
    }
}

/* --------------------------------------------------------------------- */

BOOST_AUTO_TEST_CASE( allTest )
{
    using namespace hmemo;

    const IndexType n = 5;

    const double denseData[] = { 0, 3, 3, 5, 2 };

    const double zero = 3;
    const IndexType sparseIndexes[] = { 0, 3, 4 };
    const double sparseData[] = { 0, 5, 2 };

    // we want to compare all combination of sparse/dense vectors

    _TestVectors vectors1;
    _TestVectors vectors2;

    for ( size_t i = 0; i < vectors1.size(); ++i )
    {
        _VectorPtr v1 = vectors1[i];

        v1->setSparseRawData( n, 3, sparseIndexes, sparseData, zero );

        BOOST_CHECK( v1->all( common::CompareOp::GE, 0 ) );

        v1->setRawData( 5, denseData );

        BOOST_CHECK( v1->all( common::CompareOp::GE, 0 ) );

        for ( size_t j = 0; j < vectors2.size(); ++j )
        {
            _VectorPtr v2 = vectors2[j];

            v2->setSparseRawData( n, 3, sparseIndexes, sparseData, zero );

            BOOST_CHECK( v1->all( common::CompareOp::EQ, *v2 ) );
        }
    }
}

BOOST_AUTO_TEST_SUITE_END();<|MERGE_RESOLUTION|>--- conflicted
+++ resolved
@@ -35,7 +35,7 @@
 #include <boost/test/unit_test.hpp>
 #include <boost/mpl/list.hpp>
 
-#include <scai/lama/test/TestMacros.hpp>
+#include <scai/common/test/TestMacros.hpp>
 #include <scai/lama/test/TestVectors.hpp>
 
 #include <scai/dmemo/test/TestDistributions.hpp>
@@ -202,7 +202,7 @@
 
         v = 4;
 
-        v.invert();
+        v.unaryOpInPlace( common::UnaryOp::RECIPROCAL );
 
         ValueType s = v[n / 2 ];
 
@@ -227,6 +227,8 @@
     TestVectors<ValueType> vectors;
 
     dmemo::DistributionPtr dist( new dmemo::BlockDistribution( n, comm ) );
+
+    NormType<ValueType> eps = common::TypeTraits<ValueType>::small();
 
     for ( size_t i = 0; i < vectors.size(); ++i )
     {
@@ -239,23 +241,61 @@
 
         std::srand( i + 3351 );  // same values on each processor
 
-        float fillRate = 0.1f;
+        float fillRate = 0.2f;
 
         v.setSparseRandom( dist, 0, fillRate, 1 );
         
         VectorPtr<ValueType> v1Ptr( v.copy() );
         Vector<ValueType>& v1 = *v1Ptr;
 
-        v.applyUnary( common::UnaryOp::CONJ );
-
-        v.cwiseProduct( v1 );  // ( a + b i ) ( a - b i ), elementwise multiplication
+        v.unaryOpInPlace( common::UnaryOp::CONJ );
+
+        v.binaryOp( v, common::BinaryOp::MULT, v1 );  // ( a + b i ) ( a - b i ), elementwise multiplication
         
         ValueType s1 = v.sum();
         ValueType s2 = v1.dotProduct( v1 );
 
-        SCAI_LOG_FATAL( logger, "sum( v * conj(v ) = " << s1 << ", dotProduct( v, v ) = " << s2 )
-
-        BOOST_CHECK( common::Math::abs( s1 - s2 ) < 0.0001 );
+        SCAI_LOG_INFO( logger, "sum( v * conj(v ) = " << s1 << ", dotProduct( v, v ) = " << s2 << ", v = " << v )
+
+        BOOST_CHECK( common::Math::abs( s1 - s2 ) < eps );
+
+        break;
+    }
+}
+
+/* --------------------------------------------------------------------- */
+
+BOOST_AUTO_TEST_CASE( BinaryOpTest )
+{
+    typedef RealType ValueType;
+
+    const IndexType N = 3;
+
+    SparseVector<ValueType> v1( N, ValueType( 3 ) );
+    SparseVector<ValueType> v2( N, ValueType( 5 ) );
+
+    v1.binaryOp( v1, common::BinaryOp::MULT, v2 );
+
+    for ( IndexType i = 0; i < N; ++i )
+    {
+        ValueType s = v1[i];
+        BOOST_CHECK_EQUAL( s, ValueType( 15 ) );
+    }
+
+    v1.binaryOp( v1, common::BinaryOp::SUB, 5 );
+
+    for ( IndexType i = 0; i < N; ++i )
+    {
+        ValueType s = v1[i];
+        BOOST_CHECK_EQUAL( s, ValueType( 10 ) );
+    }
+ 
+    v1.binaryOp( 17, common::BinaryOp::SUB, v1 );
+
+    for ( IndexType i = 0; i < N; ++i )
+    {
+        ValueType s = v1[i];
+        BOOST_CHECK_EQUAL( s, ValueType( 7 ) );
     }
 }
 
@@ -274,11 +314,6 @@
     for ( size_t i = 0; i < vectors.size(); ++i )
     {
         Vector<ValueType>& v1 = *vectors[i];
-<<<<<<< HEAD
-=======
-
-        if ( v1.getVectorKind() == VectorKind::DENSE ) continue;
->>>>>>> 697810b8
 
         float fillRate = 0.1f;
 
@@ -291,21 +326,17 @@
         VectorPtr<ValueType> v2Ptr( v1.copy() );
         const Vector<ValueType>& v2 = *v2Ptr;
 
-        // v1 = exp( v1 );
-        v1.assign ( v1 );
-        v1.applyUnary( common::UnaryOp::EXP );
-        // v1 = log( v1 );
-        v1.assign( v1 );
-        v1.applyUnary( common::UnaryOp::LOG );
+        v1 = exp( v1 );
+        // v1.assign ( v1 );
+        // v1.applyUnary( common::UnaryOp::EXP );
+        v1 = log( v1 );
+        // v1.assign( v1 );
+        // v1.applyUnary( common::UnaryOp::LOG );
 
         v1 -= v2;
 
         NormType<ValueType> diff = v1.maxNorm();
-<<<<<<< HEAD
         NormType<ValueType> eps  = common::TypeTraits<ValueType>::small();
-=======
-        NormType<ValueType> eps  = 0.0001;
->>>>>>> 697810b8
 
         SCAI_LOG_DEBUG( logger, "v = " << v1 << ": maxNorm( log( exp ( v ) ) - v ) = " << diff )
 
@@ -332,60 +363,61 @@
         float fillRate = 0.1f;
 
         v1.setSparseRandom( vectorDist, 0, fillRate, 1 );
+
+        VectorPtr<ValueType> v2Ptr( v1.newVector() );
+        Vector<ValueType>& v2 = *v2Ptr;
+
+        // build:  sin(v1) * sin(v1) + cos(v2) * cos(v2) - 1, must all be 0
+
+        v2 = cos( v1 );
+        v1 = sin( v1 );
+
+        // v1 = v1 * v1 - v2 * v2 - 1
+
+        v1.binaryOp( v1, common::BinaryOp::MULT, v1 );
+        v2.binaryOp( v2, common::BinaryOp::MULT, v2 );
+
+        v1 += v2;
+        v1 -= 1;
+
+        NormType<ValueType> diff = v1.maxNorm();
+        NormType<ValueType> eps  = 0.00001;
+
+        BOOST_CHECK( diff < eps );
+    }
+}
+
+/* --------------------------------------------------------------------- */
+
+BOOST_AUTO_TEST_CASE_TEMPLATE( PowTest, ValueType, scai_numeric_test_types )
+{
+    dmemo::CommunicatorPtr comm( dmemo::Communicator::getCommunicatorPtr() );
+
+    const IndexType n = 100;
+
+    TestVectors<ValueType> vectors;
+
+    dmemo::DistributionPtr vectorDist( new dmemo::BlockDistribution( n, comm ) );
+
+    for ( size_t i = 0; i < vectors.size(); ++i )
+    {
+        Vector<ValueType>& v1 = *vectors[i];
+
+        float fillRate = 0.1f;
+
+        ValueType zero = 0;
+
+        IndexType bound = 2;
+
+        v1.setSparseRandom( vectorDist, zero, fillRate, bound );
+
+        v1 += 2.0;   // range 2 .. 4
 
         VectorPtr<ValueType> v2Ptr( v1.copy() );
         Vector<ValueType>& v2 = *v2Ptr;
 
-        // build:  sin(v1) * sin(v1) + cos(v2) * cos(v2) - 1, must all be 0
-
-        v1 = sin( v1 );
-        v2 = cos( v2 );
-
-        // v1 = v1 * v1 - v2 * v2 - 1
-
-        v1.cwiseProduct( v1 );
-        v2.cwiseProduct( v2 );
-        v1 += v2;
-        v1 -= ValueType( 1 );
-
-        NormType<ValueType> diff = v1.maxNorm();
-        NormType<ValueType> eps  = 0.00001;
-
-        BOOST_CHECK( diff < eps );
-    }
-}
-
-/* --------------------------------------------------------------------- */
-
-BOOST_AUTO_TEST_CASE_TEMPLATE( PowTest, ValueType, scai_numeric_test_types )
-{
-    dmemo::CommunicatorPtr comm( dmemo::Communicator::getCommunicatorPtr() );
-
-    const IndexType n = 100;
-
-    TestVectors<ValueType> vectors;
-
-    dmemo::DistributionPtr vectorDist( new dmemo::BlockDistribution( n, comm ) );
-
-    for ( size_t i = 0; i < vectors.size(); ++i )
-    {
-        Vector<ValueType>& v1 = *vectors[i];
-
-        float fillRate = 0.1f;
-
-        ValueType zero = 0;
-
-        IndexType bound = 2;
-
-        v1.setSparseRandom( vectorDist, zero, fillRate, bound );
-
-        v1 += 2.0;   // range 2 .. 4
-
-        VectorPtr<ValueType> v2Ptr( v1.copy() );
-        Vector<ValueType>& v2 = *v2Ptr;
-
-        v1.powExp( 2 );   // v[i] = v[i] ** 2.0
-        v1.powExp( 0.5 ); 
+        v1.binaryOp( v1, common::BinaryOp::POW, ValueType( 2 ) );     // v[i] = v[i] ** 2.0
+        v1.binaryOp( v1, common::BinaryOp::POW, ValueType( 0.5 ) );   // v[i] = v[i] ** 0.5;
 
         v1 -= v2;
 
@@ -396,7 +428,7 @@
  
         ValueType e( common::Math::exp( ValueType( 0 ) ) );
 
-        v1.powBase( e );  // v1[i] = 2 ** v1
+        v1.binaryOp( e, common::BinaryOp::POW, v1 );  // v1[i] = e ** v1
         v2 = exp( v2 );
         v1 -= v2;
 
@@ -680,18 +712,22 @@
             Vector<ValueType>& v2 = *v2Ptr;
 
             v2 = v1;
-            v2 += v1;
-            v2 -= v1;
-            v2 *= 2;
-            v2 /= 2;
-
-            v2.cwiseProduct( v2 );   // is v1 * v1 elementwise
+
+            // v2 += v1;
+            // v2 -= v1;
+            // v2 *= 2;
+            // v2 /= 2;
+
+            v2 = v1 * v2;   // is v2 * v2 elementwise
 
             VectorPtr<ValueType> v3Ptr( v1.newVector() );
             Vector<ValueType>& v3 = *v3Ptr;
 
-            v3 = 2 * m * v1 - v2;   // is v1 * v1
-            v3 -= v2;
+            // v3 = 2 * m * v1 - v2;   // is v1 * v1
+
+            v3 = m * v1 - v2;   // is v1 * v1
+
+            // v3 -= v2;
 
             NormType<ValueType> eps = 0.0001;
             BOOST_CHECK( v3.maxNorm() < eps );
@@ -701,7 +737,7 @@
 
 /* --------------------------------------------------------------------- */
 
-BOOST_AUTO_TEST_CASE( allTest )
+BOOST_AUTO_TEST_CASE_TEMPLATE( allTest, ValueType, scai_numeric_test_types )
 {
     using namespace hmemo;
 
@@ -715,28 +751,28 @@
 
     // we want to compare all combination of sparse/dense vectors
 
-    _TestVectors vectors1;
-    _TestVectors vectors2;
+    TestVectors<ValueType> vectors1;
+    TestVectors<ValueType> vectors2;
 
     for ( size_t i = 0; i < vectors1.size(); ++i )
     {
-        _VectorPtr v1 = vectors1[i];
-
-        v1->setSparseRawData( n, 3, sparseIndexes, sparseData, zero );
-
-        BOOST_CHECK( v1->all( common::CompareOp::GE, 0 ) );
-
-        v1->setRawData( 5, denseData );
-
-        BOOST_CHECK( v1->all( common::CompareOp::GE, 0 ) );
+        Vector<ValueType>& v1 = *vectors1[i];
+
+        v1.setSparseRawData( n, 3, sparseIndexes, sparseData, zero );
+
+        BOOST_CHECK( v1.all( common::CompareOp::GE, 0 ) );
+
+        v1.setRawData( 5, denseData );
+
+        BOOST_CHECK( v1.all( common::CompareOp::GE, 0 ) );
 
         for ( size_t j = 0; j < vectors2.size(); ++j )
         {
-            _VectorPtr v2 = vectors2[j];
-
-            v2->setSparseRawData( n, 3, sparseIndexes, sparseData, zero );
-
-            BOOST_CHECK( v1->all( common::CompareOp::EQ, *v2 ) );
+            Vector<ValueType>& v2 = *vectors2[j];
+
+            v2.setSparseRawData( n, 3, sparseIndexes, sparseData, zero );
+
+            BOOST_CHECK( v1.all( common::CompareOp::EQ, v2 ) );
         }
     }
 }
