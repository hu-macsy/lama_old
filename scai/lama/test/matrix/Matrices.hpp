--- conflicted
+++ resolved
@@ -34,11 +34,8 @@
 
 #include <scai/lama/matrix/Matrix.hpp>
 
-<<<<<<< HEAD
-=======
 #include <scai/common/TypeTraits.hpp>
 
->>>>>>> 095a803c
 #include <vector>
 
 /** Class for a list of matrix pointers, one for each supported
