/**
 * @file Matrices.hpp
 *
 * @license
 * Copyright (c) 2009-2017
 * Fraunhofer Institute for Algorithms and Scientific Computing SCAI
 * for Fraunhofer-Gesellschaft
 *
 * This file is part of the SCAI framework LAMA.
 *
 * LAMA is free software: you can redistribute it and/or modify it under the
 * terms of the GNU Affero General Public License as published by the Free
 * Software Foundation, either version 3 of the License, or (at your option)
 * any later version.
 *
 * LAMA is distributed in the hope that it will be useful, but WITHOUT ANY
 * WARRANTY; without even the implied warranty of MERCHANTABILITY or FITNESS
 * FOR A PARTICULAR PURPOSE. See the GNU Affero General Public License for
 * more details.
 *
 * You should have received a copy of the GNU Affero General Public License
 * along with LAMA. If not, see <http://www.gnu.org/licenses/>.
 *
 * Other Usage
 * Alternatively, this file may be used in accordance with the terms and
 * conditions contained in a signed written agreement between you and
 * Fraunhofer SCAI. Please contact our distributor via info[at]scapos.com.
 * @endlicense
 *
 * @brief Vector with all matrices, one for each supported matrix storage format/type
 * @author Thomas Brandes
 * @date 31.08.2012
 */

#include <scai/lama/matrix/Matrix.hpp>

#include <scai/common/TypeTraits.hpp>

#include <vector>

/** Class for a list of matrix pointers, one for each supported
 *  matrix storage format and each supported arithmetic type.
 */

class _Matrices : public std::vector<scai::lama::_MatrixPtr>
{

public:

    /** Constructor creates already the list with all matrix pointers. */

    _Matrices( scai::hmemo::ContextPtr ctx = scai::hmemo::ContextPtr() )
    {
        using namespace scai::lama;
        std::vector<MatrixCreateKeyType> values;  //  all create values
        _Matrix::getCreateValues( values );

        for ( size_t i = 0; i < values.size(); ++i )
        {
            scai::lama::_MatrixPtr matrixPtr( scai::lama::_Matrix::create( values[i] ) );

            if ( ctx )
            {
                matrixPtr->setContextPtr( ctx );
            }

            push_back( matrixPtr );
        }
    }

<<<<<<< HEAD
    _Matrices( scai::common::scalar::ScalarType stype, scai::hmemo::ContextPtr ctx = scai::hmemo::ContextPtr() )
=======
    Matrices( scai::common::ScalarType stype, scai::hmemo::ContextPtr ctx = scai::hmemo::ContextPtr() )
>>>>>>> 2bd73b44
    {
        using namespace scai::lama;
        std::vector<MatrixCreateKeyType> values;  //  all create values
        _Matrix::getCreateValues( values );

        for ( size_t i = 0; i < values.size(); ++i )
        {
            scai::lama::_MatrixPtr matrixPtr( scai::lama::_Matrix::create( values[i] ) );

            if ( values[i].second != stype )
            {
                continue;
            }

            if ( ctx )
            {
                matrixPtr->setContextPtr( ctx );
            }

            push_back( matrixPtr );
        }
    }

    // Destructor will free all matrices due to use of shared pointers
};

/**
 *  @brief Derived class for a vector of matrix pointers
 *
 *  The constructor of this class generates a vector/set of matrices of the
 *  given value type. These matrices are all initialized as zero matrices.
 */
template<typename ValueType>
class Matrices : public std::vector<typename scai::lama::MatrixPtr<ValueType> >
{

public:
    
    /** Constructor allocates a set of typed matrices, one for each supported format */
    
    Matrices( scai::hmemo::ContextPtr ctx = scai::hmemo::ContextPtr() )
    {   
        using namespace scai;
        using namespace lama;

        common::scalar::ScalarType stype = common::TypeTraits<ValueType>::stype;

        std::vector<MatrixCreateKeyType> values;  //  all create values

        _Matrix::getCreateValues( values );
        
        for ( size_t i = 0; i < values.size(); ++i )
        {   
            if ( values[i].second != stype )
            {
                continue;
            }
            
            MatrixPtr<ValueType> matrixPtr( Matrix<ValueType>::getMatrix( values[i].first ) );

            if ( ctx )
            {
                matrixPtr->setContextPtr( ctx );
            }

            this->push_back( matrixPtr );
        }
    }
};<|MERGE_RESOLUTION|>--- conflicted
+++ resolved
@@ -68,11 +68,7 @@
         }
     }
 
-<<<<<<< HEAD
-    _Matrices( scai::common::scalar::ScalarType stype, scai::hmemo::ContextPtr ctx = scai::hmemo::ContextPtr() )
-=======
-    Matrices( scai::common::ScalarType stype, scai::hmemo::ContextPtr ctx = scai::hmemo::ContextPtr() )
->>>>>>> 2bd73b44
+    _Matrices( scai::common::ScalarType stype, scai::hmemo::ContextPtr ctx = scai::hmemo::ContextPtr() )
     {
         using namespace scai::lama;
         std::vector<MatrixCreateKeyType> values;  //  all create values
@@ -118,7 +114,7 @@
         using namespace scai;
         using namespace lama;
 
-        common::scalar::ScalarType stype = common::TypeTraits<ValueType>::stype;
+        common::ScalarType stype = common::TypeTraits<ValueType>::stype;
 
         std::vector<MatrixCreateKeyType> values;  //  all create values
 
