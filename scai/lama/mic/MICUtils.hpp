--- conflicted
+++ resolved
@@ -100,11 +100,7 @@
     template<typename ValueType>
     static bool isSorted( const ValueType array[], const IndexType n, bool acending );
 
-<<<<<<< HEAD
     template<typename ValueType1,typename ValueType2>
-=======
-    template<typename ValueType1, typename ValueType2>
->>>>>>> 7aef4275
     static void set( ValueType1 out[], const ValueType2 in[], const IndexType n, const common::reduction::ReductionOp op );
 
     /** Set out[i] = in[ indexes[i] ],  0 <= i < n */
