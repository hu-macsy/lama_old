--- conflicted
+++ resolved
@@ -45,10 +45,7 @@
 
 #include <scai/common/Constants.hpp>
 #include <scai/common/TypeTraits.hpp>
-<<<<<<< HEAD
-=======
 #include <scai/common/OpenMP.hpp>
->>>>>>> 7aef4275
 
 namespace scai
 {
@@ -64,11 +61,7 @@
 
 /* --------------------------------------------------------------------------- */
 
-<<<<<<< HEAD
-template<typename ValueType,typename OtherValueType>
-=======
 template<typename ValueType, typename OtherValueType>
->>>>>>> 7aef4275
 void MICUtils::setScale(
     ValueType outValues[],
     const ValueType value,
@@ -82,21 +75,13 @@
     if ( value == scai::common::constants::ZERO )
     {
         // Important : inValues might be undefined
-<<<<<<< HEAD
-        setVal( outValues, n, value, common::reduction:: COPY );
-=======
         setVal( outValues, n, value, common::reduction::COPY );
->>>>>>> 7aef4275
         return;
     }
 
     if ( value == scai::common::constants::ONE )
     {
-<<<<<<< HEAD
-        set( outValues, inValues, n, common::reduction:: COPY );
-=======
         set( outValues, inValues, n, common::reduction::COPY );
->>>>>>> 7aef4275
         return;
     }
 
@@ -152,8 +137,6 @@
 /* --------------------------------------------------------------------------- */
 
 template<typename ValueType>
-<<<<<<< HEAD
-=======
 ValueType MICUtils::reduce( const ValueType array[], const IndexType n, const common::reduction::ReductionOp op )
 {
     SCAI_LOG_INFO( logger, "reduce # array = " << array << ", n = " << n << ", op = " << op )
@@ -178,7 +161,6 @@
 /* --------------------------------------------------------------------------- */
 
 template<typename ValueType>
->>>>>>> 7aef4275
 void MICUtils::setVal( ValueType array[], const IndexType n, const ValueType val, const common::reduction::ReductionOp op )
 {
     SCAI_LOG_DEBUG( logger, "setVal<" << common::getScalarType<ValueType>() << ">: " << "array[" << n << "] = " << val )
@@ -190,40 +172,6 @@
     switch ( op )
     {
         case common::reduction::COPY :
-<<<<<<< HEAD
-        {
-			#pragma offload target( mic : device ), in( arrayPtr, n, val )
-			{
-				ValueType* array = static_cast<ValueType*>( arrayPtr );
-
-				#pragma omp parallel for
-
-				for( IndexType i = 0; i < n; ++i )
-				{
-					array[i] = val;
-				}
-			}
-			break;
-        }
-        case common::reduction::ADD :
-        {
-            if ( val == common::constants::ZERO )
-            {
-                return;
-            }
-
-			#pragma offload target( mic : device ), in( arrayPtr, n, val )
-			{
-				ValueType* array = static_cast<ValueType*>( arrayPtr );
-
-				#pragma omp parallel for
-
-				for( IndexType i = 0; i < n; ++i )
-				{
-					array[i] += val;
-				}
-			}
-=======
 
             #pragma offload target( mic : device ), in( arrayPtr, n, val )
             {
@@ -260,7 +208,6 @@
                 }
             }
 
->>>>>>> 7aef4275
             break;
         }
         case common::reduction::MULT :
@@ -277,20 +224,6 @@
             }
             else
             {
-<<<<<<< HEAD
-				#pragma offload target( mic : device ), in( arrayPtr, n, val )
-				{
-					ValueType* array = static_cast<ValueType*>( arrayPtr );
-
-					#pragma omp parallel for
-
-					for( IndexType i = 0; i < n; ++i )
-					{
-						array[i] *= val;
-					}
-				}
-            }
-=======
                 #pragma offload target( mic : device ), in( arrayPtr, n, val, op )
                 {
                     ValueType* array = static_cast<ValueType*>( arrayPtr );
@@ -304,7 +237,6 @@
                 }
             }
 
->>>>>>> 7aef4275
             break;
         }
         default:
@@ -605,11 +537,7 @@
 
 /* --------------------------------------------------------------------------- */
 
-<<<<<<< HEAD
-template<typename ValueType1,typename ValueType2>
-=======
 template<typename ValueType1, typename ValueType2>
->>>>>>> 7aef4275
 void MICUtils::set( ValueType1 out[], const ValueType2 in[], const IndexType n, const common::reduction::ReductionOp op )
 {
     SCAI_LOG_DEBUG( logger,
@@ -621,61 +549,6 @@
 
     int device = MICContext::getCurrentDevice();
 
-<<<<<<< HEAD
-    switch ( op )
-    {
-        case common::reduction::COPY :
-        {
-			#pragma offload target( mic : device ), in( outPtr, inPtr, n )
-			{
-				ValueType1* out = static_cast<ValueType1*>( outPtr );
-				const ValueType2* in = static_cast<const ValueType2*>( inPtr );
-
-				#pragma omp parallel for
-
-				for( IndexType i = 0; i < n; i++ )
-				{
-					out[i] = static_cast<ValueType1>( in[i] );
-				}
-			}
-            break;
-        }
-        case common::reduction::ADD :
-        {
-			#pragma offload target( mic : device ), in( outPtr, inPtr, n )
-			{
-				ValueType1* out = static_cast<ValueType1*>( outPtr );
-				const ValueType2* in = static_cast<const ValueType2*>( inPtr );
-
-				#pragma omp parallel for
-
-				for( IndexType i = 0; i < n; i++ )
-				{
-					out[i] += static_cast<ValueType1>( in[i] );
-				}
-			}
-            break;
-        }
-        case common::reduction::MULT :
-        {
-			#pragma offload target( mic : device ), in( outPtr, inPtr, n )
-			{
-				ValueType1* out = static_cast<ValueType1*>( outPtr );
-				const ValueType2* in = static_cast<const ValueType2*>( inPtr );
-
-				#pragma omp parallel for
-
-				for( IndexType i = 0; i < n; i++ )
-				{
-					out[i] *= static_cast<ValueType1>( in[i] );
-				}
-			}
-            break;
-        }
-        default:
-        {
-            COMMON_THROWEXCEPTION( "unsupported reduction op in set: " << op )
-=======
 #pragma offload target( mic : device ), in( outPtr, inPtr, n, op )
     {
         ValueType1* out = static_cast<ValueType1*>( outPtr );
@@ -716,7 +589,6 @@
 
                 break;
             }
->>>>>>> 7aef4275
         }
     }
 }
@@ -858,10 +730,6 @@
 
     KernelRegistry::set<UtilKernelTrait::validIndexes>( validIndexes, MIC, flag );
 
-<<<<<<< HEAD
-
-=======
->>>>>>> 7aef4275
     KernelRegistry::set<UtilKernelTrait::setScale<float, float> >( setScale, MIC, flag );
     KernelRegistry::set<UtilKernelTrait::setScale<double, float> >( setScale, MIC, flag );
     KernelRegistry::set<UtilKernelTrait::setScale<float, double> >( setScale, MIC, flag );
