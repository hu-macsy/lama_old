--- conflicted
+++ resolved
@@ -140,16 +140,8 @@
     )
 
 ### add subdirectories ###
-
-<<<<<<< HEAD
 add_subdirectory( doc )
 
-if    ( NOT SCAI_BLAS_NAME STREQUAL "MKL" AND NOT INTERNALBLAS_FOUND )
-    add_subdirectory( cblas )
-endif ( NOT SCAI_BLAS_NAME STREQUAL "MKL" AND NOT INTERNALBLAS_FOUND )
-
-=======
->>>>>>> eda1650a
 ## CUDA
 if ( CUDA_FOUND AND USE_CUDA AND CUDA_HAVE_GPU )
     add_subdirectory ( cuda )
