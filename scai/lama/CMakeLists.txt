###
 # @file scai/lama/CMakeLists.txt
 #
 # @license
 # Copyright (c) 2009-2017
 # Fraunhofer Institute for Algorithms and Scientific Computing SCAI
 # for Fraunhofer-Gesellschaft
 #
 # This file is part of the SCAI framework LAMA.
 #
 # LAMA is free software: you can redistribute it and/or modify it under the
 # terms of the GNU Affero General Public License as published by the Free
 # Software Foundation, either version 3 of the License, or (at your option)
 # any later version.
 #
 # LAMA is distributed in the hope that it will be useful, but WITHOUT ANY
 # WARRANTY; without even the implied warranty of MERCHANTABILITY or FITNESS
 # FOR A PARTICULAR PURPOSE. See the GNU Affero General Public License for
 # more details.
 #
 # You should have received a copy of the GNU Affero General Public License
 # along with LAMA. If not, see <http://www.gnu.org/licenses/>.
 #
 # Other Usage
 # Alternatively, this file may be used in accordance with the terms and
 # conditions contained in a signed written agreement between you and
 # Fraunhofer SCAI. Please contact our distributor via info[at]scapos.com.
 # @endlicense
 #
 # @brief CMake configuration for module project lama ( linear algebra math )
 # @author Thomas Brandes
 # @date 04.07.2017
###

## Include required scai macros

include ( scai_macro/scai_module )
include ( scai_macro/scai_project )
include ( scai_macro/scai_subdirectories )
include ( scai_macro/scai_library )
include ( scai_function/relative_install )

## Define new SCAI module project with its internal/external dependencies

scai_module(

    MODULE_NAME   lama

    INTERNAL_DEPS common logging tracing tasking hmemo kregistry 
                  blaskernel utilskernel sparsekernel dmemo 

    EXTERNAL_DEPS OpenMP ZLIB PNG
)

### Add classes/headers to source files CXX_SOURCES, CXX_HEADERS, ...

scai_project (

    CLASSES                  # .cpp, .hpp

        _DenseVector
        _SparseVector

        DenseVector
        GridVector
        GridSection
        SparseVector

        Vector

        GridVector
        GridSection

    HEADERS                  # .hpp only

        Scalar
        GridReadAccess
        GridWriteAccess
    )

### add subdirectories

scai_subdirectories( expression io matrix matutils mepr norm storage TEST EXAMPLES )

## Define library via macro using MODULE_NAME, INTERNAL_DEPS, EXTERNAL_DEPS
## and global variables SCAI_LIBRARY_PREFIX, SCAI_VERSION, ....

<<<<<<< HEAD
if ( FOUND_BOOST_TEST AND BUILD_TEST )
    add_subdirectory ( test )
endif ( FOUND_BOOST_TEST AND BUILD_TEST )

### set link directories ###
if ( WIN32 )
	link_directories ( ${Boost_LIBRARY_DIRS} )
endif ( WIN32 )

### add library ###
add_library ( ${PROJECT_NAME} ${SCAI_LIBRARY_TYPE} ${CXX_SOURCES} )
set_target_properties ( ${PROJECT_NAME} PROPERTIES VERSION ${${UPPER_PROJECT_NAME}_VERSION} )

## add link libraries
addInternalAndExternalLinkLibraries()

# external libraries
if    ( GPI2_FOUND AND IBVERBS_FOUND AND USE_GPI2 )
    target_link_libraries ( ${PROJECT_NAME} ${GPI2_LIBRARIES} ${IBVERBS_LIBRARIES} )
endif ( GPI2_FOUND AND IBVERBS_FOUND AND USE_GPI2 )

if ( USE_ZLIB AND ZLIB_FOUND ) 
    target_link_libraries ( ${PROJECT_NAME} ${ZLIB_LIBRARY} )
endif ( USE_ZLIB AND ZLIB_FOUND ) 

if ( USE_PNG AND PNG_FOUND ) 
    target_link_libraries ( ${PROJECT_NAME} ${PNG_LIBRARIES} )
endif ( USE_PNG AND PNG_FOUND ) 
=======
scai_library ( PREFIX  ${SCAI_LIBRARY_PREFIX}
               TYPE    ${SCAI_LIBRARY_TYPE}
               VERSION ${SCAI_VERSION}
               ${CXX_SOURCES} )
>>>>>>> 38b2094e

### install ###

## install headers

relative_install ( FILES ${CXX_HEADERS} DESTINATION "include/scai/${MODULE_NAME}" )

## install library.hpp

configure_file ( "${CMAKE_CURRENT_SOURCE_DIR}/lama.hpp.in" "${CMAKE_BINARY_DIR}/include/scai/lama.hpp" )
install ( FILES "${CMAKE_BINARY_DIR}/include/scai/lama.hpp" DESTINATION include/scai )

## add custom target doc_${MODULE_NAME} to generate Sphinx user documentation 

include ( CustomCommands/SphinxDoc )
<|MERGE_RESOLUTION|>--- conflicted
+++ resolved
@@ -85,41 +85,10 @@
 ## Define library via macro using MODULE_NAME, INTERNAL_DEPS, EXTERNAL_DEPS
 ## and global variables SCAI_LIBRARY_PREFIX, SCAI_VERSION, ....
 
-<<<<<<< HEAD
-if ( FOUND_BOOST_TEST AND BUILD_TEST )
-    add_subdirectory ( test )
-endif ( FOUND_BOOST_TEST AND BUILD_TEST )
-
-### set link directories ###
-if ( WIN32 )
-	link_directories ( ${Boost_LIBRARY_DIRS} )
-endif ( WIN32 )
-
-### add library ###
-add_library ( ${PROJECT_NAME} ${SCAI_LIBRARY_TYPE} ${CXX_SOURCES} )
-set_target_properties ( ${PROJECT_NAME} PROPERTIES VERSION ${${UPPER_PROJECT_NAME}_VERSION} )
-
-## add link libraries
-addInternalAndExternalLinkLibraries()
-
-# external libraries
-if    ( GPI2_FOUND AND IBVERBS_FOUND AND USE_GPI2 )
-    target_link_libraries ( ${PROJECT_NAME} ${GPI2_LIBRARIES} ${IBVERBS_LIBRARIES} )
-endif ( GPI2_FOUND AND IBVERBS_FOUND AND USE_GPI2 )
-
-if ( USE_ZLIB AND ZLIB_FOUND ) 
-    target_link_libraries ( ${PROJECT_NAME} ${ZLIB_LIBRARY} )
-endif ( USE_ZLIB AND ZLIB_FOUND ) 
-
-if ( USE_PNG AND PNG_FOUND ) 
-    target_link_libraries ( ${PROJECT_NAME} ${PNG_LIBRARIES} )
-endif ( USE_PNG AND PNG_FOUND ) 
-=======
 scai_library ( PREFIX  ${SCAI_LIBRARY_PREFIX}
                TYPE    ${SCAI_LIBRARY_TYPE}
                VERSION ${SCAI_VERSION}
                ${CXX_SOURCES} )
->>>>>>> 38b2094e
 
 ### install ###
 
