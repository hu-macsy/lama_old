###
 # @file scai/lama/CMakeLists.txt
 #
 # @license
 # Copyright (c) 2009-2015
 # Fraunhofer Institute for Algorithms and Scientific Computing SCAI
 # for Fraunhofer-Gesellschaft
 #
 # Permission is hereby granted, free of charge, to any person obtaining a copy
 # of this software and associated documentation files (the "Software"), to deal
 # in the Software without restriction, including without limitation the rights
 # to use, copy, modify, merge, publish, distribute, sublicense, and/or sell
 # copies of the Software, and to permit persons to whom the Software is
 # furnished to do so, subject to the following conditions:
 #
 # The above copyright notice and this permission notice shall be included in
 # all copies or substantial portions of the Software.
 #
 # THE SOFTWARE IS PROVIDED "AS IS", WITHOUT WARRANTY OF ANY KIND, EXPRESS OR
 # IMPLIED, INCLUDING BUT NOT LIMITED TO THE WARRANTIES OF MERCHANTABILITY,
 # FITNESS FOR A PARTICULAR PURPOSE AND NONINFRINGEMENT. IN NO EVENT SHALL THE
 # AUTHORS OR COPYRIGHT HOLDERS BE LIABLE FOR ANY CLAIM, DAMAGES OR OTHER
 # LIABILITY, WHETHER IN AN ACTION OF CONTRACT, TORT OR OTHERWISE, ARISING FROM,
 # OUT OF OR IN CONNECTION WITH THE SOFTWARE OR THE USE OR OTHER DEALINGS IN THE
 # SOFTWARE.
 # @endlicense
 #
 # @brief Main specification file for CMake
 # @author Thomas Brandes, Jiri Kraus
 # @date 29.03.2012
 # @since 1.0.0
###

### Set required CMake version
cmake_minimum_required ( VERSION 2.8 )

### Set PROJECT NAME / supported LANGUAGES
project ( LAMA CXX )

### Set Module Path
set ( CMAKE_MODULE_PATH "${CMAKE_CURRENT_SOURCE_DIR}/../../CMake/Modules" )

include ( VersionDefinition )

### Include Compiler Flags
if    ( NOT SCAI_COMPLETE_BUILD )
	include ( SetBuildFlags )
	include ( SetCPPFlags )
endif ( NOT SCAI_COMPLETE_BUILD )

### include all search packages
include ( InternalDependencies )
include ( ExternalDependencies )

foreach    ( module ${SCAI_LAMA_EXTERNAL_DEPS} )
    include( Package/${module} )
endforeach ( module ${SCAI_LAMA_EXTERNAL_DEPS} )

foreach    ( PACKAGE_TO_FIND ${SCAI_LAMA_INTERNAL_DEPS} )
    find_package ( ${PACKAGE_TO_FIND} ${SCAI_FIND_PACKAGE_FLAGS} REQUIRED )
endforeach ( PACKAGE_TO_FIND $${SCAI_LAMA_INTERNAL_DEPS} )

## finalize build flags
include ( ConcludeFlags )

### add definitions ###

add_definitions( ${ADDITIONAL_WARNING_FLAGS} )

## MKL FOUND
if     ( SCAI_BLAS_NAME STREQUAL "MKL" )
    add_definitions( -DSCAI_MKL_BLAS )
elseif ( INTERNALBLAS_FOUND )
    add_definitions( -DSCAI_INTERNAL_BLAS )
else   ( )
    add_definitions( -DADD_ )
endif  ( )

add_definitions ( -D${SCAI_OMP_SCHEDULE_FLAG} )
add_definitions ( -D${SCAI_LOGGING_FLAG} )
add_definitions ( -D${SCAI_TRACING_FLAG} )

if ( WIN32 )
	add_definitions ( -DCOMMON_COMPILING_DLL )
endif ( WIN32 )

### Project System-Include
include_directories ( ../.. )

foreach    ( module ${SCAI_LAMA_INTERNAL_DEPS} ${SCAI_LAMA_EXTERNAL_DEPS} )
	string ( TOUPPER ${module} upper_module )
    include_directories( ${${upper_module}_INCLUDE_DIR} )
endforeach ( module ${SCAI_LAMA_INTERNAL_DEPS} ${SCAI_LAMA_EXTERNAL_DEPS} )

include ( SCAIAssert )

### build lama library

include ( Functions/lamaSourceSolution )

### set this dir as lama source dir
lama_set_source_dir ()

### Add classes and header files
set ( CLASSES
        CommunicationPlan
        Communicator
        Complex
        DenseVector
        Distributed
        LAMAArrayUtils
#        LAMAArrayView
        LAMAInterface
        LAMAInterfaceRegistry
        NoCommunicator
        Scalar
        StorageIO
        Vector
    )

set ( HEADERS
        LAMATypes
        TypeTraits
        BLASInterface
        UtilsInterface
        CRTPCommunicator
    )

lama_classes ( ${CLASSES} )
lama_headers ( ${HEADERS} )

### add subdirectories ###

if    ( NOT SCAI_BLAS_NAME STREQUAL "MKL" AND NOT INTERNALBLAS_FOUND )
    add_subdirectory( cblas )
endif ( NOT SCAI_BLAS_NAME STREQUAL "MKL" AND NOT INTERNALBLAS_FOUND )

## CUDA
if ( CUDA_FOUND AND USE_CUDA AND CUDA_HAVE_GPU )
    add_subdirectory ( cuda )
endif ( CUDA_FOUND AND USE_CUDA AND CUDA_HAVE_GPU )

## MIC
if ( USE_MIC )
    add_subdirectory ( mic )
endif ( USE_MIC )

add_subdirectory ( distribution )
add_subdirectory ( expression )
add_subdirectory ( io )
add_subdirectory ( macros )
add_subdirectory ( matrix )
add_subdirectory ( matutils )

## MPI
if ( MPI_FOUND AND USE_MPI )
    add_subdirectory ( mpi )
endif ( MPI_FOUND AND USE_MPI )

## GPI
if ( GPI2_FOUND AND IBVERBS_FOUND AND USE_GPI2 )
    add_subdirectory( gpi )
endif ( GPI2_FOUND AND IBVERBS_FOUND AND USE_GPI2 )

add_subdirectory ( norm )
add_subdirectory ( openmp )
add_subdirectory ( solver )
add_subdirectory ( storage )

if ( FOUND_BOOST_TEST AND BUILD_TEST )
    add_subdirectory ( test )
endif ( FOUND_BOOST_TEST AND BUILD_TEST )

### set link directories ###
if ( WIN32 )
    set ( LAMAPP_LINK_DIRECTORIES ${LAMAPP_LINK_DIRECTORIES} ${Boost_LIBRARY_DIRS} )
	link_directories ( ${LAMAPP_LINK_DIRECTORIES} )
endif ( WIN32 )

### add library ###

if    ( CUDA_FOUND AND USE_CUDA AND CUDA_HAVE_GPU )
	cuda_compile ( CUDA_FILES ${CUDA_SOURCES} )
	set ( CXX_SOURCES ${CXX_SOURCES} ${CUDA_FILES} )
endif ( CUDA_FOUND AND USE_CUDA AND CUDA_HAVE_GPU )

add_library ( ama ${SCAI_LIBRARY_TYPE} ${CXX_SOURCES} )

# Might be some additional solver libraries have been defined

message ( STATUS "LAMA uses following solver libraries: ${LAMA_SOLVER_LIBRARIES}" )
if ( LAMA_SOLVER_LIBRARIES )
    message ( STATUS "linked to lama: ${LAMA_SOLVER_LIBRARIES}" )
    target_link_libraries( ama ${LAMA_SOLVER_LIBRARIES} )
endif ()

## add link libraries
foreach    ( module ${SCAI_LAMA_INTERNAL_DEPS} )
	string ( TOUPPER ${module} upper_module )
    target_link_libraries ( ama ${${upper_module}_LIBRARY} )
endforeach ( module ${SCAI_LAMA_INTERNAL_DEPS} )

foreach    ( module ${SCAI_LAMA_EXTERNAL_DEPS} )
	string ( TOUPPER ${module} upper_module )
    target_link_libraries ( ama ${SCAI_${upper_module}_LIBRARIES} )
endforeach ( module ${SCAI_LAMA_EXTERNAL_DEPS} )

# external libraries

if    ( GPI2_FOUND AND IBVERBS_FOUND AND USE_GPI2 )
    target_link_libraries ( ama ${GPI2_LIBRARIES} ${IBVERBS_LIBRARIES} )
endif ( GPI2_FOUND AND IBVERBS_FOUND AND USE_GPI2 )

if ( SCALAPACK_FOUND AND MPI_FOUND AND USE_MPI )
    target_link_libraries ( ama ${SCAI_PBLAS_LIBRARIES} )
    add_definitions( -DSCAI_MKL_SCALAPACK ) ## TODO: where used?!
endif ( SCALAPACK_FOUND AND MPI_FOUND AND USE_MPI )

## install library.hpp
configure_file ( "${CMAKE_CURRENT_SOURCE_DIR}/lama.hpp.in" "${CMAKE_CURRENT_BINARY_DIR}/include/lama.hpp" )
install ( FILES "${CMAKE_CURRENT_BINARY_DIR}/include/lama.hpp" DESTINATION include/scai )

# generate file make.inc + install it
configure_file ( "${CMAKE_CURRENT_SOURCE_DIR}/examples/make.inc.in" "${CMAKE_CURRENT_BINARY_DIR}/examples/make.inc" )
install ( FILES "${CMAKE_CURRENT_BINARY_DIR}/examples/make.inc" DESTINATION share/examples )

# copy examples in build directory + install it
file ( COPY ${CMAKE_CURRENT_SOURCE_DIR}/examples DESTINATION ${CMAKE_CURRENT_BINARY_DIR} )
install ( DIRECTORY ${CMAKE_CURRENT_SOURCE_DIR}/examples DESTINATION share )

## add custum target distClean, but only if this project is not included
if    ( NOT SCAI_COMPLETE_BUILD )
	include ( DistClean )
endif ( NOT SCAI_COMPLETE_BUILD )

<<<<<<< HEAD
if    ( DEFINED SCAI_CMAKE_VERBOSE OR NOT DEFINED SCAI_COMPLETE_BUILD )
=======
### install
install ( TARGETS ama DESTINATION lib )

if    ( CMAKE_VERBOSE_BUILD OR NOT SCAI_COMPLETE_BUILD )
>>>>>>> d2d6afac
	include ( Summaries/lama )
endif ( DEFINED SCAI_CMAKE_VERBOSE OR NOT DEFINED SCAI_COMPLETE_BUILD )<|MERGE_RESOLUTION|>--- conflicted
+++ resolved
@@ -233,13 +233,9 @@
 	include ( DistClean )
 endif ( NOT SCAI_COMPLETE_BUILD )
 
-<<<<<<< HEAD
-if    ( DEFINED SCAI_CMAKE_VERBOSE OR NOT DEFINED SCAI_COMPLETE_BUILD )
-=======
 ### install
 install ( TARGETS ama DESTINATION lib )
 
-if    ( CMAKE_VERBOSE_BUILD OR NOT SCAI_COMPLETE_BUILD )
->>>>>>> d2d6afac
+if    ( DEFINED SCAI_CMAKE_VERBOSE OR NOT DEFINED SCAI_COMPLETE_BUILD )
 	include ( Summaries/lama )
 endif ( DEFINED SCAI_CMAKE_VERBOSE OR NOT DEFINED SCAI_COMPLETE_BUILD )