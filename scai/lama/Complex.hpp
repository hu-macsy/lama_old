/*
 * @file Complex.hpp
 *
 * @license
 * Copyright (c) 2009-2015
 * Fraunhofer Institute for Algorithms and Scientific Computing SCAI
 * for Fraunhofer-Gesellschaft
 *
 * Permission is hereby granted, free of charge, to any person obtaining a copy
 * of this software and associated documentation files (the "Software"), to deal
 * in the Software without restriction, including without limitation the rights
 * to use, copy, modify, merge, publish, distribute, sublicense, and/or sell
 * copies of the Software, and to permit persons to whom the Software is
 * furnished to do so, subject to the following conditions:
 *
 * The above copyright notice and this permission notice shall be included in
 * all copies or substantial portions of the Software.
 *
 * THE SOFTWARE IS PROVIDED "AS IS", WITHOUT WARRANTY OF ANY KIND, EXPRESS OR
 * IMPLIED, INCLUDING BUT NOT LIMITED TO THE WARRANTIES OF MERCHANTABILITY,
 * FITNESS FOR A PARTICULAR PURPOSE AND NONINFRINGEMENT. IN NO EVENT SHALL THE
 * AUTHORS OR COPYRIGHT HOLDERS BE LIABLE FOR ANY CLAIM, DAMAGES OR OTHER
 * LIABILITY, WHETHER IN AN ACTION OF CONTRACT, TORT OR OTHERWISE, ARISING FROM,
 * OUT OF OR IN CONNECTION WITH THE SOFTWARE OR THE USE OR OTHER DEALINGS IN THE
 * SOFTWARE.
 * @endlicense
 *
 * @brief Complex.hpp
 * @author Eric Schricker
 * @date 22.01.2014
 * @since 1.1.0
 */

#pragma once

#ifdef __CUDACC__
#define CUDA_CALLABLE_MEMBER __device__ __host__
#include <cuComplex.h>
#include <math.h>
#include <thrust/device_reference.h>
#else
#define CUDA_CALLABLE_MEMBER
#include <cmath>
#endif

<<<<<<< HEAD
#include <sstream>
#include <scai/common/config.hpp>
=======
#include <scai/common/Printable.hpp>
#include <scai/common/SCAIAssert.hpp>
>>>>>>> 874ff471

/*
 * Macros used for building the operators, providing the functionality
 * Every macro is defined with the suffix REAL and COMPLEX. Each is
 * providing another functionality.
 */

#define COMPLEX_SET_REAL                                                                                \
    real( static_cast<ValueType>( t ) );                                                                \
    imag( static_cast<ValueType>( 0 ) );                                                                \
    return *this;

#define COMPLEX_SET_COMPLEX                                                                             \
    real( static_cast<ValueType>( t.real() ) );                                                         \
    imag( static_cast<ValueType>( t.imag() ) );                                                         \
    return *this;

#define COMPLEX_PLUS_REAL                                                                               \
    real( real() + static_cast<ValueType>( t ) );                                                       \
    return *this;

#define COMPLEX_PLUS_COMPLEX                                                                            \
    real( real() + static_cast<ValueType>( t.real() ) );                                                \
    imag( imag() + static_cast<ValueType>( t.imag() ) );                                                \
    return *this;

#define COMPLEX_MINUS_REAL                                                                              \
    real( real() - static_cast<ValueType>( t ) );                                                       \
    return *this;

#define COMPLEX_MINUS_COMPLEX                                                                           \
    real( real() - static_cast<ValueType>( t.real() ) );                                                \
    imag( imag() - static_cast<ValueType>( t.imag() ) );                                                \
    return *this;

#define COMPLEX_MULTIPLY_REAL                                                                           \
    real( real() * static_cast<ValueType>( t ) );                                                       \
    imag( imag() * static_cast<ValueType>( t ) );                                                       \
    return *this;

#define COMPLEX_MULTIPLY_COMPLEX                                                                        \
    ValueType a = real();                                                                               \
    ValueType b = imag();                                                                               \
    ValueType c = static_cast<ValueType>( t.real() );                                                   \
    ValueType d = static_cast<ValueType>( t.imag() );                                                   \
    real( a * c - b * d );                                                                              \
    imag( a * d + b * c );                                                                              \
    return *this;

#define COMPLEX_DIVIDE_REAL                                                                             \
    real( real() / static_cast<ValueType>( t ) );                                                       \
    imag( imag() / static_cast<ValueType>( t ) );                                                       \
    return *this;

#define COMPLEX_DIVIDE_COMPLEX                                                                          \
    ValueType a = real();                                                                               \
    ValueType b = imag();                                                                               \
    ValueType c = static_cast<ValueType>( t.real() );                                                   \
    ValueType d = static_cast<ValueType>( t.imag() );                                                   \
    ValueType c2d2 = ( c * c + d * d);                                                                  \
    real( ( a * c + b * d ) / ( c2d2 ) );                                                               \
    imag( ( b * c - a * d ) / ( c2d2 ) );                                                               \
    return *this;

#define COMPLEX_CAST_REAL(type)                                                                         \
    return static_cast<type>( metrikCuda() );

#define COMPLEX_CAST_COMPLEX(type)                                                                      \
    return Complex<type>( static_cast<type>( real() ), static_cast<type>( imag() ) );

#define COMPLEX_CONSTRUCTOR_REAL                                                                        \
    this->real( static_cast<ValueType>( value ) );                                                      \
    this->imag( static_cast<ValueType>( 0 ) );

/*
 * Macros which build the operators, the macros above will be used for the functionality
 * The macros with the suffix CUDA are getting in an cuda environment the prefix __host__ __device__
 * The macros with the suffix NONCUDA are getting no prefix
 *
 * For creating constructors
 *
 */

#define COMPLEX_CONSTRUCTOR_CUDA( type, method )                                                        \
    CUDA_CALLABLE_MEMBER                                                                                \
    inline Complex( const type value )                                                                  \
    {                                                                                                   \
        method                                                                                          \
    }

#define COMPLEX_CONSTRUCTOR_NONCUDA( type, method )                                                     \
                                                                                                        \
    inline Complex( const type value )                                                                  \
    {                                                                                                   \
        method                                                                                          \
    }

/*
 * For member calculation operators =, +=, -=, *= and /=
 */

#define COMPLEX_OPERATOR_CUDA( op, type, method )                                                       \
    CUDA_CALLABLE_MEMBER inline Complex<ValueType>& op( const type t )                                  \
    {                                                                                                   \
        method                                                                                          \
    }                                                                                                   \
    CUDA_CALLABLE_MEMBER inline volatile Complex<ValueType>& op( const type t ) volatile                \
    {                                                                                                   \
        method                                                                                          \
    }

#define COMPLEX_OPERATOR_NONCUDA( op, type, method )                                                    \
    inline Complex<ValueType>& op( const type t )                                                       \
    {                                                                                                   \
        method                                                                                          \
    }                                                                                                   \
    inline volatile Complex<ValueType>& op( const type t ) volatile                                     \
    {                                                                                                   \
        method                                                                                          \
    }

/*
 * For cast operators
 */

#define COMPLEX_OPERATOR_CAST_CUDA( type, method )                                                      \
    CUDA_CALLABLE_MEMBER operator type() const                                                          \
    {                                                                                                   \
        method                                                                                          \
    }

#define COMPLEX_OPERATOR_CAST_NONCUDA( type, method )                                                   \
    operator type() const                                                                               \
    {                                                                                                   \
        method                                                                                          \
    }

/*
 * For comparison operators: <, >, <=, >=
 *
 */

#define COMPLEX_OPERATOR_COMPARISON_CUDA(op, sign, type)                                                \
    template<typename ValueType>                                                                        \
    CUDA_CALLABLE_MEMBER inline bool op( const Complex<ValueType>& a, const Complex<type>& b )          \
    {                                                                                                   \
        return a.metrikCuda() sign static_cast<ValueType>(b.metrikCuda());                              \
    }                                                                                                   \
    template<typename ValueType>                                                                        \
    CUDA_CALLABLE_MEMBER inline bool op( const Complex<ValueType>& a, const type& b )                   \
    {                                                                                                   \
        return a.metrikCuda() sign static_cast<ValueType>(b);                                           \
    }                                                                                                   \
    template<typename ValueType>                                                                        \
    CUDA_CALLABLE_MEMBER inline bool op( const type& a, const Complex<ValueType>& b )                   \
    {                                                                                                   \
        return a sign static_cast<type>(b.metrikCuda());                                                \
    }

#define COMPLEX_OPERATOR_COMPARISON_NONCUDA(op, sign, type)                                             \
    template<typename ValueType>                                                                        \
    inline bool op( const Complex<ValueType>& a, const Complex<type>& b )                               \
    {                                                                                                   \
        return a.metrikHost() sign static_cast<ValueType>(b.metrikHost());                              \
    }                                                                                                   \
    template<typename ValueType>                                                                        \
    inline bool op( const Complex<ValueType>& a, const type& b )                                        \
    {                                                                                                   \
        return a.metrikHost() sign static_cast<ValueType>(b);                                           \
    }                                                                                                   \
    template<typename ValueType>                                                                        \
    inline bool op( const type& a, const Complex<ValueType>& b )                                        \
    {                                                                                                   \
        return a sign static_cast<type>(b.metrikHost());                                                \
    }

/*
 * For equality operators: ==, !=
 */

#define COMPLEX_OPERATOR_EQUALITY_CUDA(op, sign, connection, type)                                      \
    template<typename ValueType>                                                                        \
    CUDA_CALLABLE_MEMBER inline bool op( const Complex<ValueType>& a, const Complex<type>& b )          \
    {                                                                                                   \
        return a.real() sign b.real() connection a.imag() sign b.imag();                                \
    }                                                                                                   \
    template<typename ValueType>                                                                        \
    CUDA_CALLABLE_MEMBER inline bool op( const Complex<ValueType>& a, const type& b )                   \
    {                                                                                                   \
        return a.real() sign b connection a.imag() sign 0;                                              \
    }                                                                                                   \
    template<typename ValueType>                                                                        \
    CUDA_CALLABLE_MEMBER inline bool op( const type& a, const Complex<ValueType>& b )                   \
    {                                                                                                   \
        return a sign b.real() connection 0 sign b.imag();                                              \
    }

#define COMPLEX_OPERATOR_EQUALITY_NONCUDA(op, sign, connection, type)                                   \
    template<typename ValueType>                                                                        \
    CUDA_CALLABLE_MEMBER inline bool op( const Complex<ValueType>& a, const Complex<type>& b )          \
    {                                                                                                   \
        return a.real() sign b.real() connection a.imag() sign b.imag();                                \
    }                                                                                                   \
    template<typename ValueType>                                                                        \
    CUDA_CALLABLE_MEMBER inline bool op( const Complex<ValueType>& a, const type& b )                   \
    {                                                                                                   \
        return a.real() sign b connection a.imag() sign 0;                                              \
    }                                                                                                   \
    template<typename ValueType>                                                                        \
    CUDA_CALLABLE_MEMBER inline bool op( const type& a, const Complex<ValueType>& b )                   \
    {                                                                                                   \
        return a sign b.real() connection 0 sign b.imag();                                              \
    }

/*
 * For non-member calculation operators: +,-,*,/
 */

#define COMPLEX_OPERATOR_NONMEMBER_CUDA(op, sign, type)                                                         \
    template<typename ValueType>                                                                                \
    CUDA_CALLABLE_MEMBER inline Complex<ValueType> op( const Complex<ValueType>& a, const Complex<type>& b )    \
    {                                                                                                           \
        Complex<ValueType> x = a;                                                                               \
        x sign b;                                                                                               \
        return x;                                                                                               \
    }                                                                                                           \
    template<typename ValueType>                                                                                \
    CUDA_CALLABLE_MEMBER inline Complex<ValueType> op( volatile Complex<ValueType>& a, const Complex<type>& b ) \
    {                                                                                                           \
        Complex<ValueType> x = a;                                                                               \
        x sign b;                                                                                               \
        return x;                                                                                               \
    }                                                                                                           \
    CUDA_CALLABLE_MEMBER inline Complex<type> op( volatile Complex<type>& a, const Complex<type>& b )           \
    {                                                                                                           \
        Complex<type> x = a;                                                                                    \
        x sign b;                                                                                               \
        return x;                                                                                               \
    }                                                                                                           \
    template<typename ValueType>                                                                                \
    CUDA_CALLABLE_MEMBER inline Complex<ValueType> op( const Complex<ValueType>& a, const type& b )             \
    {                                                                                                           \
        Complex<ValueType> x = a;                                                                               \
        x sign static_cast<ValueType>(b);                                                                       \
        return x;                                                                                               \
    }                                                                                                           \
    template<typename ValueType>                                                                                \
    CUDA_CALLABLE_MEMBER inline Complex<ValueType> op( const type& a, const Complex<ValueType>& b )             \
    {                                                                                                           \
        Complex<ValueType> x = a;                                                                               \
        x sign b;                                                                                               \
        return x;                                                                                               \
    }                                                                                                           \
    template<typename ValueType>                                                                                \
    CUDA_CALLABLE_MEMBER inline Complex<ValueType> op( Complex<ValueType>& a, Complex<type>& b )                \
    {                                                                                                           \
        Complex<ValueType> x = a;                                                                               \
        x sign b;                                                                                               \
        return x;                                                                                               \
    }                                                                                                           \

#define COMPLEX_OPERATOR_NONMEMBER_NONCUDA(op, sign, type)                                              \
    template<typename ValueType>                                                                        \
    inline Complex<ValueType> op( const Complex<ValueType>& a, const Complex<type>& b )                 \
    {                                                                                                   \
        Complex<ValueType> x = a;                                                                       \
        x sign b;                                                                                       \
        return x;                                                                                       \
    }                                                                                                   \
    template<typename ValueType>                                                                        \
    inline Complex<ValueType> op( volatile Complex<ValueType>& a, const Complex<type>& b )              \
    {                                                                                                   \
        Complex<ValueType> x = a;                                                                       \
        x sign b;                                                                                       \
        return x;                                                                                       \
    }                                                                                                   \
    inline Complex<type> op( volatile Complex<type>& a, const Complex<type>& b )                        \
    {                                                                                                   \
        Complex<type> x = a;                                                                            \
        x sign b;                                                                                       \
        return x;                                                                                       \
    }                                                                                                   \
    template<typename ValueType>                                                                        \
    inline Complex<ValueType> op( const Complex<ValueType>& a, const type& b )                          \
    {                                                                                                   \
        Complex<ValueType> x = a;                                                                       \
        x sign static_cast<ValueType>(b);                                                               \
        return x;                                                                                       \
    }                                                                                                   \
    template<typename ValueType>                                                                        \
    inline Complex<ValueType> op( const type& a, const Complex<ValueType>& b )                          \
    {                                                                                                   \
        Complex<ValueType> x = a;                                                                       \
        x sign b;                                                                                       \
        return x;                                                                                       \
    }

/**
 * @brief The class Complex represents complex numbers.
 */
namespace scai
{

namespace lama
{
using std::sqrt;
using std::abs;

template<typename ValueType>
class COMMON_DLL_IMPORTEXPORT Complex
{
public:
    CUDA_CALLABLE_MEMBER
    explicit Complex();

    template<typename OtherValueType>
    CUDA_CALLABLE_MEMBER explicit inline Complex( const OtherValueType value );

    /**
     * @brief Constructs a complex representing the passed real
     *
     * @param[in] real the real part this complex should represent
     */
    COMPLEX_CONSTRUCTOR_CUDA(int, COMPLEX_CONSTRUCTOR_REAL)

    /**
     * @brief Constructs a complex representing the passed real
     *
     * @param[in] real the real part this complex should represent
     */
    COMPLEX_CONSTRUCTOR_CUDA(long, COMPLEX_CONSTRUCTOR_REAL)

    /**
     * @brief Constructs a complex representing the passed real
     *
     * @param[in] real the real part this complex should represent
     */
    COMPLEX_CONSTRUCTOR_CUDA(float, COMPLEX_CONSTRUCTOR_REAL)

    /**
     * @brief Constructs a complex representing the passed real
     *
     * @param[in] real the real part this complex should represent
     */
    COMPLEX_CONSTRUCTOR_CUDA(double, COMPLEX_CONSTRUCTOR_REAL)

    /**
     * @brief Constructs a complex representing the passed real
     *
     * @param[in] real the real part this complex should represent
     */
    COMPLEX_CONSTRUCTOR_NONCUDA(long double, COMPLEX_CONSTRUCTOR_REAL)

    /**
     * @brief Constructs a complex representing the passed real and imaginary part
     *
     * @param[in] real the real part this complex should represent
     * @param[in] imag the imaginary part this complex should represent
     */
    template<typename OtherValueType1,typename OtherValueType2>
    CUDA_CALLABLE_MEMBER inline Complex( const OtherValueType1 real, const OtherValueType2 imag )
    {
        this->real( static_cast<ValueType>( real ) );
        this->imag( static_cast<ValueType>( imag ) );
    }

    /**
     * @brief Constructs a scalar representing the passed complex value.
     *
     * @param[in]   value the value this complex should represent
     */
    template<typename OtherValueType>
    CUDA_CALLABLE_MEMBER inline Complex( const Complex<OtherValueType>& value )
    {
        this->real( static_cast<ValueType>( value.real() ) );
        this->imag( static_cast<ValueType>( value.imag() ) );
    }

#ifdef __CUDACC__
    template<typename OtherValueType>
    CUDA_CALLABLE_MEMBER inline Complex( const thrust::device_reference<Complex<OtherValueType> >& value )
    {
        *this = static_cast<Complex<ValueType> >(value);
        //this->real( static_cast<ValueType>( (value()).real() ) );
        //this->imag( static_cast<ValueType>( (value()).imag() ) );
    }
#endif

    /**
     * @brief Constructs a scalar representing the passed complex value.
     *
     * @param[in]   value the value this complex should represent
     */
    CUDA_CALLABLE_MEMBER
    inline Complex( volatile const Complex<ValueType>& value )
    {
        this->real( value.real() );
        this->imag( value.imag() );
    }

    /*
     * Creation of the member operators through macros
     */

    /**
     * @brief Binary operator
     */
    COMPLEX_OPERATOR_CUDA(operator=, int, COMPLEX_SET_REAL)COMPLEX_OPERATOR_CUDA(operator=, long, COMPLEX_SET_REAL)
    COMPLEX_OPERATOR_CUDA(operator=, float, COMPLEX_SET_REAL)
    COMPLEX_OPERATOR_CUDA(operator=, double, COMPLEX_SET_REAL)
    COMPLEX_OPERATOR_NONCUDA(operator=, long double, COMPLEX_SET_REAL)
    COMPLEX_OPERATOR_CUDA(operator=, Complex<int>, COMPLEX_SET_COMPLEX)
    COMPLEX_OPERATOR_CUDA(operator=, Complex<long>, COMPLEX_SET_COMPLEX)
    COMPLEX_OPERATOR_CUDA(operator=, Complex<float>, COMPLEX_SET_COMPLEX)
    COMPLEX_OPERATOR_CUDA(operator=, Complex<double>, COMPLEX_SET_COMPLEX)
    COMPLEX_OPERATOR_NONCUDA(operator=, Complex<long double>, COMPLEX_SET_COMPLEX)

    COMPLEX_OPERATOR_CUDA(operator+=, int, COMPLEX_PLUS_REAL)
    COMPLEX_OPERATOR_CUDA(operator+=, long, COMPLEX_PLUS_REAL)
    COMPLEX_OPERATOR_CUDA(operator+=, float, COMPLEX_PLUS_REAL)
    COMPLEX_OPERATOR_CUDA(operator+=, double, COMPLEX_PLUS_REAL)
    COMPLEX_OPERATOR_NONCUDA(operator+=, long double, COMPLEX_PLUS_REAL)
    COMPLEX_OPERATOR_CUDA(operator+=, Complex<int>, COMPLEX_PLUS_COMPLEX)
    COMPLEX_OPERATOR_CUDA(operator+=, Complex<long>, COMPLEX_PLUS_COMPLEX)
    COMPLEX_OPERATOR_CUDA(operator+=, Complex<float>, COMPLEX_PLUS_COMPLEX)
    COMPLEX_OPERATOR_CUDA(operator+=, Complex<double>, COMPLEX_PLUS_COMPLEX)
    COMPLEX_OPERATOR_NONCUDA(operator+=, Complex<long double>, COMPLEX_PLUS_COMPLEX)

    COMPLEX_OPERATOR_CUDA(operator-=, int, COMPLEX_MINUS_REAL)
    COMPLEX_OPERATOR_CUDA(operator-=, long, COMPLEX_MINUS_REAL)
    COMPLEX_OPERATOR_CUDA(operator-=, float, COMPLEX_MINUS_REAL)
    COMPLEX_OPERATOR_CUDA(operator-=, double, COMPLEX_MINUS_REAL)
    COMPLEX_OPERATOR_NONCUDA(operator-=, long double, COMPLEX_MINUS_REAL)
    COMPLEX_OPERATOR_CUDA(operator-=, Complex<int>, COMPLEX_MINUS_COMPLEX)
    COMPLEX_OPERATOR_CUDA(operator-=, Complex<long>, COMPLEX_MINUS_COMPLEX)
    COMPLEX_OPERATOR_CUDA(operator-=, Complex<float>, COMPLEX_MINUS_COMPLEX)
    COMPLEX_OPERATOR_CUDA(operator-=, Complex<double>, COMPLEX_MINUS_COMPLEX)
    COMPLEX_OPERATOR_NONCUDA(operator-=, Complex<long double>, COMPLEX_MINUS_COMPLEX)

    COMPLEX_OPERATOR_CUDA(operator*=, int, COMPLEX_MULTIPLY_REAL)
    COMPLEX_OPERATOR_CUDA(operator*=, long, COMPLEX_MULTIPLY_REAL)
    COMPLEX_OPERATOR_CUDA(operator*=, float, COMPLEX_MULTIPLY_REAL)
    COMPLEX_OPERATOR_CUDA(operator*=, double, COMPLEX_MULTIPLY_REAL)
    COMPLEX_OPERATOR_NONCUDA(operator*=, long double, COMPLEX_MULTIPLY_REAL)
    COMPLEX_OPERATOR_CUDA(operator*=, Complex<int>, COMPLEX_MULTIPLY_COMPLEX)
    COMPLEX_OPERATOR_CUDA(operator*=, Complex<long>, COMPLEX_MULTIPLY_COMPLEX)
    COMPLEX_OPERATOR_CUDA(operator*=, Complex<float>, COMPLEX_MULTIPLY_COMPLEX)
    COMPLEX_OPERATOR_CUDA(operator*=, Complex<double>, COMPLEX_MULTIPLY_COMPLEX)
    COMPLEX_OPERATOR_NONCUDA(operator*=, Complex<long double>, COMPLEX_MULTIPLY_COMPLEX)

    COMPLEX_OPERATOR_CUDA(operator/=, int, COMPLEX_DIVIDE_REAL)
    COMPLEX_OPERATOR_CUDA(operator/=, long, COMPLEX_DIVIDE_REAL)
    COMPLEX_OPERATOR_CUDA(operator/=, float, COMPLEX_DIVIDE_REAL)
    COMPLEX_OPERATOR_CUDA(operator/=, double, COMPLEX_DIVIDE_REAL)
    COMPLEX_OPERATOR_NONCUDA(operator/=, long double, COMPLEX_DIVIDE_REAL)
    COMPLEX_OPERATOR_CUDA(operator/=, Complex<int>, COMPLEX_DIVIDE_COMPLEX)
    COMPLEX_OPERATOR_CUDA(operator/=, Complex<long>, COMPLEX_DIVIDE_COMPLEX)
    COMPLEX_OPERATOR_CUDA(operator/=, Complex<float>, COMPLEX_DIVIDE_COMPLEX)
    COMPLEX_OPERATOR_CUDA(operator/=, Complex<double>, COMPLEX_DIVIDE_COMPLEX)
    COMPLEX_OPERATOR_NONCUDA(operator/=, Complex<long double>, COMPLEX_DIVIDE_COMPLEX)

    /**
     * @brief Casts operator
     */
    COMPLEX_OPERATOR_CAST_CUDA(int, COMPLEX_CAST_REAL(int))
    COMPLEX_OPERATOR_CAST_CUDA(long, COMPLEX_CAST_REAL(long))
    COMPLEX_OPERATOR_CAST_CUDA(float, COMPLEX_CAST_REAL(float))
    COMPLEX_OPERATOR_CAST_CUDA(double, COMPLEX_CAST_REAL(double))
    COMPLEX_OPERATOR_CAST_NONCUDA(long double, COMPLEX_CAST_REAL(long double))

    template<typename OtherValueType>
    CUDA_CALLABLE_MEMBER
    operator Complex<OtherValueType>() const
    {
        return Complex<OtherValueType>(static_cast<OtherValueType>(real()), static_cast<OtherValueType>(imag()));
    }

    /**
     * @brief Returns the metric for a complex number which is used to determine an order for complex numbers. Through this it is possible to use functions like min or max. This one is callable from CUDA space.
     *
     * @return      the metric of a complex number
     */
    CUDA_CALLABLE_MEMBER ValueType metrikCuda( void ) const;

    /**
     * @brief Returns the metric for a complex number which is used to determine an order for complex numbers. Through this it is possible to use functions like min or max. This one is not callable from CUDA space and used for long double operations.
     *
     * @return      the metric of a complex number
     */
    ValueType metrikHost( void ) const;

    /**
     * @brief Returns imaginary part of the complex number
     *
     * @return     the imaginary part of a complex number
     */
    CUDA_CALLABLE_MEMBER
    inline ValueType imag( void )
    {
        return mParts[1];
    }

    CUDA_CALLABLE_MEMBER
    inline ValueType imag( void ) const
    {
        return mParts[1];
    }

    CUDA_CALLABLE_MEMBER
    inline ValueType imag( void ) volatile
    {
        return mParts[1];
    }

    CUDA_CALLABLE_MEMBER
    inline ValueType imag( void ) const volatile
    {
        return mParts[1];
    }

    /**
     * @brief Sets imaginary part of the complex number
     *
     * @param[in]     the new imaginary part of the complex number
     */
    CUDA_CALLABLE_MEMBER
    inline void imag( const ValueType a )
    {
        mParts[1] = a;
    }

    CUDA_CALLABLE_MEMBER
    inline void imag( const ValueType a ) volatile
    {
        mParts[1] = a;
    }

    /**
     * @brief Returns real part of the complex number
     *
     * @return     the real part of a complex number
     */
    CUDA_CALLABLE_MEMBER
    inline ValueType real( void )
    {
        return mParts[0];
    }

    CUDA_CALLABLE_MEMBER
    inline ValueType real( void ) const
    {
        return mParts[0];
    }

    CUDA_CALLABLE_MEMBER
    inline ValueType real( void ) volatile
    {
        return mParts[0];
    }

    CUDA_CALLABLE_MEMBER
    inline ValueType real( void ) const volatile
    {
        return mParts[0];
    }

    /**
     * @brief Sets real part of the complex number
     *
     * @param[in]     the new real part of the complex number
     */
    CUDA_CALLABLE_MEMBER
    inline void real( const ValueType a )
    {
        mParts[0] = a;
    }

    CUDA_CALLABLE_MEMBER
    inline void real( const ValueType a ) volatile
    {
        mParts[0] = a;
    }

//    CUDA_CALLABLE_MEMBER inline virtual void writeAt( std::ostream& stream ) const;

private:
    ValueType mParts[2]; // mParts[0] <-- Real, //mParts[1] <-- Imag
};

template<typename ValueType>
CUDA_CALLABLE_MEMBER Complex<ValueType>::Complex()
{
    //Constructor have to be empty. Otherwise cuda will output a lot of warnings
}

template<typename ValueType>
CUDA_CALLABLE_MEMBER ValueType Complex<ValueType>::metrikCuda( void ) const
{
    return sqrt( real() * real() + imag() * imag() );
}

template<typename ValueType>
ValueType Complex<ValueType>::metrikHost( void ) const
{
    return sqrt( real() * real() + imag() * imag() );
}

template<typename ValueType>
CUDA_CALLABLE_MEMBER inline ValueType abs( const Complex<ValueType>& a )
{
    return ( sqrt( a.real() * a.real() + a.imag() * a.imag() ) );
}

/*
 * long double version must not be CUDA_CALLABLE_MEMBER
 */
inline long double abs( const Complex<long double>& a )
{
    return ( sqrt( a.real() * a.real() + a.imag() * a.imag() ) );
}

template<typename ValueType>
CUDA_CALLABLE_MEMBER inline Complex<ValueType> fabs( const Complex<ValueType>& a )
{
    Complex<ValueType> x = a;

    if( x.real() < 0 )
    {
        x.real( x.real() * -1 );
    }

    if( x.imag() < 0 )
    {
        x.imag( x.imag() * -1 );
    }

    return x;
}

/**
 * @brief Check if a is lower than b.
 *
 * @param[in] a     the 1st Complex to compare this to.
 * @param[in] b     the 2nd Complex to compare this to.
 * @return          if a is lower than b
 */
COMPLEX_OPERATOR_COMPARISON_CUDA( operator<, <, int )
COMPLEX_OPERATOR_COMPARISON_CUDA( operator<, <, long )
COMPLEX_OPERATOR_COMPARISON_CUDA( operator<, <, float )
COMPLEX_OPERATOR_COMPARISON_CUDA( operator<, <, double )
COMPLEX_OPERATOR_COMPARISON_NONCUDA( operator<, <, long double )

/**
 * @brief Check if a is greater than b.
 *
 * @param[in] a     the 1st Complex to compare this to.
 * @param[in] b     the 2nd Complex to compare this to.
 * @return          if a is greater than b
 */
COMPLEX_OPERATOR_COMPARISON_CUDA( operator>, >, int )
COMPLEX_OPERATOR_COMPARISON_CUDA( operator>, >, long )
COMPLEX_OPERATOR_COMPARISON_CUDA( operator>, >, float )
COMPLEX_OPERATOR_COMPARISON_CUDA( operator>, >, double )
COMPLEX_OPERATOR_COMPARISON_NONCUDA( operator>, >, long double )

/**
 * @brief Check if a is lower than b or equal to b.
 *
 * @param[in] a     the 1st Complex to compare this to.
 * @param[in] b     the 2nd Complex to compare this to.
 * @return          if a is lower than b or equal to b
 */
COMPLEX_OPERATOR_COMPARISON_CUDA( operator<=, <=, int )
COMPLEX_OPERATOR_COMPARISON_CUDA( operator<=, <=, long )
COMPLEX_OPERATOR_COMPARISON_CUDA( operator<=, <=, float )
COMPLEX_OPERATOR_COMPARISON_CUDA( operator<=, <=, double )
COMPLEX_OPERATOR_COMPARISON_NONCUDA( operator<=, <=, long double )

/**
 * @brief Check if a is greater than b or equal to b.
 *
 * @param[in] a     the 1st Complex to compare this to.
 * @param[in] b     the 2nd Complex to compare this to.
 * @return          if a is greater than b or equal to b
 */
COMPLEX_OPERATOR_COMPARISON_CUDA( operator>=, >=, int )
COMPLEX_OPERATOR_COMPARISON_CUDA( operator>=, >=, long )
COMPLEX_OPERATOR_COMPARISON_CUDA( operator>=, >=, float )
COMPLEX_OPERATOR_COMPARISON_CUDA( operator>=, >=, double )
COMPLEX_OPERATOR_COMPARISON_NONCUDA( operator>=, >=, long double )

/**
 * @brief Check equality of a and b.
 *
 * @param[in] a     the 1st Complex to compare this to.
 * @param[in] b     the 2nd Complex to compare this to.
 * @return          if a is equal to b
 */
COMPLEX_OPERATOR_EQUALITY_CUDA( operator==, ==, &&, int )
COMPLEX_OPERATOR_EQUALITY_CUDA( operator==, ==, &&, long )
COMPLEX_OPERATOR_EQUALITY_CUDA( operator==, ==, &&, float )
COMPLEX_OPERATOR_EQUALITY_CUDA( operator==, ==, &&, double )
COMPLEX_OPERATOR_EQUALITY_NONCUDA( operator==, ==, &&, long double )

/**
 * @brief Check inequality of a and b.
 *
 * @param[in] a     the 1st Complex to compare this to.
 * @param[in] b     the 2nd Complex to compare this to.
 * @return          if a is unequal to b
 */
COMPLEX_OPERATOR_EQUALITY_CUDA( operator!=, !=, ||, int )
COMPLEX_OPERATOR_EQUALITY_CUDA( operator!=, !=, ||, long )
COMPLEX_OPERATOR_EQUALITY_CUDA( operator!=, !=, ||, float )
COMPLEX_OPERATOR_EQUALITY_CUDA( operator!=, !=, ||, double )
COMPLEX_OPERATOR_EQUALITY_NONCUDA( operator!=, !=, ||, long double )

template<typename ValueType>
CUDA_CALLABLE_MEMBER inline Complex<ValueType> operator-( const Complex<ValueType>& a )
{
    Complex<ValueType> x;
    x.real( -a.real() );
    x.imag( -a.imag() );
    return x;
}

/**
 * @brief Add Complex a with Complex b
 *
 * @param[in] a     1st Complex.
 * @param[in] b     2nd Complex.
 * @return          sum
 */
COMPLEX_OPERATOR_NONMEMBER_CUDA( operator+, +=, int )
COMPLEX_OPERATOR_NONMEMBER_CUDA( operator+, +=, long )
COMPLEX_OPERATOR_NONMEMBER_CUDA( operator+, +=, float )
COMPLEX_OPERATOR_NONMEMBER_CUDA( operator+, +=, double )
COMPLEX_OPERATOR_NONMEMBER_NONCUDA( operator+, +=, long double )

/**
 * @brief Subtract Complex a with Complex b
 *
 * @param[in] a     1st Complex.
 * @param[in] b     2nd Complex.
 * @return          difference
 */
COMPLEX_OPERATOR_NONMEMBER_CUDA( operator-, -=, int )
COMPLEX_OPERATOR_NONMEMBER_CUDA( operator-, -=, long )
COMPLEX_OPERATOR_NONMEMBER_CUDA( operator-, -=, float )
COMPLEX_OPERATOR_NONMEMBER_CUDA( operator-, -=, double )
COMPLEX_OPERATOR_NONMEMBER_NONCUDA( operator-, -=, long double )

/**
 * @brief Multiply Complex a with Complex b
 *
 * @param[in] a     1st Complex.
 * @param[in] b     2nd Complex.
 * @return          product
 */
COMPLEX_OPERATOR_NONMEMBER_CUDA( operator*, *=, int )
COMPLEX_OPERATOR_NONMEMBER_CUDA( operator*, *=, long )
COMPLEX_OPERATOR_NONMEMBER_CUDA( operator*, *=, float )
COMPLEX_OPERATOR_NONMEMBER_CUDA( operator*, *=, double )
COMPLEX_OPERATOR_NONMEMBER_NONCUDA( operator*, *=, long double )

/**
 * @brief Divide Complex a with Complex b
 *
 * @param[in] a     1st Complex.
 * @param[in] b     2nd Complex.
 * @return          quotient
 */
COMPLEX_OPERATOR_NONMEMBER_CUDA( operator/, /=, int )
COMPLEX_OPERATOR_NONMEMBER_CUDA( operator/, /=, long )
COMPLEX_OPERATOR_NONMEMBER_CUDA( operator/, /=, float )
COMPLEX_OPERATOR_NONMEMBER_CUDA( operator/, /=, double )
COMPLEX_OPERATOR_NONMEMBER_NONCUDA( operator/, /=, long double )

template<typename ValueType>
CUDA_CALLABLE_MEMBER inline Complex<ValueType> sqrt( const Complex<ValueType>& a )
{
    ValueType x = a.real();
    ValueType y = a.imag();

    if( x == ValueType() )
    {
        ValueType t = sqrt( abs( y ) / 2 );
        return Complex<ValueType>( t, y < ValueType() ? -t : t );
    }
    else
    {
        ValueType t = sqrt( 2 * ( abs( a ) + abs( x ) ) );
        ValueType u = t / 2;
        return x > ValueType() ? Complex<ValueType>( u, y / t ) :
                        Complex<ValueType>( abs( y ) / t, y < ValueType() ? -u : u );
    }
}

/*
 * long double version must not be CUDA_CALLABLE_MEMBER
 */
inline Complex<long double> sqrt( const Complex<long double>& a )
{
    long double x = a.real();
    long double y = a.imag();

    if( x == 0.0 )
    {
        long double t = sqrt( abs( y ) / 2 );
        return Complex<long double>( t, y < 0.0 ? -t : t );
    }
    else
    {
        long double t = sqrt( 2 * ( abs( a ) + abs( x ) ) );
        long double u = t / 2;
        return x > 0.0 ? Complex<long double>( u, y / t ) : Complex<long double>( abs( y ) / t, y < 0.0 ? -u : u );
    }
}

template<typename ValueType>
COMMON_DLL_IMPORTEXPORT std::ostream& operator<<( std::ostream& stream, const scai::lama::Complex<ValueType>& object )
{
	if( object.imag() == 0 )
	{
		stream << object.real();
	}
	else
	{
		stream << object.real() << " " << object.imag();
	}

	return stream;
}

} /* end namespace lama */

} /* end namespace scai */

template<typename ValueType,typename InputType1,typename InputType2>
std::basic_istream<InputType1,InputType2>&
operator>>( std::basic_istream<InputType1,InputType2>& input, scai::lama::Complex<ValueType>& x )
{
    ValueType real = 0;
    ValueType imag = 0;
    input >> real;
    input >> imag;
    x.real( real );
    x.imag( imag );
    return input;
}



#undef CUDA_CALLABLE_MEMBER
#undef COMPLEX_SET_REAL
#undef COMPLEX_SET_COMPLEX
#undef COMPLEX_PLUS_REAL
#undef COMPLEX_PLUS_COMPLEX
#undef COMPLEX_MINUS_REAL
#undef COMPLEX_MINUS_COMPLEX
#undef COMPLEX_MULTIPLY_REAL
#undef COMPLEX_MULTIPLY_COMPLEX
#undef COMPLEX_DIVIDE_REAL
#undef COMPLEX_DIVIDE_COMPLEX
#undef COMPLEX_CAST_REAL
#undef COMPLEX_CAST_COMPLEX
#undef COMPLEX_CONSTRUCTOR_REAL
#undef COMPLEX_CONSTRUCTOR_CUDA
#undef COMPLEX_CONSTRUCTOR_NONCUDA
#undef COMPLEX_OPERATOR_CUDA
#undef COMPLEX_OPERATOR_NONCUDA
#undef COMPLEX_OPERATOR_CAST_CUDA
#undef COMPLEX_OPERATOR_CAST_NONCUDA
#undef COMPLEX_OPERATOR_COMPARISON_CUDA
#undef COMPLEX_OPERATOR_COMPARISON_NONCUDA
#undef COMPLEX_OPERATOR_EQUALITY_CUDA
#undef COMPLEX_OPERATOR_EQUALITY_NONCUDA
#undef COMPLEX_OPERATOR_NONMEMBER_CUDA
#undef COMPLEX_OPERATOR_NONMEMBER_NONCUDA
<|MERGE_RESOLUTION|>--- conflicted
+++ resolved
@@ -43,13 +43,8 @@
 #include <cmath>
 #endif
 
-<<<<<<< HEAD
 #include <sstream>
 #include <scai/common/config.hpp>
-=======
-#include <scai/common/Printable.hpp>
-#include <scai/common/SCAIAssert.hpp>
->>>>>>> 874ff471
 
 /*
  * Macros used for building the operators, providing the functionality
