--- conflicted
+++ resolved
@@ -1109,13 +1109,7 @@
 
     bool localAll;
 
-<<<<<<< HEAD
     const SparseVector<ValueType>& otherSparse = reinterpret_cast<const SparseVector<ValueType>& >( other );
-=======
-    const _SparseVector& otherSparse = reinterpret_cast<const _SparseVector& >( other );
-
-    std::unique_ptr<HArray<ValueType> > otherNonZeroValues;  // tmp array if different value types
->>>>>>> 095a803c
 
     // ValueType otherZero = otherSparse.getZero().getValue<ValueType>();
 
