/**
 * @file SparseVector.cpp
 *
 * @license
 * Copyright (c) 2009-2017
 * Fraunhofer Institute for Algorithms and Scientific Computing SCAI
 * for Fraunhofer-Gesellschaft
 *
 * This file is part of the SCAI framework LAMA.
 *
 * LAMA is free software: you can redistribute it and/or modify it under the
 * terms of the GNU Affero General Public License as published by the Free
 * Software Foundation, either version 3 of the License, or (at your option)
 * any later version.
 *
 * LAMA is distributed in the hope that it will be useful, but WITHOUT ANY
 * WARRANTY; without even the implied warranty of MERCHANTABILITY or FITNESS
 * FOR A PARTICULAR PURPOSE. See the GNU Affero General Public License for
 * more details.
 *
 * You should have received a copy of the GNU Affero General Public License
 * along with LAMA. If not, see <http://www.gnu.org/licenses/>.
 *
 * Other Usage
 * Alternatively, this file may be used in accordance with the terms and
 * conditions contained in a signed written agreement between you and
 * Fraunhofer SCAI. Please contact our distributor via info[at]scapos.com.
 * @endlicense
 *
 * @brief Implementations of constructors/methods for class SparseVector.
 * @author Thomas Brandes
 * @date 16.01.2017
 */

// hpp
#include <scai/lama/SparseVector.hpp>
#include <scai/lama/DenseVector.hpp>
#include <scai/lama/VectorAssemblyAccess.hpp>

// local library
#include <scai/lama/expression/Expression.hpp>

#include <scai/lama/io/FileIO.hpp>
#include <scai/lama/io/PartitionIO.hpp>

// internal scai libraries
#include <scai/utilskernel/HArrayUtils.hpp>
#include <scai/common/BinaryOp.hpp>

#include <scai/dmemo/NoDistribution.hpp>
#include <scai/dmemo/GenBlockDistribution.hpp>
#include <scai/dmemo/Redistributor.hpp>
#include <scai/hmemo/ContextAccess.hpp>

#include <scai/tracing.hpp>

#include <scai/common/macros/unsupported.hpp>
#include <scai/common/Constants.hpp>
#include <scai/common/macros/instantiate.hpp>
#include <scai/common/macros/assert.hpp>
#include <scai/common/SCAITypes.hpp>
#include <scai/common/mepr/TypeList.hpp>

// std
#include <ostream>
#include <memory>

namespace scai
{

using common::Math;
using common::TypeTraits;
using utilskernel::HArrayUtils;
using utilskernel::LArray;

using namespace hmemo;
using namespace dmemo;

namespace lama
{

/* ------------------------------------------------------------------------- */
/*  Implementation of constructors for SparseVector                         */
/* ------------------------------------------------------------------------- */

template<typename ValueType>
SparseVector<ValueType>::SparseVector() :

    Vector<ValueType>( 0 ),
    mNonZeroIndexes(),
    mNonZeroValues(),
    mZeroValue( 0 )
{
}

template<typename ValueType>
SparseVector<ValueType>::SparseVector( const IndexType n ) :

    Vector<ValueType>( n ),
    mNonZeroIndexes(),
    mNonZeroValues(),
    mZeroValue( 0 )
{
}

template<typename ValueType>
SparseVector<ValueType>::SparseVector( ContextPtr context ) :

    Vector<ValueType>( 0, context ),
    mNonZeroIndexes( context ),
    mNonZeroValues( context ),
    mZeroValue( 0 )
{
}

template<typename ValueType>
SparseVector<ValueType>::SparseVector( const IndexType n, ContextPtr context ) :

    Vector<ValueType>( n, context ),
    mNonZeroIndexes( context ),
    mNonZeroValues( context ),
    mZeroValue( 0 )
{
}

template<typename ValueType>
SparseVector<ValueType>::SparseVector( DistributionPtr distribution ) :
    
    Vector<ValueType>( distribution ), 
    mNonZeroIndexes(),
    mNonZeroValues(),
    mZeroValue( 0 )
{
    SCAI_LOG_INFO( logger, "Construct sparse vector, size = " << distribution->getGlobalSize()
                         << ", distribution = " << *distribution << ", all zero" )
}

template<typename ValueType>
SparseVector<ValueType>::SparseVector( DistributionPtr distribution, ContextPtr context ) : 

    Vector<ValueType>( distribution, context ), 
    mNonZeroIndexes( context ), 
    mNonZeroValues( context ),
    mZeroValue( 0 )

{
    SCAI_LOG_INFO( logger, "Construct sparse vector on context = " << context << ", size = " << distribution->getGlobalSize()
                         << ", distribution = " << *distribution << ", all zero" )
}

template<typename ValueType>
SparseVector<ValueType>::SparseVector( const IndexType size, const ValueType value, ContextPtr context ) :

    Vector<ValueType>( size, context ),
    mZeroValue( value )
{
    SCAI_LOG_INFO( logger, "Construct sparse vector, size = " << size << ", ZERO =" << value )
}

template<typename ValueType>
SparseVector<ValueType>::SparseVector( DistributionPtr distribution, const ValueType value, ContextPtr context ) :

    Vector<ValueType>( distribution, context ),
    mZeroValue( value )
{
    SCAI_LOG_INFO( logger, "Construct sparse vector, dist = " << *distribution  << ", ZERO =" << value )
}

template<typename ValueType>
SparseVector<ValueType>::SparseVector( const _Vector& other ) : 

    Vector<ValueType>( other )

{
    allocate( getDistributionPtr() );
    assign( other );
}

template<typename ValueType>
SparseVector<ValueType>::SparseVector( const _Vector& other, DistributionPtr distribution ) : 

    Vector<ValueType>( other )

{
    assign( other );
    redistribute( distribution );
}

/* ------------------------------------------------------------------------- */

template<typename ValueType, typename TList> struct VectorWrapperT;

template<typename ValueType>
struct VectorWrapperT<ValueType, common::mepr::NullType>
{
    static void assign(
        SparseVector<ValueType>& target, 
        const _Vector& source )
    {
        COMMON_THROWEXCEPTION( "vector assign = " << target << ", source = " << source  )
    }
};

template<typename ValueType, typename H, typename Tail>
struct VectorWrapperT< ValueType, common::mepr::TypeList<H, Tail> >
{
    static void assign(
        SparseVector<ValueType>& target,
        const _Vector& source )
    {
        if ( common::getScalarType<H>() ==  source.getValueType() )
        {
            if ( source.getVectorKind() == VectorKind::SPARSE )
            {
                const SparseVector<H>& typedSource = reinterpret_cast<const SparseVector<H>&>( source );
                target.assignImpl( typedSource );
            }
            else if ( source.getVectorKind() == VectorKind::DENSE )
            {
                const DenseVector<H>& typedSource = reinterpret_cast<const DenseVector<H>&>( source );
                target.assignImpl( typedSource );
            }
            else
            {
                COMMON_THROWEXCEPTION( "unsupported vector kind for assign to sparse vector" )
            }
        }
        else
        {
            VectorWrapperT< ValueType, Tail >::assign( target, source );
        }
    }
};

template<typename ValueType>
void SparseVector<ValueType>::assign( const _Vector& other )
{
    VectorWrapperT<ValueType, SCAI_ARRAY_TYPES_HOST_LIST>::assign( *this, other );
}

template<typename ValueType>
template<typename OtherValueType>
void SparseVector<ValueType>::assignImpl( const SparseVector<OtherValueType>& other )
{
    allocate( other.getDistributionPtr() );
    assign( other.getZero() );
    fillSparseData( other.getNonZeroIndexes(), other.getNonZeroValues(), common::BinaryOp::COPY );
}

template<typename ValueType>
template<typename OtherValueType>
void SparseVector<ValueType>::assignImpl( const DenseVector<OtherValueType>& other )
{   
    allocate( other.getDistributionPtr() );
    setDenseValues( other.getLocalValues() );
}

/* ------------------------------------------------------------------------- */

template<typename ValueType>
SparseVector<ValueType>::SparseVector( dmemo::DistributionPtr distribution, const hmemo::_HArray& localValues ) :

    Vector<ValueType>( distribution )

{
    setDenseValues( localValues );
}

/* ------------------------------------------------------------------------- */

template<typename ValueType>
SparseVector<ValueType>::SparseVector( const hmemo::_HArray& localValues ) :

    Vector<ValueType>( DistributionPtr( new NoDistribution( localValues.size() ) ) )

{
    setDenseValues( localValues );   // builds the sparse version
}

/* ------------------------------------------------------------------------- */

template<typename ValueType>
SparseVector<ValueType>::SparseVector( 
    dmemo::DistributionPtr distribution,
    const hmemo::HArray<IndexType>& indexes, 
    const hmemo::_HArray& values, 
    const Scalar zero ) :

    Vector<ValueType>( distribution )

{
    assign( zero );
    fillSparseData( indexes, values, common::BinaryOp::COPY );
}

/* ------------------------------------------------------------------------- */

template<typename ValueType>
SparseVector<ValueType>::SparseVector( const std::string& filename ) : 

    Vector<ValueType>( 0 )

{
    SCAI_LOG_INFO( logger, "Construct sparse vector from file " << filename )
    readFromFile( filename );
}

/* ------------------------------------------------------------------------- */

template<typename ValueType>
void SparseVector<ValueType>::fillRandom( const IndexType bound )
{
    const IndexType localSize = getDistribution().getLocalSize();

    LArray<ValueType> localValues( localSize );

    localValues.setRandom( bound, getContextPtr() );

    setDenseValues( localValues );
}

/* ------------------------------------------------------------------------- */

template<typename ValueType>
void SparseVector<ValueType>::fillSparseRandom( const float fillRate, const IndexType bound )
{
    SCAI_ASSERT_EQ_ERROR( 0, mNonZeroIndexes.size(), "SparseRandom illegal, vector has already non-zero elements" )

    const IndexType localSize = getDistribution().getLocalSize();

    HArrayUtils::randomSparseIndexes( mNonZeroIndexes, localSize, fillRate );
    mNonZeroValues.resize( mNonZeroIndexes.size() );
    mNonZeroValues.setRandom( bound );
}

/* ------------------------------------------------------------------------- */

/*
 * Constructors with Expressions as arguments
 */

// linear algebra expression: a*x
template<typename ValueType>
SparseVector<ValueType>::SparseVector( const Expression_SV& expression ) : 

    Vector<ValueType>( expression.getArg2() )

{
    SCAI_LOG_INFO( logger, "Constructor( alpha * x )" )
    _Vector::operator=( expression );
}

// linear algebra expression: a+x/x+a
template<typename ValueType>
SparseVector<ValueType>::SparseVector( const Expression_SV_S& expression ) : 

    Vector<ValueType>( expression.getArg1().getArg2() )

{
    SCAI_LOG_INFO( logger, "Constructor( alpha * x + beta)" )
    _Vector::operator=( expression );
}

// linear algebra expression: x*y
template<typename ValueType>
SparseVector<ValueType>::SparseVector( const Expression_VV& expression ) : 

    Vector<ValueType>( expression.getArg1() )

{
    _Vector::operator=( expression );
}

// linear algebra expression: s*x*y
template<typename ValueType>
SparseVector<ValueType>::SparseVector( const Expression_SVV& expression ) :

    Vector<ValueType>( expression.getArg2().getArg1() )

{
    SCAI_LOG_INFO( logger, "Constructor( alpha * x * y )" )
    _Vector::operator=( expression );
}

// linear algebra expression: a*x+b*y, inherit distribution/context from vector x

template<typename ValueType>
SparseVector<ValueType>::SparseVector( const Expression_SV_SV& expression ) :

    Vector<ValueType>( expression.getArg1().getArg2() )

{
    allocate( getDistributionPtr() );
    SCAI_LOG_INFO( logger, "Constructor( alpha * x + beta * y )" )
    _Vector::operator=( expression );
}

// linear algebra expression: a*A*x+b*y, inherit distribution/context from matrix A

template<typename ValueType>
SparseVector<ValueType>::SparseVector( const Expression_SMV_SV& expression ) :

    Vector<ValueType>( expression.getArg1().getArg2().getArg1().getRowDistributionPtr(),
            expression.getArg1().getArg2().getArg1().getContextPtr() )
{
    allocate( getDistributionPtr() );
    SCAI_LOG_INFO( logger, "Constructor( alpha * A * x + b * y )" )
    _Vector::operator=( expression );
}

// linear algebra expression: a*A*x+b*y, inherit distribution/context from matrix A

template<typename ValueType>
SparseVector<ValueType>::SparseVector( const Expression_SVM_SV& expression )
    : Vector<ValueType>( expression.getArg1().getArg2().getArg2().getColDistributionPtr(),
              expression.getArg1().getArg2().getArg2().getContextPtr() )
{
    allocate( getDistributionPtr() );
    SCAI_LOG_INFO( logger, "Constructor( alpha * x * A + b * y )" )
    _Vector::operator=( expression );
}

// linear algebra expression: a*A*x, inherit distribution/context from matrix A

template<typename ValueType>
SparseVector<ValueType>::SparseVector( const Expression_SMV& expression )

    : Vector<ValueType>( expression.getArg2().getArg1().getRowDistributionPtr(),
              expression.getArg2().getArg1().getContextPtr() )
{
    allocate( getDistributionPtr() );
    SCAI_LOG_INFO( logger, "Constructor( alpha * A * x )" )
    _Vector::operator=( expression );
}

// linear algebra expression: a*x*A, inherit distribution/context from matrix A

template<typename ValueType>
SparseVector<ValueType>::SparseVector( const Expression_SVM& expression )
    : Vector<ValueType>( expression.getArg2().getArg2().getColDistributionPtr(),
              expression.getArg2().getArg2().getContextPtr() )
{
    allocate( getDistributionPtr() );
    SCAI_LOG_INFO( logger, "Constructor( alpha * x * A )" )
    _Vector::operator=( expression );
}

/* ------------------------------------------------------------------------- */

template<typename ValueType>
SparseVector<ValueType>::~SparseVector()
{
}

/* ------------------------------------------------------------------------- */

template<typename ValueType>
SparseVector<ValueType>& SparseVector<ValueType>::operator=( const SparseVector<ValueType>& other )
{
    SCAI_LOG_INFO( logger, "SparseVector<" << TypeTraits<ValueType>::id() << "> = " <<
                   "SparseVector<" << TypeTraits<ValueType>::id() << ">" )

    assign( other );
    return *this;
}

/* ------------------------------------------------------------------------- */

template<typename ValueType>
bool SparseVector<ValueType>::isConsistent() const
{
    // for a spare vector we have to check that the nonZeroIndexes are 
    // all legal and well sorted (strongly increasing).

    const Distribution& dist = getDistribution();

    IndexType consistencyErrors = 0;

    const IndexType localSize = dist.getLocalSize();

    const HArray<IndexType>& nonZeroIndexes = getNonZeroIndexes();

    if ( getNonZeroValues().size() != nonZeroIndexes.size() )
    {
        SCAI_LOG_INFO( logger, "sizes of nonZeroValues/nonZeroIndexes do not match" )
        consistencyErrors++;
    }

    if ( !HArrayUtils::validIndexes( nonZeroIndexes, localSize ) )
    {
        SCAI_LOG_INFO( logger, "sparse indexes not valid for localSize = " << localSize )
        consistencyErrors++;
    }

    // indexes for the non-zero values must be sorted

    if ( !HArrayUtils::isSorted( nonZeroIndexes, common::CompareOp::LT ) )
    {
        SCAI_LOG_INFO( logger, "sparse indexes not strong increasing" )
        consistencyErrors++;
    }

    // not checked: there should be no double values in indexes

    // use communicator for global reduction to make sure that all processors return same value.

    consistencyErrors = dist.getCommunicator().sum( consistencyErrors );

    return 0 == consistencyErrors;
}

/** Determine splitting values for sorting distributed values.
 *
 *  A value v belongs to partition p if splitValues[p] <= v < splitValues[p+1]
 */
template<typename ValueType>
static void getSplitValues(
    ValueType splitValues[],
    const Communicator& comm,
    const ValueType sortedValues[],
    const IndexType n,
    const bool ascending )
{
    const PartitionId nPartitions = comm.getSize();

    if ( ascending )
    {
        ValueType minV = n > 0 ? sortedValues[0] : TypeTraits<ValueType>::getMax();
        ValueType maxV = n > 0 ? sortedValues[n - 1] : TypeTraits<ValueType>::getMin();

        splitValues[0]           = comm.min( minV );
        splitValues[nPartitions] = comm.max( maxV );
    }
    else
    {
        ValueType maxV = n > 0 ? sortedValues[0] : TypeTraits<ValueType>::getMin();
        ValueType minV = n > 0 ? sortedValues[n - 1] : TypeTraits<ValueType>::getMax();

        splitValues[0]           = comm.max( maxV );
        splitValues[nPartitions] = comm.min( minV );
    }

    // fill intermediate values by uniform distribution of range splitValues[0] .. splitValues[nPartitions]

    for ( PartitionId p = 1; p < nPartitions; ++p )
    {
        splitValues[p] = splitValues[0] + ( splitValues[nPartitions] - splitValues[0] ) * ValueType( p ) / ValueType( nPartitions );
    }
}

/* ------------------------------------------------------------------------- */

template<typename ValueType>
<<<<<<< HEAD
=======
common::ScalarType SparseVector<ValueType>::getValueType() const
{
    return TypeTraits<ValueType>::stype;
}

/* ------------------------------------------------------------------------- */

template<typename ValueType>
>>>>>>> 2bd73b44
void SparseVector<ValueType>::buildLocalValues( 
    _HArray& values, 
    const common::BinaryOp op,
    ContextPtr loc ) const
{
    SCAI_LOG_INFO( logger, *this << ": build local values, op = " << op << " into " << values )

    const bool UNIQUE = true;

    // size of values will be local size of vector

    const IndexType size = getDistribution().getLocalSize();

    // convert the local sparse data to local dense data

    if ( op == common::BinaryOp::COPY )
    {
        // build values array from scratch 

        values.clear();
        values.resize( size );
        HArrayUtils::assignScalar( values, mZeroValue, op, getContextPtr() );
        HArrayUtils::scatter( values, mNonZeroIndexes, UNIQUE, mNonZeroValues, op, getContextPtr() );
    }
    else if ( mZeroValue == common::zeroBinary<ValueType>( op ) ) 
    {
        // ZERO element of this sparse vector is ZERO element for op, that is fine, we only apply non-zero values

        SCAI_ASSERT_EQ_ERROR( values.size(), size, "size mismatch" )
        HArrayUtils::scatter( values, mNonZeroIndexes, UNIQUE, mNonZeroValues, op, loc );
    }
    else 
    {
        // temporary array needed for this operation

        SCAI_LOG_WARN( logger, *this << ", is not ZERO element of " << op << ", temporary dense values are built" )

        utilskernel::LArray<ValueType> myDenseValues( size, mZeroValue );
        HArrayUtils::scatterImpl( myDenseValues, mNonZeroIndexes, UNIQUE, mNonZeroValues, common::BinaryOp::COPY, loc );
        HArrayUtils::setArray( values, myDenseValues, op, loc );
    }
}

/* ------------------------------------------------------------------------- */

template<typename ValueType>
void SparseVector<ValueType>::gatherLocalValues(
    _HArray& values,
    const HArray<IndexType>& indexes,
    const common::BinaryOp op,
    ContextPtr loc ) const
{
    HArrayUtils::sparseGather( values, mNonZeroValues, mNonZeroIndexes, indexes, op, loc );
}

/* ------------------------------------------------------------------------- */

template<typename ValueType>
void SparseVector<ValueType>::setDenseValues( const _HArray& values )
{
    const IndexType size = getDistribution().getLocalSize();

    SCAI_ASSERT_EQ_ERROR( size, values.size(), "size of local values does not match local size of vector" )

    mZeroValue = ValueType( 0 );

    // ToDo: use the current ZERO value for building the sparse data structures

    HArrayUtils::buildSparseArray( mNonZeroValues, mNonZeroIndexes, values, getContextPtr() );
}

/* ------------------------------------------------------------------------- */

template<typename ValueType>
void SparseVector<ValueType>::swapSparseValues( HArray<IndexType>& nonZeroIndexes, HArray<ValueType>& nonZeroValues )
{
    SCAI_ASSERT_EQ_ERROR( nonZeroIndexes.size(), nonZeroValues.size(), "size mismatch for arrays with non-zero indexes/values" )

    const IndexType size = getDistribution().getLocalSize();

    bool isValid = HArrayUtils::validIndexes( nonZeroIndexes, size, getContextPtr() );

    if ( !isValid )
    {
        COMMON_THROWEXCEPTION( "at least one illegal index, local size = " << size )
    }

    mNonZeroIndexes.swap( nonZeroIndexes );
    mNonZeroValues.swap( nonZeroValues );

    HArrayUtils::sortSparseEntries( mNonZeroIndexes, mNonZeroValues, true, getContextPtr() );

    SCAI_ASSERT_DEBUG( HArrayUtils::isSorted( mNonZeroIndexes, common::CompareOp::LT ), "sort sparse entries failed" )
}

/* ------------------------------------------------------------------------- */

template<typename ValueType>
void SparseVector<ValueType>::fillSparseData( const HArray<IndexType>& nonZeroIndexes, const _HArray& nonZeroValues, common::BinaryOp op )
{
    SCAI_LOG_INFO( logger, "fillSparseData, nnz = " << nonZeroIndexes.size() )

    SCAI_ASSERT_EQ_ERROR( nonZeroIndexes.size(), nonZeroValues.size(), "arrays for sparse indexes and values must have same size" )

    if ( nonZeroIndexes.size() == 0 )
    {
        return;
    }
   
    const IndexType localSize = getDistribution().getLocalSize();

    bool isValid = HArrayUtils::validIndexes( nonZeroIndexes, localSize, getContextPtr() );

    if ( !isValid )
    {
        COMMON_THROWEXCEPTION( "at least one illegal index, local size = " << localSize )
    }

    if ( mNonZeroIndexes.size() !=  0 )
    {
        // sort the new sparse entries so merge is more efficient

        HArray<IndexType> newIndexes;
        HArray<ValueType> newValues;

        HArrayUtils::setArray( newIndexes, nonZeroIndexes, common::BinaryOp::COPY, getContextPtr() );
        HArrayUtils::setArray( newValues, nonZeroValues, common::BinaryOp::COPY, getContextPtr() );

        // then we have to merge zero indexes

        HArrayUtils::sortSparseEntries( newIndexes, newValues, true, getContextPtr() );

        HArray<IndexType> resultIndexes;
        HArray<ValueType> resultValues;

        // Note: mergeSparse will also eleminate double values in one single input set

        HArrayUtils::mergeSparse( resultIndexes, resultValues,
                                  mNonZeroIndexes, mNonZeroValues,
                                  newIndexes, newValues, op );

        mNonZeroIndexes.swap( resultIndexes );
        mNonZeroValues.swap( resultValues );
    }
    else
    {
        HArrayUtils::setArray( mNonZeroIndexes, nonZeroIndexes, common::BinaryOp::COPY, getContextPtr() );
        HArrayUtils::setArray( mNonZeroValues, nonZeroValues, common::BinaryOp::COPY, getContextPtr() );

        HArrayUtils::sortSparseEntries( mNonZeroIndexes, mNonZeroValues, true, getContextPtr() );
        HArrayUtils::elimDoubles( mNonZeroIndexes, mNonZeroValues, op );
    }
}

/* ------------------------------------------------------------------------- */

template<typename ValueType>
IndexType SparseVector<ValueType>::readLocalFromFile( const std::string& fileName, const IndexType first, const IndexType n )
{
    SCAI_REGION( "Vector.sparse.readLocal" )

    SCAI_LOG_INFO( logger, "read local array from file " << fileName )

    IndexType localN;   // for local size of the array data

    FileIO::read( localN, mNonZeroIndexes, mNonZeroValues, fileName );

    HArrayUtils::sortSparseEntries( mNonZeroIndexes, mNonZeroValues, true, getContextPtr() );

    // ToDo: read block from sparse array

    SCAI_ASSERT_EQ_ERROR( 0, first, "block read not supported for sparse data" )
    SCAI_ASSERT_EQ_ERROR( nIndex, n, "block read not supported for sparse data" )

    return localN;
}

/* ---------------------------------------------------------------------------------*/

template<typename ValueType>
void SparseVector<ValueType>::clearValues()
{
    mNonZeroValues.clear();
    mNonZeroIndexes.clear();
}

/* ------------------------------------------------------------------------- */

template<typename ValueType>
SparseVector<ValueType>* SparseVector<ValueType>::copy() const
{
    // create a new sparse vector with the copy constructor

    return new SparseVector<ValueType>( *this );
}

/* ------------------------------------------------------------------------- */

template<typename ValueType>
SparseVector<ValueType>* SparseVector<ValueType>::newVector() const
{
    std::unique_ptr<SparseVector<ValueType> > vector( new SparseVector<ValueType>() );
    vector->setContextPtr( this->getContextPtr() );
    return vector.release();
}

/* ------------------------------------------------------------------------- */

template<typename ValueType>
Scalar SparseVector<ValueType>::getValue( IndexType globalIndex ) const
{
    ValueType myValue = 0;

    const IndexType localIndex = getDistribution().global2local( globalIndex );

    SCAI_LOG_TRACE( logger, *this << ": getValue( globalIndex = " << globalIndex << " ) -> local : " << localIndex )

    if ( localIndex != nIndex )
    {
        // we have here sparse data, so look for local index among the sparse indexes of non-zero values

        IndexType pos = HArrayUtils::findPosInSortedIndexes( mNonZeroIndexes, localIndex );

        if ( pos != nIndex )
        {
            myValue = mNonZeroValues[pos];
        }
        else
        {
            myValue = mZeroValue;
        }
    }

    ValueType allValue = getDistribution().getCommunicator().sum( myValue );

    // works also fine for replicated distributions with NoCommunicator

    SCAI_LOG_TRACE( logger, "myValue = " << myValue << ", allValue = " << allValue )

    return Scalar( allValue );
}

/* ------------------------------------------------------------------------- */

template<typename ValueType>
void SparseVector<ValueType>::setValue( const IndexType globalIndex, const Scalar value )
{
    SCAI_ASSERT_VALID_INDEX_ERROR( globalIndex, size(), "illegal index" )

    SCAI_LOG_TRACE( logger, *this << ": setValue( globalIndex = " << globalIndex << " ) = " <<  value )

    const IndexType localIndex = getDistribution().global2local( globalIndex );

    SCAI_LOG_TRACE( logger, *this << ": set @g " << globalIndex << " is @l " << localIndex << " : " << value )

    if ( localIndex != nIndex )
    {
        // This partition is the owner, add it locally

        IndexType pos = HArrayUtils::findPosInSortedIndexes( mNonZeroIndexes, localIndex );

        ValueType typedValue = value.getValue<ValueType>();

        if ( pos != nIndex )
        {
            mNonZeroValues[pos] = typedValue;
        }
        else
        {
            // add a new entry in mNonZeroIndexes, mNonZeroValues

            pos = HArrayUtils::insertSorted( mNonZeroIndexes, localIndex );
            SCAI_LOG_TRACE( logger, "setValue, local index = " << localIndex << " at pos = " << pos )
            HArrayUtils::insertAtPos( mNonZeroValues, pos, typedValue );
        }
    }
}

/* ------------------------------------------------------------------------- */

template<typename ValueType>
void SparseVector<ValueType>::concatenate( dmemo::DistributionPtr dist, const std::vector<const _Vector*>& vectors )
{
    SparseVector<ValueType> newVector( dist, ValueType( 0 ) );

    {
        VectorAssemblyAccess<ValueType> assembly( newVector );

        IndexType offset = 0;

        for ( size_t k = 0; k < vectors.size(); ++k )
        {
            const _Vector& v = *vectors[k];

            if ( offset + v.size() > dist->getGlobalSize() )
            {
                COMMON_THROWEXCEPTION( "concatenate fails, exceeds global size of target vector" )
            }

            HArray<ValueType> localData;

            v.buildLocalValues( localData );

            ReadAccess<ValueType> rData( localData );

            for ( IndexType i = 0; i < rData.size(); ++i )
            {
                assembly.push( offset++, rData[i] );
            }
        }
    }
}

/* ------------------------------------------------------------------------- */

template<typename ValueType>
ValueType SparseVector<ValueType>::min() const
{
    // Note: min returns the maximal representation value on zero-sized vectors, TypeTraits<ValueType>::getMax()

    ValueType localMin = mNonZeroValues.min();

    // if there are implicit zero values they must be used for min computation

    IndexType nZero = getDistribution().getLocalSize() - mNonZeroValues.size();

    if ( nZero > 0 )
    {
        localMin = Math::min( localMin, mZeroValue );
    }

    return getDistribution().getCommunicator().min( localMin );
}

#ifdef SCAI_COMPLEX_SUPPORTED
template<>
ComplexFloat SparseVector<ComplexFloat>::min() const
{
    COMMON_THROWEXCEPTION( "min unsupported on complex (float) (sparse) vector." )
}

template<>
ComplexDouble SparseVector<ComplexDouble>::min() const
{
    COMMON_THROWEXCEPTION( "min unsupported on complex (double) (sparse) vector." )
}

template<>
ComplexLongDouble SparseVector<ComplexLongDouble>::min() const
{
    COMMON_THROWEXCEPTION( "min unsupported on complex (long double) (sparse) vector." )
}
#endif

/* ------------------------------------------------------------------------- */

template<typename ValueType>
ValueType SparseVector<ValueType>::max() const
{
    // Note: max returns the minimal representation value on zero-sized vectors

    ValueType localMax = mNonZeroValues.max();

    IndexType nZero = getDistribution().getLocalSize() - mNonZeroValues.size();

    if ( nZero > 0 )
    {
        localMax = Math::max( localMax, mZeroValue );
    }

    return getDistribution().getCommunicator().max( localMax );
}

#ifdef SCAI_COMPLEX_SUPPORTED
template<>
ComplexFloat SparseVector<ComplexFloat>::max() const
{
    COMMON_THROWEXCEPTION( "max unsupported for complex vectors." )
}

template<>
ComplexDouble SparseVector<ComplexDouble>::max() const
{
    COMMON_THROWEXCEPTION( "max unsupported for complex vectors." )
}

template<>
ComplexLongDouble SparseVector<ComplexLongDouble>::max() const
{
    COMMON_THROWEXCEPTION( "max unsupported for complex vectors." )
}
#endif

/* ------------------------------------------------------------------------- */

template<typename ValueType>
NormType<ValueType> SparseVector<ValueType>::l1Norm() const
{
    SCAI_REGION( "Vector.sparse.l1Norm" )

    NormType<ValueType> localL1Norm = mNonZeroValues.l1Norm();

    IndexType nZero = getDistribution().getLocalSize() - mNonZeroValues.size();

    if ( nZero > 0 )
    {
        // ToDo: replace ABS with ASUM, is different for complex numbers

<<<<<<< HEAD
        NormType<ValueType> zeroNorm = common::applyUnary( common::UnaryOp::ABS, mZeroValue );
        localL1Norm += zeroNorm * NormType<ValueType>( nZero );
=======
        localL1Norm += common::applyUnary( common::UnaryOp::ABS, mZeroValue ) * ValueType( nZero );
>>>>>>> 2bd73b44
    }

    return getDistribution().getCommunicator().sum( localL1Norm );
}

/*---------------------------------------------------------------------------*/

template<typename ValueType>
ValueType SparseVector<ValueType>::sum() const
{
    ValueType localSum = mNonZeroValues.sum();

    IndexType nZero = getDistribution().getLocalSize() - mNonZeroValues.size();

    if ( nZero > 0 )
    {
        localSum += mZeroValue * ValueType( nZero );
    }

    return getDistribution().getCommunicator().sum( localSum );
}

/* ------------------------------------------------------------------------- */

template<typename ValueType>
NormType<ValueType> SparseVector<ValueType>::l2Norm() const
{
    SCAI_REGION( "Vector.sparse.l2Norm" )

    // Note: we do not call l2Norm here for mNonZeroValues to avoid sqrt

    NormType<ValueType> localDotProduct = mNonZeroValues.dotProduct( mNonZeroValues );

    IndexType nZero = getDistribution().getLocalSize() - mNonZeroValues.size();

    if ( nZero > 0 )
    {
        NormType<ValueType> zeroNorm = mZeroValue * Math::conj( mZeroValue ) * ValueType( nZero );
        localDotProduct += zeroNorm;
    }
 
    NormType<ValueType> globalDotProduct = getDistribution().getCommunicator().sum( localDotProduct );

    return Math::sqrt( globalDotProduct );
}

/* ------------------------------------------------------------------------- */

template<>
IndexType SparseVector<IndexType>::l2Norm() const
{
    SCAI_REGION( "Vector.sparse.l2Norm" )

    // Note: we do not call l2Norm here for mNonZeroValues to avoid sqrt

    double localDotProduct = mNonZeroValues.dotProduct( mNonZeroValues );
    double globalDotProduct = getDistribution().getCommunicator().sum( localDotProduct );
    return IndexType( Math::sqrt( globalDotProduct ) );
}

/* ------------------------------------------------------------------------- */

template<typename ValueType>
NormType<ValueType> SparseVector<ValueType>::maxNorm() const
{
    SCAI_REGION( "Vector.sparse.maxNorm" )

    NormType<ValueType> localMaxNorm = mNonZeroValues.maxNorm();

    // the ZERO element must also be considered if at least one element is zero

    IndexType nZero = getDistribution().getLocalSize() - mNonZeroValues.size();

    if ( nZero > 0 )
    {
        SCAI_LOG_DEBUG( logger, "maxNorm, zero = " << mZeroValue << ", non-zero = " << localMaxNorm )
        localMaxNorm = Math::max( Math::abs( localMaxNorm ), Math::abs( mZeroValue ) );
    }

    const Communicator& comm = getDistribution().getCommunicator();

    NormType<ValueType> globalMaxNorm = comm.max( localMaxNorm );

    SCAI_LOG_INFO( logger,
                   comm << ": max norm " << *this << ", local max norm: " << localMaxNorm
                   << ", max norm global = " << globalMaxNorm )
    return globalMaxNorm;
}

/* ------------------------------------------------------------------------- */

template<typename ValueType>
NormType<ValueType> SparseVector<ValueType>::maxDiffNorm( const _Vector& other ) const
{
    // ToDo: find some more efficient solutions wherever possible

    SparseVector<ValueType> tmp( *this );
    tmp.setVector( other, common::BinaryOp::SUB, false );
    return tmp.maxNorm();
}

/* ------------------------------------------------------------------------- */

template<typename ValueType>
bool SparseVector<ValueType>::all( const common::CompareOp op, const Scalar value ) const
{
    ValueType typedValue = value.getValue<ValueType>();

    // all non-zero values must fulfill the condition

    bool localAll = HArrayUtils::allScalar( mNonZeroValues, op, typedValue );

    if ( mNonZeroValues.size() != getDistribution().getLocalSize() )
    {
        // at least one entry has the ZERO value, so we compare it

        localAll = localAll && common::applyBinary( mZeroValue, op, typedValue );
    }

    bool globalAll = getDistribution().getCommunicator().all( localAll );

    return globalAll;
}

/* ------------------------------------------------------------------------- */

template<typename ValueType>
<<<<<<< HEAD
bool SparseVector<ValueType>::all( const common::CompareOp op, const _Vector& other ) const
=======
bool SparseVector<ValueType>::all( const common::CompareOp op, const Vector& other ) const
>>>>>>> 2bd73b44
{
    SCAI_ASSERT_EQ_ERROR( other.getDistribution(), getDistribution(), "distribution mismatch for all compare, op = " << op )

    if ( other.getVectorKind() == VectorKind::DENSE )
    {
        // dense vector can deal with sparse vector

        return other.all( op, *this );
    }

    if ( other.getValueType() != getValueType() )
    {
        SparseVector<ValueType> tmpOther( other );
        return all( op, tmpOther );
    }

    // both vectors are sparse and have same value type

    bool localAll;

    const SparseVector<ValueType>& otherSparse = reinterpret_cast<const SparseVector<ValueType>& >( other );

    // ValueType otherZero = otherSparse.getZero().getValue<ValueType>();

    Scalar otherZeroScalar = otherSparse.getZero();
    ValueType otherZero = otherZeroScalar.getValue<ValueType>();

    IndexType n = HArrayUtils::allSparse( localAll,
                                          mNonZeroIndexes, mNonZeroValues, mZeroValue,
                                          otherSparse.getNonZeroIndexes(), otherSparse.getNonZeroValues(), otherZero, op );

    if ( n != getDistribution().getLocalSize() )
    {
        // at least at one position we use the zero values
    
        localAll = localAll && common::applyBinary( mZeroValue, op, otherZero );
    }

    bool globalAll = getDistribution().getCommunicator().all( localAll );

    return globalAll;
}

/* ------------------------------------------------------------------------- */

template<typename ValueType>
void SparseVector<ValueType>::swap( _Vector& other )
{
    SCAI_LOG_DEBUG( logger, "swap:" << *this << " with " << other )

    SCAI_ASSERT_EQ_ERROR( getVectorKind(), other.getVectorKind(), "Swap only for same kind of vector allowed" )
    SCAI_ASSERT_EQ_ERROR( getValueType(), other.getValueType(), "Swap only for same value type of vector allowed" )

    SparseVector<ValueType>& typedOther = reinterpret_cast<SparseVector<ValueType>&>( other );

    _Vector::swapVector( other );   // swap sizes, distributions

    mNonZeroValues.swap( typedOther.mNonZeroValues );
    mNonZeroIndexes.swap( typedOther.mNonZeroIndexes );
    std::swap( mZeroValue, typedOther.mZeroValue );
}

/* ------------------------------------------------------------------------- */

template<typename ValueType>
void SparseVector<ValueType>::writeAt( std::ostream& stream ) const
{
    const Distribution& dist = getDistribution();

    stream << "SparseVector<" << getValueType() << ">" << "( size = " << size() << ", zero = " << mZeroValue 
           <<", local nnz = " << mNonZeroIndexes.size() << ", dist = " << dist << ", loc  = " << *getContextPtr() << " )";
}

/* ------------------------------------------------------------------------- */

template<typename ValueType>
void SparseVector<ValueType>::vectorPlusVector( const Scalar& alpha, const _Vector& x, const Scalar& beta, const _Vector& y )
{
    if ( x.getValueType() == getValueType() && x.getVectorKind() == VectorKind::SPARSE  )
    {
        const SparseVector<ValueType>& spX = reinterpret_cast<const SparseVector<ValueType>&>( x );

        if ( y.getValueType() == getValueType() && y.getVectorKind() == VectorKind::SPARSE )
        {
            const SparseVector<ValueType>& spY = reinterpret_cast<const SparseVector<ValueType>&>( y );
         
            const ValueType alphaV = alpha.getValue<ValueType>();
            const ValueType betaV = beta.getValue<ValueType>();
 
            vectorPlusVectorImpl( alphaV, spX, betaV, spY );
            return;
        }
    }

    // just get it running: use DenseVector as temporary

    SCAI_LOG_WARN( logger, "SparseVector<" << common::TypeTraits<ValueType>::id() << ">::vectorPlusVector( " 
                          << alpha << " * x + " << beta << " * y ) uses temporary dense vector" )

    DenseVector<ValueType> tmp;
    tmp.vectorPlusVector( alpha, x, beta, y );
    assign( tmp );
}

/* ------------------------------------------------------------------------- */

template<typename ValueType>
void SparseVector<ValueType>::vectorPlusVectorImpl( 
    const ValueType alpha, const SparseVector<ValueType>& x, 
    const ValueType beta, const SparseVector<ValueType>& y )
{
    SCAI_REGION( "Vector.Sparse.VplusV" )

    SCAI_ASSERT_EQ_ERROR( x.getDistribution(), y.getDistribution(), "mismatch distribution" );

    if ( &x == this || &y == this )
    {
         SCAI_LOG_INFO( logger, "result = " << alpha << " * x + " << beta << " * y, alias result = x or result = y" )

         // alias of input and output array, needs a temporay for sparse vectors

         SparseVector<ValueType> tmp( this->getContextPtr() );
         tmp.vectorPlusVectorImpl( alpha, x, beta, y );
         swap( tmp );
         return;
    }

    // Now we can just call addSparse for the local vectors

    setDistributionPtr( x.getDistributionPtr() );

    SCAI_LOG_INFO( logger, "addSparse: " << alpha << " * x + " << beta << " * y, x = " << x << ", y = " << y )

    HArrayUtils::addSparse( mNonZeroIndexes, mNonZeroValues,
                            x.mNonZeroIndexes, x.mNonZeroValues, x.mZeroValue, alpha, 
                            y.mNonZeroIndexes, y.mNonZeroValues, y.mZeroValue, beta, this->getContextPtr() );

    mZeroValue = alpha * x.mZeroValue + beta * y.mZeroValue;
}

/* ------------------------------------------------------------------------- */

template<typename ValueType>
void SparseVector<ValueType>::vectorTimesVector( const Scalar& alpha, const _Vector& x, const _Vector& y )
{
    // just get it running: use DenseVector as temporary

    SCAI_LOG_WARN( logger, "SparseVector<" << common::TypeTraits<ValueType>::id() << ">::vectorTimesVector( " 
                          << alpha << " * x * y ) uses temporary dense vector" )

    DenseVector<ValueType> tmp;
    tmp.vectorTimesVector( alpha, x, y );
    assign( tmp );
}

/* ------------------------------------------------------------------------- */

template<typename ValueType>
void SparseVector<ValueType>::vectorPlusScalar( const Scalar& alpha, const _Vector& x, const Scalar& beta )
{
    // just get it running: use DenseVector as temporary

    SCAI_LOG_WARN( logger, "SparseVector<" << common::TypeTraits<ValueType>::id() << ">::vectorAddScalar( " 
                          << alpha << " * x + " << beta << " ) uses temporary dense vector" )

    DenseVector<ValueType> tmp;
    tmp.vectorPlusScalar( alpha, x, beta );
    assign( tmp );
}

/* ------------------------------------------------------------------------- */

template<typename ValueType>
ValueType SparseVector<ValueType>::dotProduct( const _Vector& other ) const
{
    SCAI_REGION( "Vector.Sparse.dotP" )

    SCAI_LOG_INFO( logger, "Calculating dot product: " << *this << " * " << other )

    SCAI_ASSERT_EQ_ERROR( getDistribution(), other.getDistribution(),
                          "dotProduct not supported for vectors with different distributions. "
                          << *this  << " x " << other )

    ValueType localDotProduct;

    if ( &other == this )
    {
        // dot product with this sparse vector

        localDotProduct = mNonZeroValues.dotProduct( mNonZeroValues );
    }
    else if ( mZeroValue == common::Constants::ZERO )
    {
        HArray<ValueType> otherNonZeroValues;  //  the values form other at my non-zero indexes

        other.gatherLocalValues( otherNonZeroValues, mNonZeroIndexes );

        // now build dotproduct( mNonZeroValues, otherNonZeroValues )

        localDotProduct = mNonZeroValues.dotProduct( otherNonZeroValues );
    }
    else 
    {
         utilskernel::LArray<ValueType> multValues;

         buildLocalValues( multValues, common::BinaryOp::COPY, mContext );
         other.buildLocalValues( multValues, common::BinaryOp::MULT, mContext );
         localDotProduct = multValues.sum();
    }

    SCAI_LOG_DEBUG( logger, "Calculating global dot product form local dot product = " << localDotProduct )

    ValueType dotProduct = getDistribution().getCommunicator().sum( localDotProduct );

    SCAI_LOG_DEBUG( logger, "Global dot product = " << dotProduct )

    return dotProduct;
}

/* ------------------------------------------------------------------------- */

template<typename ValueType>
<<<<<<< HEAD
void SparseVector<ValueType>::binOpSparse( const SparseVector<ValueType>& other,
=======
void SparseVector<ValueType>::binOpSparse( const _SparseVector& other,
>>>>>>> 2bd73b44
                                           const common::BinaryOp op,
                                           bool swapArgs )
{
    SCAI_LOG_INFO( logger, *this << " " << op << " = " << other )

    const HArray<IndexType>& otherIndexes = other.getNonZeroIndexes();
    const HArray<ValueType>& otherValues = other.getNonZeroValues();

    Scalar otherZeroScalar = other.getZero();
    ValueType otherZero = otherZeroScalar.getValue<ValueType>();

    // binary operation on sparse vectors

    HArray<ValueType> resultValues;
    HArray<IndexType> resultIndexes;

    if ( !swapArgs )
    {
        HArrayUtils::binaryOpSparse( resultIndexes, resultValues,
                                     mNonZeroIndexes, mNonZeroValues, mZeroValue,
                                     otherIndexes, otherValues, otherZero, op, mContext );
    
        mZeroValue = common::applyBinary( mZeroValue, op, otherZero );
    }
    else
    {
        HArrayUtils::binaryOpSparse( resultIndexes, resultValues,
                                     otherIndexes, otherValues, otherZero, 
                                     mNonZeroIndexes, mNonZeroValues, mZeroValue,
                                     op, mContext );
    
        mZeroValue = common::applyBinary( otherZero, op, mZeroValue );
    }

    // ToDo: remove entries in non-zero values that are now ZERO 

    swapSparseValues( resultIndexes, resultValues );
}

/* ------------------------------------------------------------------------- */

template<typename ValueType>
<<<<<<< HEAD
void SparseVector<ValueType>::setVector( const _Vector& other, common::BinaryOp op, const bool swapArgs )
=======
void SparseVector<ValueType>::setVector( const Vector& other, common::BinaryOp op, const bool swapArgs )
>>>>>>> 2bd73b44
{
    SCAI_REGION( "Vector.Sparse.setVector" )

    SCAI_LOG_INFO( logger, "set " << *this << " with " << other << ", op = " << op )

    SCAI_ASSERT_EQ_ERROR( getDistribution(), other.getDistribution(), "setVector only with same distributions supported" );
    SCAI_ASSERT_EQ_ERROR( getValueType(), other.getValueType(), "setVector only with same value type supported" );

    SCAI_ASSERT_ERROR( !swapArgs, "swapping arguments not supported yet" )

    if ( mZeroValue == ValueType( 0 ) && op == common::BinaryOp::MULT )
    {
        // gather the values from other vector at the non-zero positions 

        HArray<ValueType> otherValues;  // = other[ nonZeroIndexes ]
        other.gatherLocalValues( otherValues, mNonZeroIndexes, common::BinaryOp::COPY, getContextPtr() );
        HArrayUtils::binaryOp( mNonZeroValues, mNonZeroValues, otherValues, op, getContextPtr() );
    }
    else if ( other.getVectorKind() == VectorKind::SPARSE )
    {
        const SparseVector<ValueType>& otherSparse = reinterpret_cast<const SparseVector<ValueType>&>( other );

        binOpSparse( otherSparse, op, swapArgs );
    }
    else
    {
        COMMON_THROWEXCEPTION( "setVector with dense vector makes this sparse vector dense, unsupported" )
    }
}

/* ------------------------------------------------------------------------- */

template<typename ValueType>
void SparseVector<ValueType>::allocate( DistributionPtr distribution )
{
    setDistributionPtr( distribution );
    mNonZeroValues.clear();
    mNonZeroIndexes.clear();
}

/* ------------------------------------------------------------------------- */

template<typename ValueType>
void SparseVector<ValueType>::allocate( const IndexType n )
{
    setDistributionPtr( DistributionPtr( new NoDistribution( n ) ) );

    mNonZeroValues.clear();
    mNonZeroIndexes.clear();
}

/* ------------------------------------------------------------------------- */

template<typename ValueType>
void SparseVector<ValueType>::assign( const Scalar value )
{
    SCAI_LOG_INFO( logger, *this << ": assign " << value )

    // just set this values as the ZERO value for the sparse vector

    mNonZeroIndexes.clear();
    mNonZeroValues.clear();
    mZeroValue = value.getValue<ValueType>();
}

/* ------------------------------------------------------------------------- */

template<typename ValueType>
void SparseVector<ValueType>::setScalar( const Scalar value, common::BinaryOp op, const bool swapScalar )
{
    SCAI_LOG_DEBUG( logger, *this << ": set " << value << ", op = " << op )

    ValueType val = value.getValue<ValueType>();

    if ( op == common::BinaryOp::COPY )
    {
        mNonZeroIndexes.clear();
        mNonZeroValues.clear();
        mZeroValue = val;
        return;
    }

    if ( swapScalar )
    {
        mZeroValue = common::applyBinary( val, op, mZeroValue );
    }
    else
    {
        mZeroValue = common::applyBinary( mZeroValue, op, val );
    }

    HArrayUtils::binaryOpScalar( mNonZeroValues, mNonZeroValues, val, op, swapScalar, mContext );
}

/* ------------------------------------------------------------------------- */

template<typename ValueType>
void SparseVector<ValueType>::prefetch( const ContextPtr location ) const
{
    mNonZeroValues.prefetch( location );
    mNonZeroIndexes.prefetch( location );
}

template<typename ValueType>
void SparseVector<ValueType>::wait() const
{
    mNonZeroValues.wait();
    mNonZeroIndexes.wait();
}

/* ------------------------------------------------------------------------ */

template<typename ValueType>
void SparseVector<ValueType>::applyUnary( common::UnaryOp op )
{
    mZeroValue = common::applyUnary( op, mZeroValue );
    HArrayUtils::UnaryOpOp( mNonZeroValues, mNonZeroValues, op, mContext );
}

/* ------------------------------------------------------------------------ */

template<typename ValueType>
size_t SparseVector<ValueType>::getMemoryUsage() const
{
    // Note: memory of mHaloValues is not counted, is just a temporary

    IndexType localSize = mNonZeroValues.size();

    // Note: do sum with IndexType, as size_t is not yet handled by TypeTraits

    IndexType globalSize = getDistribution().getCommunicator().sum( localSize );

    // for each non zero value we have one index and one value

    return ( sizeof( ValueType ) + sizeof( IndexType ) ) * globalSize;
}

/* ------------------------------------------------------------------------ */

template<typename ValueType>
void SparseVector<ValueType>::redistribute( DistributionPtr distribution )
{
    SCAI_LOG_INFO( logger, *this << ", redistribute to dist = " << *distribution )

    SCAI_ASSERT_EQ_ERROR( size(), distribution->getGlobalSize(), "global size mismatch between old/new distribution" )

    if ( getDistribution() == *distribution )
    {
        SCAI_LOG_INFO( logger, *this << " redistribute to same distribution " << *distribution )
        // we can keep local/global values, but just set dist pointer
        setDistributionPtr( distribution );
    }
    else if ( getDistribution().isReplicated() )
    {
        // each processor has all values, so just pick up the local values

        SCAI_LOG_DEBUG( logger, "localize replicated vector" )

        // we just compress the non-zero indexes/values owned by this process

        IndexType oldSize = mNonZeroIndexes.size();

        ContextPtr hostContext = Context::getHostPtr();

        {
            IndexType newSize = 0;

            WriteAccess<IndexType> wNonZeroIndexes( mNonZeroIndexes, hostContext );
            WriteAccess<ValueType> wNonZeroValues( mNonZeroValues, hostContext );

            for ( IndexType i = 0; i < oldSize; ++i )
            {
                IndexType globalIndex = wNonZeroIndexes[i];

                if ( distribution->isLocal( globalIndex ) )
                {
                    const IndexType localIndex = distribution->global2local( globalIndex );
                    wNonZeroIndexes[newSize] = localIndex;
                    wNonZeroValues[newSize] = wNonZeroValues[i];
                    newSize++;
                }
            }
            
            wNonZeroIndexes.resize( newSize );
            wNonZeroValues.resize( newSize );
        
        }

        SCAI_LOG_DEBUG( logger, "Kept locally " << mNonZeroIndexes.size() << " of " << oldSize << " non-zero values" )

        setDistributionPtr( distribution );

        SCAI_ASSERT( HArrayUtils::validIndexes( mNonZeroIndexes, distribution->getLocalSize(), getContextPtr() ), "serious" )
    }
    else if ( distribution->isReplicated() )
    {
        SCAI_LOG_DEBUG( logger, "replicate distributed sparse vector" )

        // translate the local non-zero indexes to 'global' non-zero indexes

        IndexType nLocalIndexes = mNonZeroIndexes.size();

        const Distribution& currentDist = getDistribution();

        ContextPtr hostContext = Context::getHostPtr();
        {
            WriteAccess<IndexType> wNonZeroIndexes( mNonZeroIndexes, hostContext );

            for ( IndexType i = 0; i < nLocalIndexes; ++i )
            {
                wNonZeroIndexes[i] = currentDist.local2global( wNonZeroIndexes[i] );
            }
        }

        SCAI_LOG_DEBUG( logger, "translated " << nLocalIndexes << " local indexes to global indexes" )

        // ToDo: actually this is merge of sorted arrays

        HArray<IndexType> allNonZeroIndexes;
        HArray<ValueType> allNonZeroValues;

        getDistribution().getCommunicator().joinArray( allNonZeroIndexes, mNonZeroIndexes );
        getDistribution().getCommunicator().joinArray( allNonZeroValues, mNonZeroValues );

        // sort the non-zero indexes ascending

        HArrayUtils::sortSparseEntries( allNonZeroIndexes, allNonZeroValues, true, getContextPtr() );

        mNonZeroIndexes.swap( allNonZeroIndexes );
        mNonZeroValues.swap( allNonZeroValues );

        setDistributionPtr( distribution );

        SCAI_LOG_DEBUG( logger, "Here is the replicated sparse vector: " << *this )
    }
    else
    {
        SCAI_LOG_INFO( logger, *this << " will be redistributed to " << *distribution << " in two steps: replicate/localize" )

        DistributionPtr repDist ( new NoDistribution( getDistribution().getGlobalSize() ) );

        redistribute( repDist );
        redistribute( distribution );

        // optimized pattern : shift all parts between all processors and pick up the new local ones
    }
}

/* ---------------------------------------------------------------------------------*/

template<typename ValueType>
void SparseVector<ValueType>::redistribute( const Redistributor& redistributor )
{
    // use a temporary dense vector for redistribution

    SCAI_LOG_WARN( logger, "use dense vector for redistribution" )

    DenseVector<ValueType> tmp( *this );
    tmp.redistribute( redistributor );
    assign( tmp );
}

/* -- IO ------------------------------------------------------------------- */

template<typename ValueType>
void SparseVector<ValueType>::writeLocalToFile(
    const std::string& fileName,
    const std::string& fileType,
    const common::ScalarType dataType,
    const FileIO::FileMode fileMode
) const
{
    std::string suffix = fileType;

    if ( suffix == "" )
    {
        suffix = FileIO::getSuffix( fileName );
    }

    if ( FileIO::canCreate( suffix ) )
    {
        // okay, we can use FileIO class from factory

        std::unique_ptr<FileIO> fileIO( FileIO::create( suffix ) );

        if ( dataType != common::ScalarType::UNKNOWN )
        {
            // overwrite the default settings

            fileIO->setDataType( dataType );
        }

        if ( fileMode != FileIO::DEFAULT_MODE )
        {
            // overwrite the default settings

            fileIO->setMode( fileMode );
        }

        // write the sparse data

        const IndexType size = getDistribution().getLocalSize();

        if ( mZeroValue == common::Constants::ZERO )
        {
            fileIO->writeSparse( size, mNonZeroIndexes, mNonZeroValues, fileName );
        }
        else
        {
            // build a dense array on the host where it is used for the output

            hmemo::ContextPtr ctx = hmemo::Context::getHostPtr();
            LArray<ValueType> denseArray( size, mZeroValue, ctx );
            HArrayUtils::scatterImpl( denseArray, mNonZeroIndexes, true, mNonZeroValues, common::BinaryOp::COPY, ctx );
            fileIO->writeArray( denseArray, fileName );
        }
    }
    else
    {
        COMMON_THROWEXCEPTION( "File : " << fileName << ", unknown suffix" )
    }
}

/* ---------------------------------------------------------------------------------*/

template<typename ValueType>
_Vector* SparseVector<ValueType>::create()
{
    return new SparseVector<ValueType>();
}

template<typename ValueType>
VectorCreateKeyType SparseVector<ValueType>::createValue()
{
    return VectorCreateKeyType( VectorKind::SPARSE, common::getScalarType<ValueType>() );
}

template<typename ValueType>
VectorCreateKeyType SparseVector<ValueType>::getCreateValue() const
{
    return createValue();
}

/* ---------------------------------------------------------------------------------*/

template<typename ValueType>
SparseVector<ValueType>::SparseVector( const SparseVector<ValueType>& other )

    : Vector<ValueType>( other ),
      mNonZeroIndexes( other.mNonZeroIndexes ),
      mNonZeroValues( other.mNonZeroValues ),
      mZeroValue( other.mZeroValue )

{
    // implementation here can be simpler as SparseVector( const _Vector& other )

    SCAI_LOG_INFO( logger,
                   "CopyConstructor of SparseVector " << size() << ", local size " << getDistribution().getLocalSize() )
}

/* ========================================================================= */
/*       Template instantiations                                             */
/* ========================================================================= */

SCAI_COMMON_INST_CLASS( SparseVector, SCAI_ARRAY_TYPES_HOST )

} /* end namespace lama */

} /* end namespace scai */<|MERGE_RESOLUTION|>--- conflicted
+++ resolved
@@ -551,17 +551,6 @@
 /* ------------------------------------------------------------------------- */
 
 template<typename ValueType>
-<<<<<<< HEAD
-=======
-common::ScalarType SparseVector<ValueType>::getValueType() const
-{
-    return TypeTraits<ValueType>::stype;
-}
-
-/* ------------------------------------------------------------------------- */
-
-template<typename ValueType>
->>>>>>> 2bd73b44
 void SparseVector<ValueType>::buildLocalValues( 
     _HArray& values, 
     const common::BinaryOp op,
@@ -970,12 +959,8 @@
     {
         // ToDo: replace ABS with ASUM, is different for complex numbers
 
-<<<<<<< HEAD
         NormType<ValueType> zeroNorm = common::applyUnary( common::UnaryOp::ABS, mZeroValue );
         localL1Norm += zeroNorm * NormType<ValueType>( nZero );
-=======
-        localL1Norm += common::applyUnary( common::UnaryOp::ABS, mZeroValue ) * ValueType( nZero );
->>>>>>> 2bd73b44
     }
 
     return getDistribution().getCommunicator().sum( localL1Norm );
@@ -1103,11 +1088,7 @@
 /* ------------------------------------------------------------------------- */
 
 template<typename ValueType>
-<<<<<<< HEAD
 bool SparseVector<ValueType>::all( const common::CompareOp op, const _Vector& other ) const
-=======
-bool SparseVector<ValueType>::all( const common::CompareOp op, const Vector& other ) const
->>>>>>> 2bd73b44
 {
     SCAI_ASSERT_EQ_ERROR( other.getDistribution(), getDistribution(), "distribution mismatch for all compare, op = " << op )
 
@@ -1330,11 +1311,7 @@
 /* ------------------------------------------------------------------------- */
 
 template<typename ValueType>
-<<<<<<< HEAD
 void SparseVector<ValueType>::binOpSparse( const SparseVector<ValueType>& other,
-=======
-void SparseVector<ValueType>::binOpSparse( const _SparseVector& other,
->>>>>>> 2bd73b44
                                            const common::BinaryOp op,
                                            bool swapArgs )
 {
@@ -1377,11 +1354,7 @@
 /* ------------------------------------------------------------------------- */
 
 template<typename ValueType>
-<<<<<<< HEAD
 void SparseVector<ValueType>::setVector( const _Vector& other, common::BinaryOp op, const bool swapArgs )
-=======
-void SparseVector<ValueType>::setVector( const Vector& other, common::BinaryOp op, const bool swapArgs )
->>>>>>> 2bd73b44
 {
     SCAI_REGION( "Vector.Sparse.setVector" )
 
