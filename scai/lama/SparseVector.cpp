/**
 * @file SparseVector.cpp
 *
 * @license
 * Copyright (c) 2009-2017
 * Fraunhofer Institute for Algorithms and Scientific Computing SCAI
 * for Fraunhofer-Gesellschaft
 *
 * This file is part of the SCAI framework LAMA.
 *
 * LAMA is free software: you can redistribute it and/or modify it under the
 * terms of the GNU Affero General Public License as published by the Free
 * Software Foundation, either version 3 of the License, or (at your option)
 * any later version.
 *
 * LAMA is distributed in the hope that it will be useful, but WITHOUT ANY
 * WARRANTY; without even the implied warranty of MERCHANTABILITY or FITNESS
 * FOR A PARTICULAR PURPOSE. See the GNU Affero General Public License for
 * more details.
 *
 * You should have received a copy of the GNU Affero General Public License
 * along with LAMA. If not, see <http://www.gnu.org/licenses/>.
 *
 * Other Usage
 * Alternatively, this file may be used in accordance with the terms and
 * conditions contained in a signed written agreement between you and
 * Fraunhofer SCAI. Please contact our distributor via info[at]scapos.com.
 * @endlicense
 *
 * @brief Implementations of constructors/methods for class SparseVector.
 * @author Thomas Brandes
 * @date 16.01.2017
 */

// hpp
#include <scai/lama/SparseVector.hpp>
#include <scai/lama/DenseVector.hpp>
#include <scai/lama/VectorAssemblyAccess.hpp>

// local library
#include <scai/lama/expression/Expression.hpp>

#include <scai/lama/io/FileIO.hpp>
#include <scai/lama/io/PartitionIO.hpp>

// internal scai libraries
#include <scai/utilskernel/HArrayUtils.hpp>
#include <scai/common/BinaryOp.hpp>

#include <scai/dmemo/NoDistribution.hpp>
#include <scai/dmemo/GenBlockDistribution.hpp>
#include <scai/dmemo/Redistributor.hpp>
#include <scai/hmemo/ContextAccess.hpp>

#include <scai/tracing.hpp>

#include <scai/common/macros/unsupported.hpp>
#include <scai/common/Constants.hpp>
#include <scai/common/macros/instantiate.hpp>
#include <scai/common/macros/assert.hpp>
#include <scai/common/SCAITypes.hpp>
#include <scai/common/mepr/TypeList.hpp>

// std
#include <ostream>
#include <memory>

namespace scai
{

using common::Math;
using common::TypeTraits;
using utilskernel::HArrayUtils;
using utilskernel::LArray;

using namespace hmemo;
using namespace dmemo;

namespace lama
{

/* ------------------------------------------------------------------------- */
/*  Implementation of constructors for SparseVector                         */
/* ------------------------------------------------------------------------- */

template<typename ValueType>
SparseVector<ValueType>::SparseVector() :

    Vector<ValueType>( 0 ),
    mNonZeroIndexes(),
    mNonZeroValues(),
    mZeroValue( 0 )
{
}

template<typename ValueType>
SparseVector<ValueType>::SparseVector( const IndexType n ) :

    Vector<ValueType>( n ),
    mNonZeroIndexes(),
    mNonZeroValues(),
    mZeroValue( 0 )
{
}

template<typename ValueType>
SparseVector<ValueType>::SparseVector( ContextPtr context ) :

    Vector<ValueType>( 0, context ),
    mNonZeroIndexes( context ),
    mNonZeroValues( context ),
    mZeroValue( 0 )
{
}

template<typename ValueType>
SparseVector<ValueType>::SparseVector( const IndexType n, ContextPtr context ) :

    Vector<ValueType>( n, context ),
    mNonZeroIndexes( context ),
    mNonZeroValues( context ),
    mZeroValue( 0 )
{
}

template<typename ValueType>
SparseVector<ValueType>::SparseVector( DistributionPtr distribution ) :
    
    Vector<ValueType>( distribution ), 
    mNonZeroIndexes(),
    mNonZeroValues(),
    mZeroValue( 0 )
{
    SCAI_LOG_INFO( logger, "Construct sparse vector, size = " << distribution->getGlobalSize()
                         << ", distribution = " << *distribution << ", all zero" )
}

template<typename ValueType>
SparseVector<ValueType>::SparseVector( DistributionPtr distribution, ContextPtr context ) : 

    Vector<ValueType>( distribution, context ), 
    mNonZeroIndexes( context ), 
    mNonZeroValues( context ),
    mZeroValue( 0 )

{
    SCAI_LOG_INFO( logger, "Construct sparse vector on context = " << context << ", size = " << distribution->getGlobalSize()
                         << ", distribution = " << *distribution << ", all zero" )
}

template<typename ValueType>
SparseVector<ValueType>::SparseVector( const IndexType size, const ValueType value, ContextPtr context ) :

    Vector<ValueType>( size, context ),
    mZeroValue( value )
{
    SCAI_LOG_INFO( logger, "Construct sparse vector, size = " << size << ", ZERO =" << value )
}

template<typename ValueType>
SparseVector<ValueType>::SparseVector( DistributionPtr distribution, const ValueType value, ContextPtr context ) :

    Vector<ValueType>( distribution, context ),
    mZeroValue( value )
{
    SCAI_LOG_INFO( logger, "Construct sparse vector, dist = " << *distribution  << ", ZERO =" << value )
}

template<typename ValueType>
SparseVector<ValueType>::SparseVector( const _Vector& other ) : 

    Vector<ValueType>( other )

{
    allocate( getDistributionPtr() );
    assign( other );
}

template<typename ValueType>
SparseVector<ValueType>::SparseVector( const _Vector& other, DistributionPtr distribution ) : 

    Vector<ValueType>( other )

{
    assign( other );
    redistribute( distribution );
}

/* ------------------------------------------------------------------------- */

template<typename ValueType, typename TList> struct VectorWrapperT;

template<typename ValueType>
struct VectorWrapperT<ValueType, common::mepr::NullType>
{
    static void assign(
        SparseVector<ValueType>& target, 
        const _Vector& source )
    {
        COMMON_THROWEXCEPTION( "vector assign = " << target << ", source = " << source  )
    }
};

template<typename ValueType, typename H, typename Tail>
struct VectorWrapperT< ValueType, common::mepr::TypeList<H, Tail> >
{
    static void assign(
        SparseVector<ValueType>& target,
        const _Vector& source )
    {
        if ( common::getScalarType<H>() ==  source.getValueType() )
        {
            if ( source.getVectorKind() == VectorKind::SPARSE )
            {
                const SparseVector<H>& typedSource = static_cast<const SparseVector<H>&>( source );
                target.assignImpl( typedSource );
            }
            else if ( source.getVectorKind() == VectorKind::DENSE )
            {
                const DenseVector<H>& typedSource = static_cast<const DenseVector<H>&>( source );
                target.assignImpl( typedSource );
            }
            else
            {
                COMMON_THROWEXCEPTION( "unsupported vector kind for assign to sparse vector" )
            }
        }
        else
        {
            VectorWrapperT< ValueType, Tail >::assign( target, source );
        }
    }
};

template<typename ValueType>
void SparseVector<ValueType>::assign( const _Vector& other )
{
    if ( &other == this )
    {
        return;
    } 

    VectorWrapperT<ValueType, SCAI_ARRAY_TYPES_HOST_LIST>::assign( *this, other );
}

template<typename ValueType>
template<typename OtherValueType>
void SparseVector<ValueType>::assignImpl( const SparseVector<OtherValueType>& other )
{
    SCAI_LOG_INFO( logger, "sparseVector<" << common::TypeTraits<ValueType>::id() << "> = "
                        << "sparseVector<" << common::TypeTraits<OtherValueType>::id() )

    allocate( other.getDistributionPtr() );
    setScalar( other.getZero() );
    fillSparseData( other.getNonZeroIndexes(), other.getNonZeroValues(), common::BinaryOp::COPY );
}

template<typename ValueType>
template<typename OtherValueType>
void SparseVector<ValueType>::assignImpl( const DenseVector<OtherValueType>& other )
{   
    SCAI_LOG_INFO( logger, "sparseVector<" << common::TypeTraits<ValueType>::id() << "> = "
                        << "denseVector<" << common::TypeTraits<OtherValueType>::id() )

    allocate( other.getDistributionPtr() );
    setDenseValues( other.getLocalValues() );
}

/* ------------------------------------------------------------------------- */

template<typename ValueType>
SparseVector<ValueType>::SparseVector( dmemo::DistributionPtr distribution, const hmemo::_HArray& localValues ) :

    Vector<ValueType>( distribution )

{
    setDenseValues( localValues );
}

/* ------------------------------------------------------------------------- */

template<typename ValueType>
SparseVector<ValueType>::SparseVector( const hmemo::_HArray& localValues ) :

    Vector<ValueType>( DistributionPtr( new NoDistribution( localValues.size() ) ) )

{
    setDenseValues( localValues );   // builds the sparse version
}

/* ------------------------------------------------------------------------- */

template<typename ValueType>
SparseVector<ValueType>::SparseVector( 
    dmemo::DistributionPtr distribution,
    const hmemo::HArray<IndexType>& indexes, 
    const hmemo::_HArray& values, 
    const ValueType zero ) :

    Vector<ValueType>( distribution )

{
    setScalar( zero );
    fillSparseData( indexes, values, common::BinaryOp::COPY );
}

/* ------------------------------------------------------------------------- */

template<typename ValueType>
SparseVector<ValueType>::SparseVector( const std::string& filename ) : 

    Vector<ValueType>( 0 )

{
    SCAI_LOG_INFO( logger, "Construct sparse vector from file " << filename )
    readFromFile( filename );
}

/* ------------------------------------------------------------------------- */

template<typename ValueType>
void SparseVector<ValueType>::fillRandom( const IndexType bound )
{
    const IndexType localSize = getDistribution().getLocalSize();

    LArray<ValueType> localValues( localSize );

    localValues.setRandom( bound, getContextPtr() );

    setDenseValues( localValues );
}

/* ------------------------------------------------------------------------- */

template<typename ValueType>
void SparseVector<ValueType>::fillSparseRandom( const float fillRate, const IndexType bound )
{
    SCAI_ASSERT_EQ_ERROR( 0, mNonZeroIndexes.size(), "SparseRandom illegal, vector has already non-zero elements" )

    const IndexType localSize = getDistribution().getLocalSize();

    HArrayUtils::randomSparseIndexes( mNonZeroIndexes, localSize, fillRate );
    mNonZeroValues.resize( mNonZeroIndexes.size() );
    mNonZeroValues.setRandom( bound );
}

/* ------------------------------------------------------------------------- */

/*
 * Constructors with Expressions as arguments
 */

// linear algebra expression: a*x
template<typename ValueType>
SparseVector<ValueType>::SparseVector( const Expression_SV<ValueType>& expression ) : 

    Vector<ValueType>( expression.getArg2() )

{
    SCAI_LOG_INFO( logger, "Constructor( alpha * x )" )
    Vector<ValueType>::operator=( expression );
}

// linear algebra expression: a+x/x+a
template<typename ValueType>
SparseVector<ValueType>::SparseVector( const Expression_SV_S<ValueType>& expression ) : 

    Vector<ValueType>( expression.getArg1().getArg2() )

{
    SCAI_LOG_INFO( logger, "Constructor( alpha * x + beta)" )
    Vector<ValueType>::operator=( expression );
}

// linear algebra expression: x*y
template<typename ValueType>
SparseVector<ValueType>::SparseVector( const Expression_VV<ValueType>& expression ) : 

    Vector<ValueType>( expression.getArg1() )

{
    Vector<ValueType>::operator=( expression );
}

// linear algebra expression: s*x*y
template<typename ValueType>
SparseVector<ValueType>::SparseVector( const Expression_SVV<ValueType>& expression ) :

    Vector<ValueType>( expression.getArg2().getArg1() )

{
    SCAI_LOG_INFO( logger, "Constructor( alpha * x * y )" )
    Vector<ValueType>::operator=( expression );
}

// linear algebra expression: a*x+b*y, inherit distribution/context from vector x

template<typename ValueType>
SparseVector<ValueType>::SparseVector( const Expression_SV_SV<ValueType>& expression ) :

    Vector<ValueType>( expression.getArg1().getArg2() )

{
    allocate( getDistributionPtr() );
    SCAI_LOG_INFO( logger, "Constructor( alpha * x + beta * y )" )
    Vector<ValueType>::operator=( expression );
}

// linear algebra expression: a*A*x+b*y, inherit distribution/context from matrix A

template<typename ValueType>
SparseVector<ValueType>::SparseVector( const Expression_SMV_SV<ValueType>& expression ) :

    Vector<ValueType>( expression.getArg1().getArg2().getArg1().getRowDistributionPtr(),
            expression.getArg1().getArg2().getArg1().getContextPtr() )
{
    allocate( getDistributionPtr() );
    SCAI_LOG_INFO( logger, "Constructor( alpha * A * x + b * y )" )
    Vector<ValueType>::operator=( expression );
}

// linear algebra expression: a*A*x+b*y, inherit distribution/context from matrix A

template<typename ValueType>
SparseVector<ValueType>::SparseVector( const Expression_SVM_SV<ValueType>& expression )
    : Vector<ValueType>( expression.getArg1().getArg2().getArg2().getColDistributionPtr(),
              expression.getArg1().getArg2().getArg2().getContextPtr() )
{
    allocate( getDistributionPtr() );
    SCAI_LOG_INFO( logger, "Constructor( alpha * x * A + b * y )" )
    Vector<ValueType>::operator=( expression );
}

// linear algebra expression: a*A*x, inherit distribution/context from matrix A

template<typename ValueType>
SparseVector<ValueType>::SparseVector( const Expression_SMV<ValueType>& expression )

    : Vector<ValueType>( expression.getArg2().getArg1().getRowDistributionPtr(),
              expression.getArg2().getArg1().getContextPtr() )
{
    allocate( getDistributionPtr() );
    SCAI_LOG_INFO( logger, "Constructor( alpha * A * x )" )
    Vector<ValueType>::operator=( expression );
}

// linear algebra expression: a*x*A, inherit distribution/context from matrix A

template<typename ValueType>
SparseVector<ValueType>::SparseVector( const Expression_SVM<ValueType>& expression )
    : Vector<ValueType>( expression.getArg2().getArg2().getColDistributionPtr(),
              expression.getArg2().getArg2().getContextPtr() )
{
    allocate( getDistributionPtr() );
    SCAI_LOG_INFO( logger, "Constructor( alpha * x * A )" )
    Vector<ValueType>::operator=( expression );
}

/* ------------------------------------------------------------------------- */

template<typename ValueType>
SparseVector<ValueType>::~SparseVector()
{
}

/* ------------------------------------------------------------------------- */

template<typename ValueType>
SparseVector<ValueType>& SparseVector<ValueType>::operator=( const SparseVector<ValueType>& other )
{
    SCAI_LOG_INFO( logger, "SparseVector<" << TypeTraits<ValueType>::id() << "> = " <<
                   "SparseVector<" << TypeTraits<ValueType>::id() << ">" )

    assign( other );
    return *this;
}

/* ------------------------------------------------------------------------- */

template<typename ValueType>
bool SparseVector<ValueType>::isConsistent() const
{
    // for a spare vector we have to check that the nonZeroIndexes are 
    // all legal and well sorted (strongly increasing).

    const Distribution& dist = getDistribution();

    IndexType consistencyErrors = 0;

    const IndexType localSize = dist.getLocalSize();

    const HArray<IndexType>& nonZeroIndexes = getNonZeroIndexes();

    if ( getNonZeroValues().size() != nonZeroIndexes.size() )
    {
        SCAI_LOG_INFO( logger, "sizes of nonZeroValues/nonZeroIndexes do not match" )
        consistencyErrors++;
    }

    if ( !HArrayUtils::validIndexes( nonZeroIndexes, localSize ) )
    {
        SCAI_LOG_INFO( logger, "sparse indexes not valid for localSize = " << localSize )
        consistencyErrors++;
    }

    // indexes for the non-zero values must be sorted

    if ( !HArrayUtils::isSorted( nonZeroIndexes, common::CompareOp::LT ) )
    {
        SCAI_LOG_INFO( logger, "sparse indexes not strong increasing" )
        consistencyErrors++;
    }

    // not checked: there should be no double values in indexes

    // use communicator for global reduction to make sure that all processors return same value.

    consistencyErrors = dist.getCommunicator().sum( consistencyErrors );

    return 0 == consistencyErrors;
}

/** Determine splitting values for sorting distributed values.
 *
 *  A value v belongs to partition p if splitValues[p] <= v < splitValues[p+1]
 */
template<typename ValueType>
static void getSplitValues(
    ValueType splitValues[],
    const Communicator& comm,
    const ValueType sortedValues[],
    const IndexType n,
    const bool ascending )
{
    const PartitionId nPartitions = comm.getSize();

    if ( ascending )
    {
        ValueType minV = n > 0 ? sortedValues[0] : TypeTraits<ValueType>::getMax();
        ValueType maxV = n > 0 ? sortedValues[n - 1] : TypeTraits<ValueType>::getMin();

        splitValues[0]           = comm.min( minV );
        splitValues[nPartitions] = comm.max( maxV );
    }
    else
    {
        ValueType maxV = n > 0 ? sortedValues[0] : TypeTraits<ValueType>::getMin();
        ValueType minV = n > 0 ? sortedValues[n - 1] : TypeTraits<ValueType>::getMax();

        splitValues[0]           = comm.max( maxV );
        splitValues[nPartitions] = comm.min( minV );
    }

    // fill intermediate values by uniform distribution of range splitValues[0] .. splitValues[nPartitions]

    for ( PartitionId p = 1; p < nPartitions; ++p )
    {
        splitValues[p] = splitValues[0] + ( splitValues[nPartitions] - splitValues[0] ) * ValueType( p ) / ValueType( nPartitions );
    }
}

/* ------------------------------------------------------------------------- */

template<typename ValueType>
void SparseVector<ValueType>::buildLocalValues( 
    _HArray& values, 
    const common::BinaryOp op,
    ContextPtr loc ) const
{
    SCAI_LOG_INFO( logger, *this << ": build local values, op = " << op << " into " << values )

    const bool UNIQUE = true;

    // size of values will be local size of vector

    const IndexType size = getDistribution().getLocalSize();

    // convert the local sparse data to local dense data

    if ( op == common::BinaryOp::COPY )
    {
        // build values array from scratch 

        values.clear();
        values.resize( size );
        HArrayUtils::assignScalar( values, mZeroValue, op, getContextPtr() );
        HArrayUtils::scatter( values, mNonZeroIndexes, UNIQUE, mNonZeroValues, op, getContextPtr() );
    }
    else if ( mZeroValue == common::zeroBinary<ValueType>( op ) ) 
    {
        // ZERO element of this sparse vector is ZERO element for op, that is fine, we only apply non-zero values

        SCAI_ASSERT_EQ_ERROR( values.size(), size, "size mismatch" )
        HArrayUtils::scatter( values, mNonZeroIndexes, UNIQUE, mNonZeroValues, op, loc );
    }
    else 
    {
        // temporary array needed for this operation

        SCAI_UNSUPPORTED( *this << ", mZero = " << mZeroValue << " is not ZERO element of " << op << ", temporary dense values are built" )

        utilskernel::LArray<ValueType> myDenseValues( size, mZeroValue );
        HArrayUtils::scatterImpl( myDenseValues, mNonZeroIndexes, UNIQUE, mNonZeroValues, common::BinaryOp::COPY, loc );
        HArrayUtils::setArray( values, myDenseValues, op, loc );
    }
}

/* ------------------------------------------------------------------------- */

template<typename ValueType>
void SparseVector<ValueType>::gatherLocalValues(
    _HArray& values,
    const HArray<IndexType>& indexes,
    const common::BinaryOp op,
    ContextPtr loc ) const
{
    HArrayUtils::sparseGather( values, mZeroValue, mNonZeroValues, mNonZeroIndexes, indexes, op, loc );
}

/* ------------------------------------------------------------------------- */

template<typename ValueType>
void SparseVector<ValueType>::setDenseValues( const _HArray& values )
{
    const IndexType size = getDistribution().getLocalSize();

    SCAI_ASSERT_EQ_ERROR( size, values.size(), "size of local values does not match local size of vector" )

    mZeroValue = ValueType( 0 );

    // ToDo: use the current ZERO value for building the sparse data structures

    HArrayUtils::buildSparseArray( mNonZeroValues, mNonZeroIndexes, values, getContextPtr() );
}

/* ------------------------------------------------------------------------- */

template<typename ValueType>
void SparseVector<ValueType>::swapSparseValues( HArray<IndexType>& nonZeroIndexes, HArray<ValueType>& nonZeroValues )
{
    SCAI_ASSERT_EQ_ERROR( nonZeroIndexes.size(), nonZeroValues.size(), "size mismatch for arrays with non-zero indexes/values" )

    const IndexType size = getDistribution().getLocalSize();

    bool isValid = HArrayUtils::validIndexes( nonZeroIndexes, size, getContextPtr() );

    if ( !isValid )
    {
        COMMON_THROWEXCEPTION( "at least one illegal index, local size = " << size )
    }

    mNonZeroIndexes.swap( nonZeroIndexes );
    mNonZeroValues.swap( nonZeroValues );

    HArrayUtils::sortSparseEntries( mNonZeroIndexes, mNonZeroValues, true, getContextPtr() );

    SCAI_ASSERT_DEBUG( HArrayUtils::isSorted( mNonZeroIndexes, common::CompareOp::LT ), "sort sparse entries failed" )
}

/* ------------------------------------------------------------------------- */

template<typename ValueType>
void SparseVector<ValueType>::fillSparseData( const HArray<IndexType>& nonZeroIndexes, const _HArray& nonZeroValues, common::BinaryOp op )
{
    SCAI_LOG_INFO( logger, "fillSparseData, nnz = " << nonZeroIndexes.size() )

    SCAI_ASSERT_EQ_ERROR( nonZeroIndexes.size(), nonZeroValues.size(), "arrays for sparse indexes and values must have same size" )

    if ( nonZeroIndexes.size() == 0 )
    {
        return;
    }
   
    const IndexType localSize = getDistribution().getLocalSize();

    bool isValid = HArrayUtils::validIndexes( nonZeroIndexes, localSize, getContextPtr() );

    if ( !isValid )
    {
        COMMON_THROWEXCEPTION( "at least one illegal index, local size = " << localSize )
    }

    if ( mNonZeroIndexes.size() !=  0 )
    {
        // sort the new sparse entries so merge is more efficient

        HArray<IndexType> newIndexes;
        HArray<ValueType> newValues;

        HArrayUtils::setArray( newIndexes, nonZeroIndexes, common::BinaryOp::COPY, getContextPtr() );
        HArrayUtils::setArray( newValues, nonZeroValues, common::BinaryOp::COPY, getContextPtr() );

        // then we have to merge zero indexes

        HArrayUtils::sortSparseEntries( newIndexes, newValues, true, getContextPtr() );

        HArray<IndexType> resultIndexes;
        HArray<ValueType> resultValues;

        // Note: mergeSparse will also eleminate double values in one single input set

        HArrayUtils::mergeSparse( resultIndexes, resultValues,
                                  mNonZeroIndexes, mNonZeroValues,
                                  newIndexes, newValues, op );

        mNonZeroIndexes.swap( resultIndexes );
        mNonZeroValues.swap( resultValues );
    }
    else
    {
        HArrayUtils::setArray( mNonZeroIndexes, nonZeroIndexes, common::BinaryOp::COPY, getContextPtr() );
        HArrayUtils::setArray( mNonZeroValues, nonZeroValues, common::BinaryOp::COPY, getContextPtr() );

        HArrayUtils::sortSparseEntries( mNonZeroIndexes, mNonZeroValues, true, getContextPtr() );
        HArrayUtils::elimDoubles( mNonZeroIndexes, mNonZeroValues, op );
    }
}

/* ------------------------------------------------------------------------- */

template<typename ValueType>
IndexType SparseVector<ValueType>::readLocalFromFile( const std::string& fileName, const IndexType first, const IndexType n )
{
    SCAI_REGION( "Vector.sparse.readLocal" )

    SCAI_LOG_INFO( logger, "read local array from file " << fileName )

    IndexType localN;   // for local size of the array data

    FileIO::read( localN, mNonZeroIndexes, mNonZeroValues, fileName );

    HArrayUtils::sortSparseEntries( mNonZeroIndexes, mNonZeroValues, true, getContextPtr() );

    // ToDo: read block from sparse array

    SCAI_ASSERT_EQ_ERROR( 0, first, "block read not supported for sparse data" )
    SCAI_ASSERT_EQ_ERROR( nIndex, n, "block read not supported for sparse data" )

    return localN;
}

/* ---------------------------------------------------------------------------------*/

template<typename ValueType>
void SparseVector<ValueType>::clearValues()
{
    mNonZeroValues.clear();
    mNonZeroIndexes.clear();
}

/* ------------------------------------------------------------------------- */

template<typename ValueType>
SparseVector<ValueType>* SparseVector<ValueType>::copy() const
{
    // create a new sparse vector with the copy constructor

    return new SparseVector<ValueType>( *this );
}

/* ------------------------------------------------------------------------- */

template<typename ValueType>
SparseVector<ValueType>* SparseVector<ValueType>::newVector() const
{
    std::unique_ptr<SparseVector<ValueType> > vector( new SparseVector<ValueType>() );
    vector->setContextPtr( this->getContextPtr() );
    return vector.release();
}

/* ------------------------------------------------------------------------- */

template<typename ValueType>
ValueType SparseVector<ValueType>::getValue( IndexType globalIndex ) const
{
    ValueType myValue = 0;

    const IndexType localIndex = getDistribution().global2local( globalIndex );

    SCAI_LOG_TRACE( logger, *this << ": getValue( globalIndex = " << globalIndex << " ) -> local : " << localIndex )

    if ( localIndex != nIndex )
    {
        // we have here sparse data, so look for local index among the sparse indexes of non-zero values

        IndexType pos = HArrayUtils::findPosInSortedIndexes( mNonZeroIndexes, localIndex );

        if ( pos != nIndex )
        {
            myValue = mNonZeroValues[pos];
        }
        else
        {
            myValue = mZeroValue;
        }
    }

    ValueType allValue = getDistribution().getCommunicator().sum( myValue );

    // works also fine for replicated distributions with NoCommunicator

    SCAI_LOG_TRACE( logger, "myValue = " << myValue << ", allValue = " << allValue )

    return allValue;
}

/* ------------------------------------------------------------------------- */

template<typename ValueType>
void SparseVector<ValueType>::setValue( const IndexType globalIndex, const ValueType value )
{
    SCAI_ASSERT_VALID_INDEX_ERROR( globalIndex, size(), "illegal index" )

    SCAI_LOG_TRACE( logger, *this << ": setValue( globalIndex = " << globalIndex << " ) = " <<  value )

    const IndexType localIndex = getDistribution().global2local( globalIndex );

    SCAI_LOG_TRACE( logger, *this << ": set @g " << globalIndex << " is @l " << localIndex << " : " << value )

    if ( localIndex != nIndex )
    {
        // This partition is the owner, add it locally

        IndexType pos = HArrayUtils::findPosInSortedIndexes( mNonZeroIndexes, localIndex );

        if ( pos != nIndex )
        {
            mNonZeroValues[pos] = value;
        }
        else
        {
            // add a new entry in mNonZeroIndexes, mNonZeroValues

            pos = HArrayUtils::insertSorted( mNonZeroIndexes, localIndex );
            SCAI_LOG_TRACE( logger, "setValue, local index = " << localIndex << " at pos = " << pos )
            HArrayUtils::insertAtPos( mNonZeroValues, pos, value );
        }
    }
}

/* ------------------------------------------------------------------------- */

template<typename ValueType>
void SparseVector<ValueType>::concatenate( dmemo::DistributionPtr dist, const std::vector<const Vector<ValueType>*>& vectors )
{
    SparseVector<ValueType> newVector( dist, ValueType( 0 ) );

    {
        VectorAssemblyAccess<ValueType> assembly( newVector );

        IndexType offset = 0;

        for ( size_t k = 0; k < vectors.size(); ++k )
        {
            const _Vector& v = *vectors[k];

            if ( offset + v.size() > dist->getGlobalSize() )
            {
                COMMON_THROWEXCEPTION( "concatenate fails, exceeds global size of target vector" )
            }

            HArray<ValueType> localData;

            v.buildLocalValues( localData );

            ReadAccess<ValueType> rData( localData );

            for ( IndexType i = 0; i < rData.size(); ++i )
            {
                assembly.push( offset++, rData[i] );
            }
        }
    }

    swap( newVector );
}

/* ------------------------------------------------------------------------- */

template<typename ValueType>
ValueType SparseVector<ValueType>::min() const
{
    // Note: min returns the maximal representation value on zero-sized vectors, TypeTraits<ValueType>::getMax()

    ValueType localMin = mNonZeroValues.min();

    // if there are implicit zero values they must be used for min computation

    IndexType nZero = getDistribution().getLocalSize() - mNonZeroValues.size();

    if ( nZero > 0 )
    {
        localMin = Math::min( localMin, mZeroValue );
    }

    return getDistribution().getCommunicator().min( localMin );
}

#ifdef SCAI_COMPLEX_SUPPORTED
template<>
ComplexFloat SparseVector<ComplexFloat>::min() const
{
    COMMON_THROWEXCEPTION( "min unsupported on complex (float) (sparse) vector." )
}

template<>
ComplexDouble SparseVector<ComplexDouble>::min() const
{
    COMMON_THROWEXCEPTION( "min unsupported on complex (double) (sparse) vector." )
}

template<>
ComplexLongDouble SparseVector<ComplexLongDouble>::min() const
{
    COMMON_THROWEXCEPTION( "min unsupported on complex (long double) (sparse) vector." )
}
#endif

/* ------------------------------------------------------------------------- */

template<typename ValueType>
ValueType SparseVector<ValueType>::max() const
{
    // Note: max returns the minimal representation value on zero-sized vectors

    ValueType localMax = mNonZeroValues.max();

    IndexType nZero = getDistribution().getLocalSize() - mNonZeroValues.size();

    if ( nZero > 0 )
    {
        localMax = Math::max( localMax, mZeroValue );
    }

    return getDistribution().getCommunicator().max( localMax );
}

#ifdef SCAI_COMPLEX_SUPPORTED
template<>
ComplexFloat SparseVector<ComplexFloat>::max() const
{
    COMMON_THROWEXCEPTION( "max unsupported for complex vectors." )
}

template<>
ComplexDouble SparseVector<ComplexDouble>::max() const
{
    COMMON_THROWEXCEPTION( "max unsupported for complex vectors." )
}

template<>
ComplexLongDouble SparseVector<ComplexLongDouble>::max() const
{
    COMMON_THROWEXCEPTION( "max unsupported for complex vectors." )
}
#endif

/* ------------------------------------------------------------------------- */

template<typename ValueType>
NormType<ValueType> SparseVector<ValueType>::l1Norm() const
{
    SCAI_REGION( "Vector.sparse.l1Norm" )

    NormType<ValueType> localL1Norm = mNonZeroValues.l1Norm();

    IndexType nZero = getDistribution().getLocalSize() - mNonZeroValues.size();

    if ( nZero > 0 )
    {
        // ToDo: replace ABS with ASUM, is different for complex numbers

        NormType<ValueType> zeroNorm = common::applyUnary( common::UnaryOp::ABS, mZeroValue );
        localL1Norm += zeroNorm * NormType<ValueType>( nZero );
    }

    return getDistribution().getCommunicator().sum( localL1Norm );
}

/*---------------------------------------------------------------------------*/

template<typename ValueType>
ValueType SparseVector<ValueType>::sum() const
{
    ValueType localSum = mNonZeroValues.sum();

    IndexType nZero = getDistribution().getLocalSize() - mNonZeroValues.size();

    if ( nZero > 0 )
    {
        localSum += mZeroValue * ValueType( nZero );
    }

    return getDistribution().getCommunicator().sum( localSum );
}

/* ------------------------------------------------------------------------- */

template<typename ValueType>
NormType<ValueType> SparseVector<ValueType>::l2Norm() const
{
    SCAI_REGION( "Vector.sparse.l2Norm" )

    // Note: we do not call l2Norm here for mNonZeroValues to avoid sqrt

    NormType<ValueType> localDotProduct = mNonZeroValues.dotProduct( mNonZeroValues );

    IndexType nZero = getDistribution().getLocalSize() - mNonZeroValues.size();

    if ( nZero > 0 )
    {
        NormType<ValueType> zeroNorm = mZeroValue * Math::conj( mZeroValue ) * ValueType( nZero );
        localDotProduct += zeroNorm;
    }
 
    NormType<ValueType> globalDotProduct = getDistribution().getCommunicator().sum( localDotProduct );

    return Math::sqrt( globalDotProduct );
}

/* ------------------------------------------------------------------------- */

template<>
IndexType SparseVector<IndexType>::l2Norm() const
{
    SCAI_REGION( "Vector.sparse.l2Norm" )

    // Note: we do not call l2Norm here for mNonZeroValues to avoid sqrt

    double localDotProduct = mNonZeroValues.dotProduct( mNonZeroValues );
    double globalDotProduct = getDistribution().getCommunicator().sum( localDotProduct );
    return IndexType( Math::sqrt( globalDotProduct ) );
}

/* ------------------------------------------------------------------------- */

template<typename ValueType>
NormType<ValueType> SparseVector<ValueType>::maxNorm() const
{
    SCAI_REGION( "Vector.sparse.maxNorm" )

    NormType<ValueType> localMaxNorm = mNonZeroValues.maxNorm();

    // the ZERO element must also be considered if at least one element is zero

    IndexType nZero = getDistribution().getLocalSize() - mNonZeroValues.size();

    if ( nZero > 0 )
    {
        SCAI_LOG_DEBUG( logger, "maxNorm, zero = " << mZeroValue << ", non-zero = " << localMaxNorm )
        localMaxNorm = Math::max( Math::abs( localMaxNorm ), Math::abs( mZeroValue ) );
    }

    const Communicator& comm = getDistribution().getCommunicator();

    NormType<ValueType> globalMaxNorm = comm.max( localMaxNorm );

    SCAI_LOG_INFO( logger,
                   comm << ": max norm " << *this << ", local max norm: " << localMaxNorm
                   << ", max norm global = " << globalMaxNorm )
    return globalMaxNorm;
}

/* ------------------------------------------------------------------------- */

template<typename ValueType>
NormType<ValueType> SparseVector<ValueType>::maxDiffNorm( const Vector<ValueType>& other ) const
{
    SCAI_ASSERT_EQ_ERROR( getDistribution(), other.getDistribution(), "distribution mismatch for maxDiffNorm" )

    // ToDo: find some more efficient solutions wherever possible

    SparseVector<ValueType> tmp;
    tmp.binaryOp( *this, common::BinaryOp::SUB, other );
    return tmp.maxNorm();
}

/* ------------------------------------------------------------------------- */

template<typename ValueType>
bool SparseVector<ValueType>::all( const common::CompareOp op, const ValueType value ) const
{
    // all non-zero values must fulfill the condition

    bool localAll = HArrayUtils::allScalar( mNonZeroValues, op, value );

    if ( mNonZeroValues.size() != getDistribution().getLocalSize() )
    {
        // at least one entry has the ZERO value, so we compare it

        localAll = localAll && common::applyBinary( mZeroValue, op, value );
    }

    bool globalAll = getDistribution().getCommunicator().all( localAll );

    return globalAll;
}

/* ------------------------------------------------------------------------- */

template<typename ValueType>
bool SparseVector<ValueType>::all( const common::CompareOp op, const Vector<ValueType>& other ) const
{
    SCAI_ASSERT_EQ_ERROR( other.getDistribution(), getDistribution(), "distribution mismatch for all compare, op = " << op )

    if ( other.getVectorKind() == VectorKind::DENSE )
    {
        // dense vector can deal with sparse vector

        return other.all( op, *this );
    }

    if ( other.getValueType() != getValueType() )
    {
        SparseVector<ValueType> tmpOther( other );
        return all( op, tmpOther );
    }

    // both vectors are sparse and have same value type

    bool localAll;

    const SparseVector<ValueType>& otherSparse = static_cast<const SparseVector<ValueType>& >( other );

    // ValueType otherZero = otherSparse.getZero().getValue<ValueType>();

    Scalar otherZeroScalar = otherSparse.getZero();
    ValueType otherZero = otherZeroScalar.getValue<ValueType>();

    IndexType n = HArrayUtils::allSparse( localAll,
                                          mNonZeroIndexes, mNonZeroValues, mZeroValue,
                                          otherSparse.getNonZeroIndexes(), otherSparse.getNonZeroValues(), otherZero, op );

    if ( n != getDistribution().getLocalSize() )
    {
        // at least at one position we use the zero values
    
        localAll = localAll && common::applyBinary( mZeroValue, op, otherZero );
    }

    bool globalAll = getDistribution().getCommunicator().all( localAll );

    return globalAll;
}

/* ------------------------------------------------------------------------- */

template<typename ValueType>
void SparseVector<ValueType>::swap( _Vector& other )
{
    SCAI_LOG_DEBUG( logger, "swap:" << *this << " with " << other )

    SCAI_ASSERT_EQ_ERROR( getVectorKind(), other.getVectorKind(), "Swap only for same kind of vector allowed" )
    SCAI_ASSERT_EQ_ERROR( getValueType(), other.getValueType(), "Swap only for same value type of vector allowed" )

    SparseVector<ValueType>& typedOther = static_cast<SparseVector<ValueType>&>( other );

    _Vector::swapVector( other );   // swap sizes, distributions

    mNonZeroValues.swap( typedOther.mNonZeroValues );
    mNonZeroIndexes.swap( typedOther.mNonZeroIndexes );
    std::swap( mZeroValue, typedOther.mZeroValue );
}

/* ------------------------------------------------------------------------- */

template<typename ValueType>
void SparseVector<ValueType>::writeAt( std::ostream& stream ) const
{
    const Distribution& dist = getDistribution();

    stream << "SparseVector<" << getValueType() << ">" << "( size = " << size() << ", zero = " << mZeroValue 
           <<", local nnz = " << mNonZeroIndexes.size() << ", dist = " << dist << ", loc  = " << *getContextPtr() << " )";
}

/* ------------------------------------------------------------------------- */

template<typename ValueType>
void SparseVector<ValueType>::unaryOp( const Vector<ValueType>& x, common::UnaryOp op )
{
    if ( x.getVectorKind() != VectorKind::SPARSE )
    {
        SCAI_UNSUPPORTED( "sparseVector = unaryOp( denseVector ), uses temporary dense vector" )
        DenseVector<ValueType> tmpResult;
        tmpResult.unaryOp( x, op );
        assign( tmpResult );
        return;
    }

    const SparseVector<ValueType>& sparseX = reinterpret_cast<const SparseVector<ValueType>&>( x );

    if ( &x != this )
    {
        // allocation and copy of non-zero indexes only required if there is no alias

        allocate( x.getDistributionPtr() );
        mNonZeroValues.resize( sparseX.mNonZeroValues.size() );
        mNonZeroIndexes = sparseX.mNonZeroIndexes;
    }

    mZeroValue = common::applyUnary( op, sparseX.mZeroValue );
    HArrayUtils::unaryOp( mNonZeroValues, sparseX.mNonZeroValues, op, getContextPtr() );
}

/* ------------------------------------------------------------------------- */

template<typename ValueType>
void SparseVector<ValueType>::binaryOp( const Vector<ValueType>& x, const common::BinaryOp op, const Vector<ValueType>& y )
{
    SCAI_ASSERT_EQ_ERROR( x.getDistribution(), y.getDistribution(), "serious space mismatch" )

    SCAI_LOG_INFO( logger, "binaryOp: this = x " << op << " y, with x = " << x << ", y = " << y );

    if ( x.getVectorKind() == VectorKind::SPARSE && y.getVectorKind() == VectorKind::SPARSE )
    {
        const SparseVector<ValueType>& sparseX = reinterpret_cast<const SparseVector<ValueType>&>( x );
        const SparseVector<ValueType>& sparseY = reinterpret_cast<const SparseVector<ValueType>&>( y );

        binaryOpSparse( sparseX, op, sparseY );
    }
    else
    {
        SCAI_UNSUPPORTED( "SparseVector<" << common::TypeTraits<ValueType>::id() << ">::binaryOp x " << op << " y" )
        DenseVector<ValueType> tmp;
        tmp.binaryOp( x, op, y );
        assign( tmp );
    }
}

/* ------------------------------------------------------------------------- */

template<typename ValueType>
void SparseVector<ValueType>::binaryOpScalar( const Vector<ValueType>& x, const ValueType& alpha, const common::BinaryOp op, const bool swap )
{
    if ( swap )
    {
        SCAI_LOG_INFO( logger, "binaryOp: this = " << alpha << " " << op << " x, with x = " << x );
    }
    else
    {
        SCAI_LOG_INFO( logger, "binaryOp: this = x " << op << " " << alpha << ", with x = " << x );
    }

    if ( x.getVectorKind() != VectorKind::SPARSE )
    {
        // thisSparse = xDense op alpha -> tmpResult = xDense op alpha; thisSparse = tmpsDense 

        SCAI_UNSUPPORTED( "sparseVector = denseVector op scalar, uses temporaray dense vector" )
        DenseVector<ValueType> tmpResult;
        tmpResult.binaryOpScalar( x, alpha, op, swap );
        assign( tmpResult );
        return;
    }

    const SparseVector<ValueType> sparseX = reinterpret_cast<const SparseVector<ValueType>&>( x );

    if ( &x != this )
    {
        // allocation and copy of non-zero indexes only required if there is no alias

        allocate( x.getDistributionPtr() );
        mNonZeroValues.resize( sparseX.mNonZeroValues.size() );
        mNonZeroIndexes = sparseX.mNonZeroIndexes;
    }

    // the following code works for any kind of alias

    HArrayUtils::binaryOpScalar( mNonZeroValues, sparseX.mNonZeroValues, alpha, op, swap, getContextPtr() );

    if ( !swap )
    {
        mZeroValue = common::applyBinary( sparseX.mZeroValue, op, alpha );
    }
    else
    {
        mZeroValue = common::applyBinary( alpha, op, sparseX.mZeroValue );
    }
}

/* ------------------------------------------------------------------------- */

template<typename ValueType>
void SparseVector<ValueType>::binaryOpSparse( const SparseVector<ValueType>& x, const common::BinaryOp op, const SparseVector<ValueType>& y )
{
    SCAI_ASSERT_EQ_DEBUG( x.getDistribution(), y.getDistribution(), "serious space mismatch" )

    if ( getDistribution() != x.getDistribution() )
    {
        // there is no alias of this vector, neither with x nor with y

        allocate( x.getDistributionPtr() );
    }

    SCAI_LOG_INFO( logger, "binaryOpSparse: this = x " << op << " y, with x = " << x << ", y = " << y );

    const HArray<IndexType>& xIndexes = x.getNonZeroIndexes();
    const HArray<ValueType>& xValues  = x.getNonZeroValues();
    ValueType xZero = x.getZero();

    const HArray<IndexType>& yIndexes = y.getNonZeroIndexes();
    const HArray<ValueType>& yValues  = y.getNonZeroValues();
    ValueType yZero = y.getZero();

    // binary operation on sparse vectors

    HArray<ValueType> resultValues;
    HArray<IndexType> resultIndexes;

    HArrayUtils::binaryOpSparse( resultIndexes, resultValues,
                                 xIndexes, xValues, xZero,
                                 yIndexes, yValues, yZero, op, getContextPtr() );

    mZeroValue = common::applyBinary( xZero, op, yZero);
     
    // Note: entries in non-zero values that are now ZERO are not removed

    swapSparseValues( resultIndexes, resultValues );
}

/* ------------------------------------------------------------------------- */

template<typename ValueType>
void SparseVector<ValueType>::vectorPlusVector( const ValueType& alpha, const Vector<ValueType>& x, 
                                                const ValueType& beta, const Vector<ValueType>& y )
{
    if ( x.getVectorKind() == VectorKind::SPARSE  )
    {
        const SparseVector<ValueType>& spX = static_cast<const SparseVector<ValueType>&>( x );

        if ( y.getVectorKind() == VectorKind::SPARSE )
        {
            const SparseVector<ValueType>& spY = static_cast<const SparseVector<ValueType>&>( y );
         
            vectorPlusVectorImpl( alpha, spX, beta, spY );
            return;
        }
    }

    // just get it running: use DenseVector as temporary

    SCAI_UNSUPPORTED( "SparseVector<" << common::TypeTraits<ValueType>::id() << ">::vectorPlusVector( " 
                       << alpha << " * x + " << beta << " * y ) uses temporary dense vector" )

    DenseVector<ValueType> tmp;
    tmp.vectorPlusVector( alpha, x, beta, y );
    assign( tmp );
}

/* ------------------------------------------------------------------------- */

template<typename ValueType>
void SparseVector<ValueType>::vectorPlusVectorImpl( 
    const ValueType alpha, const SparseVector<ValueType>& x, 
    const ValueType beta, const SparseVector<ValueType>& y )
{
    SCAI_REGION( "Vector.Sparse.VplusV" )

    SCAI_ASSERT_EQ_ERROR( x.getDistribution(), y.getDistribution(), "mismatch distribution" );

    if ( &x == this || &y == this )
    {
         SCAI_LOG_INFO( logger, "result = " << alpha << " * x + " << beta << " * y, alias result = x or result = y" )

         // alias of input and output array, needs a temporay for sparse vectors

         SparseVector<ValueType> tmp( this->getContextPtr() );
         tmp.vectorPlusVectorImpl( alpha, x, beta, y );
         swap( tmp );
         return;
    }

    // Now we can just call addSparse for the local vectors

    setDistributionPtr( x.getDistributionPtr() );

    SCAI_LOG_INFO( logger, "addSparse: " << alpha << " * x + " << beta << " * y, x = " << x << ", y = " << y )

    HArrayUtils::addSparse( mNonZeroIndexes, mNonZeroValues,
                            x.mNonZeroIndexes, x.mNonZeroValues, x.mZeroValue, alpha, 
                            y.mNonZeroIndexes, y.mNonZeroValues, y.mZeroValue, beta, this->getContextPtr() );

    mZeroValue = alpha * x.mZeroValue + beta * y.mZeroValue;
}

/* ------------------------------------------------------------------------- */

template<typename ValueType>
void SparseVector<ValueType>::vectorTimesVector( 
    const ValueType& alpha, 
    const Vector<ValueType>& x, 
    const Vector<ValueType>& y )
{
    // just get it running: use DenseVector as temporary

    SCAI_UNSUPPORTED( "SparseVector<" << common::TypeTraits<ValueType>::id() << ">::vectorTimesVector( " 
                       << alpha << " * x * y ) uses temporary dense vector" )

    DenseVector<ValueType> tmp;
    tmp.vectorTimesVector( alpha, x, y );
    this->assign( tmp );
}

/* ------------------------------------------------------------------------- */

template<typename ValueType>
void SparseVector<ValueType>::vectorPlusScalar( const ValueType& alpha, const Vector<ValueType>& x, const ValueType& beta )
{
    if ( beta == common::Constants::ZERO )
    {
        binaryOpScalar( x, alpha, common::BinaryOp::MULT, true );
        return;
    }

    if ( alpha == common::Constants::ZERO )
    {
        // be careful, we inherit the space of x
       
        allocate( x.getDistributionPtr() );
        setScalar( beta );
        return;
    }

    if ( alpha == common::Constants::ONE )
    {
        // be careful, we inherit the space of x
       
        binaryOpScalar( x, beta, common::BinaryOp::ADD, false );
        return;
    }

    if ( x.getVectorKind() != VectorKind::SPARSE )
    {
        SCAI_UNSUPPORTED( "sparseVector = alpha * denseVector + beta not supported, use denseResult as temporary" )
        DenseVector<ValueType> tmpResult;
        tmpResult.vectorPlusScalar( alpha, x, beta );
        assign( tmpResult );
        return;
    }

    const SparseVector<ValueType>& sparseX = reinterpret_cast<const SparseVector<ValueType>&>( x );

    if ( &x != this )
    {
        // allocation and copy of non-zero indexes only required if there is no alias

        allocate( x.getDistributionPtr() );
        mNonZeroValues.resize( sparseX.mNonZeroValues.size() );
        mNonZeroIndexes = sparseX.mNonZeroIndexes;
    }

    mZeroValue = alpha * sparseX.mZeroValue + beta;

    utilskernel::HArrayUtils::arrayPlusScalar( mNonZeroValues, alpha, sparseX.mNonZeroValues, beta, getContextPtr() );
}

/* ------------------------------------------------------------------------- */

template<typename ValueType>
ValueType SparseVector<ValueType>::dotProduct( const _Vector& other ) const
{
    SCAI_REGION( "Vector.Sparse.dotP" )

    SCAI_LOG_INFO( logger, "Calculating dot product: " << *this << " * " << other )

    SCAI_ASSERT_EQ_ERROR( getDistribution(), other.getDistribution(),
                          "dotProduct not supported for vectors with different distributions. "
                          << *this  << " x " << other )

    ValueType localDotProduct;

    if ( &other == this )
    {
        // dot product with this sparse vector

        localDotProduct = mNonZeroValues.dotProduct( mNonZeroValues );
    }
    else if ( mZeroValue == common::Constants::ZERO )
    {
        HArray<ValueType> otherNonZeroValues;  //  the values form other at my non-zero indexes

        other.gatherLocalValues( otherNonZeroValues, mNonZeroIndexes );

        // now build dotproduct( mNonZeroValues, otherNonZeroValues )

        localDotProduct = mNonZeroValues.dotProduct( otherNonZeroValues );
    }
    else 
    {
         utilskernel::LArray<ValueType> multValues;

         buildLocalValues( multValues, common::BinaryOp::COPY, getContextPtr() );
         other.buildLocalValues( multValues, common::BinaryOp::MULT, getContextPtr() );
         localDotProduct = multValues.sum();
    }

    SCAI_LOG_DEBUG( logger, "Calculating global dot product form local dot product = " << localDotProduct )

    ValueType dotProduct = getDistribution().getCommunicator().sum( localDotProduct );

    SCAI_LOG_DEBUG( logger, "Global dot product = " << dotProduct )

    return dotProduct;
}

/* ------------------------------------------------------------------------- */

template<typename ValueType>
void SparseVector<ValueType>::setVector( const _Vector& other, common::BinaryOp op, const bool swapArgs )
{
    SCAI_REGION( "Vector.Sparse.setVector" )

    SCAI_LOG_INFO( logger, "set " << *this << " with " << other << ", op = " << op )

    // op == COPY is special case 

    if ( op == common::BinaryOp::COPY )
    {
        SCAI_ASSERT_ERROR( !swapArgs, "swapping for binary COPY operator not allowed" )

        if ( &other == this )
        {
            return;
        }

        allocate( other.getDistributionPtr() );
        assign( other );

        return;
    }

    SCAI_ASSERT_EQ_ERROR( getDistribution(), other.getDistribution(), "setVector only with same distributions supported" );

    SCAI_ASSERT_ERROR( !swapArgs, "swapping arguments not supported yet" )

    if ( mZeroValue == ValueType( 0 ) && op == common::BinaryOp::MULT )
    {
        SCAI_LOG_INFO( logger, "setVector: thisSparse( zero = 0 ) *= otherSparse, other = " << other )

        // gather the values from other vector at the non-zero positions 

        HArray<ValueType> otherValues;  // = other[ nonZeroIndexes ]

        other.gatherLocalValues( otherValues, mNonZeroIndexes, common::BinaryOp::COPY, getContextPtr() );

        HArrayUtils::binaryOp( mNonZeroValues, mNonZeroValues, otherValues, op, getContextPtr() );
    }
    else if ( other.getValueType() == getValueType() )
    {
<<<<<<< HEAD
        const SparseVector<ValueType>& otherSparse = static_cast<const SparseVector<ValueType>&>( other );
=======
        const Vector<ValueType>& otherTyped = reinterpret_cast<const Vector<ValueType>&>( other );
>>>>>>> 69ed4dfd

        if ( !swapArgs )
        {
            binaryOp( *this, op, otherTyped );
        }
        else
        {
            binaryOp( otherTyped, op, *this );
        }
    }
    else
    {
        // Maybe not very efficient if other vector is dense

        SparseVector<ValueType> tmpOther( other );

        if ( !swapArgs )
        {
            binaryOpSparse( *this, op, tmpOther );
        }
        else
        {
            binaryOpSparse( tmpOther, op, *this );
        }
    }
}

/* ------------------------------------------------------------------------- */

template<typename ValueType>
void SparseVector<ValueType>::allocate( DistributionPtr distribution )
{
    setDistributionPtr( distribution );
    mNonZeroValues.clear();
    mNonZeroIndexes.clear();
}

/* ------------------------------------------------------------------------- */

template<typename ValueType>
void SparseVector<ValueType>::allocate( const IndexType n )
{
    setDistributionPtr( DistributionPtr( new NoDistribution( n ) ) );

    mNonZeroValues.clear();
    mNonZeroIndexes.clear();
}

/* ------------------------------------------------------------------------- */

template<typename ValueType>
void SparseVector<ValueType>::setScalar( const ValueType& alpha )
{
    SCAI_LOG_INFO( logger, *this << ": set scalar " << alpha )

    // just set this values as the ZERO value for the sparse vector

    mNonZeroIndexes.clear();
    mNonZeroValues.clear();
    mZeroValue = alpha;
}

/* ------------------------------------------------------------------------- */

template<typename ValueType>
void SparseVector<ValueType>::prefetch( const ContextPtr location ) const
{
    mNonZeroValues.prefetch( location );
    mNonZeroIndexes.prefetch( location );
}

template<typename ValueType>
void SparseVector<ValueType>::wait() const
{
    mNonZeroValues.wait();
    mNonZeroIndexes.wait();
}

/* ------------------------------------------------------------------------ */

template<typename ValueType>
size_t SparseVector<ValueType>::getMemoryUsage() const
{
    // Note: memory of mHaloValues is not counted, is just a temporary

    IndexType localSize = mNonZeroValues.size();

    // Note: do sum with IndexType, as size_t is not yet handled by TypeTraits

    IndexType globalSize = getDistribution().getCommunicator().sum( localSize );

    // for each non zero value we have one index and one value

    return ( sizeof( ValueType ) + sizeof( IndexType ) ) * globalSize;
}

/* ------------------------------------------------------------------------ */

template<typename ValueType>
void SparseVector<ValueType>::redistribute( DistributionPtr distribution )
{
    SCAI_LOG_INFO( logger, *this << ", redistribute to dist = " << *distribution )

    SCAI_ASSERT_EQ_ERROR( size(), distribution->getGlobalSize(), "global size mismatch between old/new distribution" )

    if ( getDistribution() == *distribution )
    {
        SCAI_LOG_INFO( logger, *this << " redistribute to same distribution " << *distribution )
        // we can keep local/global values, but just set dist pointer
        setDistributionPtr( distribution );
    }
    else if ( getDistribution().isReplicated() )
    {
        // each processor has all values, so just pick up the local values

        SCAI_LOG_DEBUG( logger, "localize replicated vector" )

        // we just compress the non-zero indexes/values owned by this process

        IndexType oldSize = mNonZeroIndexes.size();

        ContextPtr hostContext = Context::getHostPtr();

        {
            IndexType newSize = 0;

            WriteAccess<IndexType> wNonZeroIndexes( mNonZeroIndexes, hostContext );
            WriteAccess<ValueType> wNonZeroValues( mNonZeroValues, hostContext );

            for ( IndexType i = 0; i < oldSize; ++i )
            {
                IndexType globalIndex = wNonZeroIndexes[i];

                if ( distribution->isLocal( globalIndex ) )
                {
                    const IndexType localIndex = distribution->global2local( globalIndex );
                    wNonZeroIndexes[newSize] = localIndex;
                    wNonZeroValues[newSize] = wNonZeroValues[i];
                    newSize++;
                }
            }
            
            wNonZeroIndexes.resize( newSize );
            wNonZeroValues.resize( newSize );
        
        }

        SCAI_LOG_DEBUG( logger, "Kept locally " << mNonZeroIndexes.size() << " of " << oldSize << " non-zero values" )

        setDistributionPtr( distribution );

        SCAI_ASSERT( HArrayUtils::validIndexes( mNonZeroIndexes, distribution->getLocalSize(), getContextPtr() ), "serious" )
    }
    else if ( distribution->isReplicated() )
    {
        SCAI_LOG_DEBUG( logger, "replicate distributed sparse vector" )

        // translate the local non-zero indexes to 'global' non-zero indexes

        IndexType nLocalIndexes = mNonZeroIndexes.size();

        const Distribution& currentDist = getDistribution();

        ContextPtr hostContext = Context::getHostPtr();
        {
            WriteAccess<IndexType> wNonZeroIndexes( mNonZeroIndexes, hostContext );

            for ( IndexType i = 0; i < nLocalIndexes; ++i )
            {
                wNonZeroIndexes[i] = currentDist.local2global( wNonZeroIndexes[i] );
            }
        }

        SCAI_LOG_DEBUG( logger, "translated " << nLocalIndexes << " local indexes to global indexes" )

        // ToDo: actually this is merge of sorted arrays

        HArray<IndexType> allNonZeroIndexes;
        HArray<ValueType> allNonZeroValues;

        getDistribution().getCommunicator().joinArray( allNonZeroIndexes, mNonZeroIndexes );
        getDistribution().getCommunicator().joinArray( allNonZeroValues, mNonZeroValues );

        // sort the non-zero indexes ascending

        HArrayUtils::sortSparseEntries( allNonZeroIndexes, allNonZeroValues, true, getContextPtr() );

        mNonZeroIndexes.swap( allNonZeroIndexes );
        mNonZeroValues.swap( allNonZeroValues );

        setDistributionPtr( distribution );

        SCAI_LOG_DEBUG( logger, "Here is the replicated sparse vector: " << *this )
    }
    else
    {
        SCAI_LOG_INFO( logger, *this << " will be redistributed to " << *distribution << " in two steps: replicate/localize" )

        DistributionPtr repDist ( new NoDistribution( getDistribution().getGlobalSize() ) );

        redistribute( repDist );
        redistribute( distribution );

        // optimized pattern : shift all parts between all processors and pick up the new local ones
    }
}

/* ---------------------------------------------------------------------------------*/

template<typename ValueType>
void SparseVector<ValueType>::redistribute( const Redistributor& redistributor )
{
    // use a temporary dense vector for redistribution

    SCAI_LOG_WARN( logger, "use dense vector for redistribution" )

    DenseVector<ValueType> tmp( *this );
    tmp.redistribute( redistributor );
    assign( tmp );
}

/* -- IO ------------------------------------------------------------------- */

template<typename ValueType>
void SparseVector<ValueType>::writeLocalToFile(
    const std::string& fileName,
    const std::string& fileType,
    const common::ScalarType dataType,
    const FileIO::FileMode fileMode
) const
{
    std::string suffix = fileType;

    if ( suffix == "" )
    {
        suffix = FileIO::getSuffix( fileName );
    }

    if ( FileIO::canCreate( suffix ) )
    {
        // okay, we can use FileIO class from factory

        std::unique_ptr<FileIO> fileIO( FileIO::create( suffix ) );

        if ( dataType != common::ScalarType::UNKNOWN )
        {
            // overwrite the default settings

            fileIO->setDataType( dataType );
        }

        if ( fileMode != FileIO::DEFAULT_MODE )
        {
            // overwrite the default settings

            fileIO->setMode( fileMode );
        }

        // write the sparse data

        const IndexType size = getDistribution().getLocalSize();

        if ( mZeroValue == common::Constants::ZERO )
        {
            fileIO->writeSparse( size, mNonZeroIndexes, mNonZeroValues, fileName );
        }
        else
        {
            // build a dense array on the host where it is used for the output

            hmemo::ContextPtr ctx = hmemo::Context::getHostPtr();
            LArray<ValueType> denseArray( size, mZeroValue, ctx );
            HArrayUtils::scatterImpl( denseArray, mNonZeroIndexes, true, mNonZeroValues, common::BinaryOp::COPY, ctx );
            fileIO->writeArray( denseArray, fileName );
        }
    }
    else
    {
        COMMON_THROWEXCEPTION( "File : " << fileName << ", unknown suffix" )
    }
}

/* ========================================================================= */
/*       Factory methods (must be provided to register)                      */
/* ========================================================================= */

template<typename ValueType>
_Vector* SparseVector<ValueType>::create()
{
    return new SparseVector<ValueType>();
}

template<typename ValueType>
VectorCreateKeyType SparseVector<ValueType>::createValue()
{
    return VectorCreateKeyType( VectorKind::SPARSE, common::getScalarType<ValueType>() );
}

/* ---------------------------------------------------------------------------------*/

template<typename ValueType>
SparseVector<ValueType>::SparseVector( const SparseVector<ValueType>& other )

    : Vector<ValueType>( other ),
      mNonZeroIndexes( other.mNonZeroIndexes ),
      mNonZeroValues( other.mNonZeroValues ),
      mZeroValue( other.mZeroValue )

{
    // implementation here can be simpler as SparseVector( const _Vector& other )

    SCAI_LOG_INFO( logger,
                   "CopyConstructor of SparseVector " << size() << ", local size " << getDistribution().getLocalSize() )
}

/* ========================================================================= */
/*       Template instantiations                                             */
/* ========================================================================= */

SCAI_COMMON_INST_CLASS( SparseVector, SCAI_ARRAY_TYPES_HOST )

} /* end namespace lama */

} /* end namespace scai */<|MERGE_RESOLUTION|>--- conflicted
+++ resolved
@@ -1546,11 +1546,7 @@
     }
     else if ( other.getValueType() == getValueType() )
     {
-<<<<<<< HEAD
-        const SparseVector<ValueType>& otherSparse = static_cast<const SparseVector<ValueType>&>( other );
-=======
-        const Vector<ValueType>& otherTyped = reinterpret_cast<const Vector<ValueType>&>( other );
->>>>>>> 69ed4dfd
+        const Vector<ValueType>& otherTyped = static_cast<const Vector<ValueType>&>( other );
 
         if ( !swapArgs )
         {
