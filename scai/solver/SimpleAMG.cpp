--- conflicted
+++ resolved
@@ -617,21 +617,12 @@
         }
     }
 
-<<<<<<< HEAD
     double overheadInterpolation = 100.0 * static_cast<double>( sizeInterpolation ) / static_cast<double>( sizeInterpolationCSR ) - 100.0;
     double overheadRestriction = 100.0 * static_cast<double>( sizeRestriction ) / static_cast<double>( sizeRestrictionCSR ) - 100.0;
     double overheadGalerkin = 100.0 * static_cast<double>( sizeGalerkin ) / static_cast<double>( sizeGalerkinCSR ) - 100.0;
     double overhead = 100.0 * static_cast<double>( sizeInterpolation + sizeRestriction + sizeGalerkin )
                            / static_cast<double>( sizeInterpolationCSR + sizeRestrictionCSR + sizeGalerkinCSR ) - 100.0;
     size_t cgSolverValueTypeSize = getRuntime().mSetup->getGalerkin( getRuntime().mSetup->getNumLevels() - 1 ).getValueTypeSize();
-=======
-    int overheadInterpolation = static_cast<int>( 100 * sizeInterpolation / sizeInterpolationCSR ) - 100;
-    int overheadRestriction = static_cast<int>( 100 * sizeRestriction / sizeRestrictionCSR ) - 100;
-    int overheadGalerkin = static_cast<int>( 100 * sizeGalerkin / sizeGalerkinCSR ) - 100;
-    int overhead = static_cast<int>( 100 * ( sizeInterpolation + sizeRestriction + sizeGalerkin )
-                                     / ( sizeInterpolationCSR + sizeRestrictionCSR + sizeGalerkinCSR ) ) - 100;
-    size_t cgSolverValueTypeSize = mSetup->getGalerkin( mSetup->getNumLevels() - 1 ).getValueTypeSize();
->>>>>>> dd38abf8
     double sizeCGSolver = static_cast<double>( cgSolverValueTypeSize
                           * mSetup->getGalerkin( mSetup->getNumLevels() - 1 ).getNumRows()
                           * mSetup->getGalerkin( mSetup->getNumLevels() - 1 ).getNumRows() );
