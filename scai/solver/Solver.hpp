--- conflicted
+++ resolved
@@ -235,11 +235,7 @@
         /**
          * @brief The residual.
          */
-<<<<<<< HEAD
-        mutable common::shared_ptr<lama::_Vector> mResidual;
-=======
-        mutable std::shared_ptr<lama::Vector> mResidual;
->>>>>>> 095a803c
+        mutable lama::_VectorPtr mResidual;
 
         /**
          * @brief Flag for initialization status of solver.
