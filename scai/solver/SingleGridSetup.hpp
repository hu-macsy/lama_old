/**
 * @file SingleGridSetup.hpp
 *
 * @license
 * Copyright (c) 2009-2017
 * Fraunhofer Institute for Algorithms and Scientific Computing SCAI
 * for Fraunhofer-Gesellschaft
 *
 * This file is part of the SCAI framework LAMA.
 *
 * LAMA is free software: you can redistribute it and/or modify it under the
 * terms of the GNU Affero General Public License as published by the Free
 * Software Foundation, either version 3 of the License, or (at your option)
 * any later version.
 *
 * LAMA is distributed in the hope that it will be useful, but WITHOUT ANY
 * WARRANTY; without even the implied warranty of MERCHANTABILITY or FITNESS
 * FOR A PARTICULAR PURPOSE. See the GNU Affero General Public License for
 * more details.
 *
 * You should have received a copy of the GNU Affero General Public License
 * along with LAMA. If not, see <http://www.gnu.org/licenses/>.
 *
 * Other Usage
 * Alternatively, this file may be used in accordance with the terms and
 * conditions contained in a signed written agreement between you and
 * Fraunhofer SCAI. Please contact our distributor via info[at]scapos.com.
 * @endlicense
 *
 * @brief SingleGridSetup.hpp
 * @author Jiri Kraus
 * @date 27.10.2011
 */

#pragma once

// for dll_import
#include <scai/common/config.hpp>

// base classes
#include <scai/solver/AMGSetup.hpp>

// local library
#include <scai/solver/Solver.hpp>

namespace scai
{

namespace solver
{

class SingleGridSetup:

    public AMGSetup,
    public AMGSetup::Register<SingleGridSetup>    // register at factory

{
public:
    SingleGridSetup();
    virtual ~SingleGridSetup();

    virtual void initialize( const lama::_Matrix& coefficients );

    virtual Solver& getCoarseLevelSolver();

    virtual unsigned int getNumLevels();

    virtual Solver& getSmoother( const unsigned int level );

    virtual const lama::_Matrix& getGalerkin( const unsigned int level );

    virtual const lama::_Matrix& getRestriction( const unsigned int level );

    virtual const lama::_Matrix& getInterpolation( const unsigned int level );

    virtual lama::_Vector& getSolutionVector( const unsigned int level );

    virtual lama::_Vector& getRhsVector( const unsigned int level );

    virtual lama::_Vector& getTmpResVector( const unsigned int level );

    virtual std::string getCouplingPredicateInfo() const;

    virtual std::string getColoringInfo() const;

    virtual std::string getInterpolationInfo() const;

    virtual std::string getSmootherInfo() const;

    virtual std::string getCoarseLevelSolverInfo() const;

    virtual void setCoarseLevelSolver( SolverPtr solver );

    /**
     * @brief Usually sets smoother for all level, for this case overwrites the coarse level solver
     */
    virtual void setSmoother( SolverPtr solver );

    // just a dummy function
    virtual void setMaxLevels( const unsigned int )
    {
    }
    // just a dummy function
    virtual void setMinVarsCoarseLevel( const unsigned int )
    {
    }

    // Get the key used for registration in factory

    static std::string createValue();

    // Create routine used for factory

    static AMGSetup* create();

private:

    /**
     *  @brief own implementation of Printable::writeAt
     */
    virtual void writeAt( std::ostream& stream ) const;

    SCAI_LOG_DECL_STATIC_LOGGER( logger )

    SolverPtr    mSolver;
<<<<<<< HEAD
    common::unique_ptr<lama::_Matrix> mIdentity;

    common::unique_ptr<lama::_Vector> mSolutionVector;
    common::unique_ptr<lama::_Vector> mRhsVector;
    common::unique_ptr<lama::_Vector> mTmpResVector;
=======
    std::unique_ptr<lama::Matrix> mIdentity;

    std::unique_ptr<lama::Vector> mSolutionVector;
    std::unique_ptr<lama::Vector> mRhsVector;
    std::unique_ptr<lama::Vector> mTmpResVector;
>>>>>>> 095a803c

};

} /* end namespace solver */

} /* end namespace scai */<|MERGE_RESOLUTION|>--- conflicted
+++ resolved
@@ -123,19 +123,12 @@
     SCAI_LOG_DECL_STATIC_LOGGER( logger )
 
     SolverPtr    mSolver;
-<<<<<<< HEAD
-    common::unique_ptr<lama::_Matrix> mIdentity;
 
-    common::unique_ptr<lama::_Vector> mSolutionVector;
-    common::unique_ptr<lama::_Vector> mRhsVector;
-    common::unique_ptr<lama::_Vector> mTmpResVector;
-=======
-    std::unique_ptr<lama::Matrix> mIdentity;
+    std::unique_ptr<lama::_Matrix> mIdentity;
 
-    std::unique_ptr<lama::Vector> mSolutionVector;
-    std::unique_ptr<lama::Vector> mRhsVector;
-    std::unique_ptr<lama::Vector> mTmpResVector;
->>>>>>> 095a803c
+    std::unique_ptr<lama::_Vector> mSolutionVector;
+    std::unique_ptr<lama::_Vector> mRhsVector;
+    std::unique_ptr<lama::_Vector> mTmpResVector;
 
 };
 
