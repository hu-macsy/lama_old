/**
 * @file solver/Richardson.hpp
 *
 * @license
 * Copyright (c) 2009-2017
 * Fraunhofer Institute for Algorithms and Scientific Computing SCAI
 * for Fraunhofer-Gesellschaft
 *
 * This file is part of the SCAI framework LAMA.
 *
 * LAMA is free software: you can redistribute it and/or modify it under the
 * terms of the GNU Affero General Public License as published by the Free
 * Software Foundation, either version 3 of the License, or (at your option)
 * any later version.
 *
 * LAMA is distributed in the hope that it will be useful, but WITHOUT ANY
 * WARRANTY; without even the implied warranty of MERCHANTABILITY or FITNESS
 * FOR A PARTICULAR PURPOSE. See the GNU Affero General Public License for
 * more details.
 *
 * You should have received a copy of the GNU Affero General Public License
 * along with LAMA. If not, see <http://www.gnu.org/licenses/>.
 *
 * Other Usage
 * Alternatively, this file may be used in accordance with the terms and
 * conditions contained in a signed written agreement between you and
 * Fraunhofer SCAI. Please contact our distributor via info[at]scapos.com.
 * @endlicense
 *
 * @brief Richardson.hpp
 * @author David Schissler
 * @date 17.04.2015
 */

#pragma once

// for dll_import
#include <scai/common/config.hpp>

// base classes
#include <scai/solver/Solver.hpp>
#include <scai/solver/OmegaSolver.hpp>

// logging
#include <scai/logging/Logger.hpp>

namespace scai
{

namespace solver
{

class COMMON_DLL_IMPORTEXPORT Richardson:
    public OmegaSolver,
    public Solver::Register<Richardson>
{
public:
    Richardson( const std::string& id );

    Richardson( const std::string& id, LoggerPtr logger );

    Richardson( const std::string& id, const lama::Scalar omega ); //2nd param _Matrix.Scalar

    Richardson( const std::string& id, const lama::Scalar omega, LoggerPtr logger );

    /**
     * @brief Copy constructor that copies the status independent solver information
     */
    Richardson( const Richardson& other );

    virtual ~Richardson();

    /**
     * @param coefficients  The matrix A from A*u=f
     *
     *This method converges if      omega < 2 / ||A||_2     holds.
     *To assure this we choose omega s.t. the lower bound holds
     *        omega < 2 / ||A||_F <= 2 / ||A||_2
     *with
     *||.||_2 ...... spectral norm,
     *||.||_F ...... Frobenius norm.
     *
     *In particular, we take omega = (2/3) * 2 / ||A||_F  in initialize()
     *if there is no initialized omega.
    */

    virtual void initialize( const lama::_Matrix& coefficients );

    virtual void solveInit( lama::_Vector& solution, const lama::_Vector& rhs );

    virtual void solveFinalize();

    /**
     * @brief Copies the status independent solver informations to create a new instance of the same
     * type
     *
     * @return shared pointer of the copied solver
     */
    virtual SolverPtr copy();

    struct RichardsonRuntime: OmegaSolverRuntime
    {
        RichardsonRuntime();
        virtual ~RichardsonRuntime();

<<<<<<< HEAD
        common::unique_ptr<lama::_Vector> mOldSolution;
        common::unique_ptr<lama::_Vector> mX;
=======
        std::unique_ptr<lama::Vector> mOldSolution;
        std::unique_ptr<lama::Vector> mX;
>>>>>>> 095a803c
        SolutionProxy mProxyOldSolution;
    };
    /**
     * @brief Returns the complete configuration of the derived class
     */
    virtual RichardsonRuntime& getRuntime();

    /**
     * @brief Returns the complete const configuration of the derived class
     */
    virtual const RichardsonRuntime& getConstRuntime() const;

    static std::string createValue();
    static Solver* create( const std::string name );

protected:
    RichardsonRuntime mRichardsonRuntime;

    using OmegaSolver::mOmega;

    /**
     * @brief Performs one Richardson iteration based on _Matrix/Vector operations
     *
     *
     */
    virtual void iterate();

    SCAI_LOG_DECL_STATIC_LOGGER( logger )

    /**
     *  @brief own implementation of Printable::writeAt
     */
    virtual void writeAt( std::ostream& stream ) const;

};

} /* end namespace solver */

} /* end namespace scai */
<|MERGE_RESOLUTION|>--- conflicted
+++ resolved
@@ -103,13 +103,9 @@
         RichardsonRuntime();
         virtual ~RichardsonRuntime();
 
-<<<<<<< HEAD
-        common::unique_ptr<lama::_Vector> mOldSolution;
-        common::unique_ptr<lama::_Vector> mX;
-=======
-        std::unique_ptr<lama::Vector> mOldSolution;
-        std::unique_ptr<lama::Vector> mX;
->>>>>>> 095a803c
+        lama::_VectorPtr mOldSolution;
+        lama::_VectorPtr mX;
+
         SolutionProxy mProxyOldSolution;
     };
     /**
@@ -148,4 +144,4 @@
 
 } /* end namespace solver */
 
-} /* end namespace scai */
+} /* end namespace scai */