/**
 * @file CGNE.hpp
 *
 * @license
 * Copyright (c) 2009-2017
 * Fraunhofer Institute for Algorithms and Scientific Computing SCAI
 * for Fraunhofer-Gesellschaft
 *
 * This file is part of the SCAI framework LAMA.
 *
 * LAMA is free software: you can redistribute it and/or modify it under the
 * terms of the GNU Affero General Public License as published by the Free
 * Software Foundation, either version 3 of the License, or (at your option)
 * any later version.
 *
 * LAMA is distributed in the hope that it will be useful, but WITHOUT ANY
 * WARRANTY; without even the implied warranty of MERCHANTABILITY or FITNESS
 * FOR A PARTICULAR PURPOSE. See the GNU Affero General Public License for
 * more details.
 *
 * You should have received a copy of the GNU Affero General Public License
 * along with LAMA. If not, see <http://www.gnu.org/licenses/>.
 *
 * Other Usage
 * Alternatively, this file may be used in accordance with the terms and
 * conditions contained in a signed written agreement between you and
 * Fraunhofer SCAI. Please contact our distributor via info[at]scapos.com.
 * @endlicense
 *
 * @brief CGNE.hpp
 * @author David Schissler
 * @date 30.10.2015
 */

#pragma once

// for dll_import
#include <scai/common/config.hpp>

// base classes
#include <scai/solver/Solver.hpp>
#include <scai/solver/IterativeSolver.hpp>

// logging
#include <scai/logging/Logger.hpp>

namespace scai
{

namespace solver
{
/**
 * @brief The class CGNE represents an IterativeSolver which uses the krylov subspace Conjugate
 * Gradients for Normal Equations (CGNE) method to solve a system of linear equations of type
 *
 *                             (A * A^t) * x = b
 * iteratively
 * where
 * A  .............. is some matrix (not necessary square)
 * A^t.............. is the transposed of A
 * x  .............. solution vector
 * b  .............. rhs vector
 * Remark:
 * The scalars in the algorithm are set to zero if they are smaller then machine
 * precision to avoid division by zero. In this case the solution doesn't change anymore.
 *
 */
class COMMON_DLL_IMPORTEXPORT CGNE:
    public IterativeSolver,
    public Solver::Register<CGNE>
{
public:
    /**
    * @brief Creates a CGNE solver with a given ID.
    *
    * @param id The ID for the solver.
    */
    CGNE( const std::string& id );
    /**
    * @brief Create a CGNE solver with a given ID and a given logger.
    *
    * @param id        The ID of the solver.
    * @param logger    The logger which shall be used by the solver
    */
    CGNE( const std::string& id, LoggerPtr logger );

    /**
    * @brief Copy constructor that copies the status independent solver information
    */
    CGNE( const CGNE& other );

    virtual ~CGNE();

    virtual void initialize( const lama::_Matrix& coefficients );

    /**
    * @brief Copies the status independent solver informations to create a new instance of the same
    * type
    *
    * @return shared pointer of the copied solver
    */
    virtual SolverPtr copy();

    struct CGNERuntime: IterativeSolverRuntime
    {
        CGNERuntime();
        virtual ~CGNERuntime();

<<<<<<< HEAD
        common::shared_ptr<lama::_Matrix> mTransposedMat;
        lama::_VectorPtr mVecP;
        lama::_VectorPtr mVecZ;
=======
        std::shared_ptr<lama::Matrix> mTransposedMat;
        std::shared_ptr<lama::Vector> mVecP;
        std::shared_ptr<lama::Vector> mVecZ;
>>>>>>> 095a803c

        lama::Scalar mEps;
    };
    /**
    * @brief Returns the complete configuration of the derived class
    */
    virtual CGNERuntime& getRuntime();
    /**
    * @brief Initializes vectors and values of the runtime
    */
    virtual void solveInit( lama::_Vector& solution, const lama::_Vector& rhs );

    /**
    * @brief Returns the complete const configuration of the derived class
    */
    virtual const CGNERuntime& getConstRuntime() const;

    static std::string createValue();
    static Solver* create( const std::string name );

protected:

    CGNERuntime mCGNERuntime;
    /**
     * @brief Performs one CGNE iteration based on _Matrix/Vector operations.
     */
    virtual void iterate();

    SCAI_LOG_DECL_STATIC_LOGGER( logger )
};

} /* end namespace solver */

} /* end namespace scai */<|MERGE_RESOLUTION|>--- conflicted
+++ resolved
@@ -106,15 +106,9 @@
         CGNERuntime();
         virtual ~CGNERuntime();
 
-<<<<<<< HEAD
-        common::shared_ptr<lama::_Matrix> mTransposedMat;
+        lama::_MatrixPtr mTransposedMat;
         lama::_VectorPtr mVecP;
         lama::_VectorPtr mVecZ;
-=======
-        std::shared_ptr<lama::Matrix> mTransposedMat;
-        std::shared_ptr<lama::Vector> mVecP;
-        std::shared_ptr<lama::Vector> mVecZ;
->>>>>>> 095a803c
 
         lama::Scalar mEps;
     };
