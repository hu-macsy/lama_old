--- conflicted
+++ resolved
@@ -264,11 +264,6 @@
  
     // take default communicator, can be set by SCAI_COMMUNICATOR
 
-<<<<<<< HEAD
-=======
-    // take default communicator, can be set by SCAI_COMMUNICATOR
-
->>>>>>> deb6dd3c
     mComm = scai::dmemo::Communicator::getCommunicatorPtr();
 
     // allow settings specified for each process
@@ -393,30 +388,6 @@
         }
     }
 
-<<<<<<< HEAD
-    mNorm = "L1";
-
-    if ( scai::common::Settings::getEnvironment( val, "SCAI_NORM" ) )
-    {
-        if ( val == "L2" )
-        {
-            mNorm = "L2";
-        }
-        else if ( val == "L1" ) 
-        {
-            mNorm = "L1";
-        }
-        else if ( val == "Max" ) 
-        {
-            mNorm = "Max";
-        }
-        else
-        {
-            CONFIG_ERROR( "norm " << val << " not available" )
-        }
-    }
-  
-=======
     mNorm = "L2";
 
     scai::common::Settings::getEnvironment( mNorm, "SCAI_NORM" );
@@ -426,7 +397,6 @@
         CONFIG_ERROR( "norm " << mNorm << " not available" )
     }
 
->>>>>>> deb6dd3c
     // solver log level, default is convergence History
 
     mLogLevel = scai::solver::LogLevel::convergenceHistory;
@@ -528,21 +498,12 @@
 }
 
 const std::string& LamaConfig::getSolverName( ) const
-<<<<<<< HEAD
 {
     return mSolverName;
 }
 
 const std::string& LamaConfig::getNorm( ) const
 {
-=======
-{
-    return mSolverName;
-}
-
-const std::string& LamaConfig::getNorm( ) const
-{
->>>>>>> deb6dd3c
     return mNorm;
 }
 
@@ -603,12 +564,8 @@
     using std::cout;
     using std::endl;
 
-<<<<<<< HEAD
-    cout << "Usage: " << progName << " <matrix_filename> [ rhs_filename ] [ sol_filename ] [ options ] " << endl;
-=======
     cout << "Usage: " << progName << " <matrix_filename> [ rhs ] [start_solution] [ final_solution_filename ] [ options ] " << endl;
     cout << "         rhs, start_solution can be either a value or a filename" << endl;
->>>>>>> deb6dd3c
     cout << "         solver specific options:" << endl;
     cout << "         --SCAI_DISTRBUTION=BLOCK|<dist_filename>" << endl;
     cout << "         --SCAI_SOLVER=" << getLoggers() << endl;
