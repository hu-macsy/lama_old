--- conflicted
+++ resolved
@@ -1,4 +1,3 @@
-<<<<<<< HEAD
 /**
  * @file solver/examples/solver/cg_solver.cpp
  *
@@ -175,7 +174,7 @@
 
     if ( myRank == 0 )
     {
-        cout << "Matrix Size = " << matrixSize << " MB" << endl;
+        cout << "Matrix = " << matrix << ", size = " << matrixSize << " MB" << endl;
     }
 
     {
@@ -244,252 +243,4 @@
 
         solution.writeToFile( "CG_solution" );
     }
-}
-
-=======
-/**
- * @file solver/examples/solver/cg_solver.cpp
- *
- * @license
- * Copyright (c) 2009-2016
- * Fraunhofer Institute for Algorithms and Scientific Computing SCAI
- * for Fraunhofer-Gesellschaft
- *
- * This file is part of the Library of Accelerated Math Applications (LAMA).
- *
- * LAMA is free software: you can redistribute it and/or modify it under the
- * terms of the GNU Affero General Public License as published by the Free
- * Software Foundation, either version 3 of the License, or (at your option)
- * any later version.
- *
- * LAMA is distributed in the hope that it will be useful, but WITHOUT ANY
- * WARRANTY; without even the implied warranty of MERCHANTABILITY or FITNESS
- * FOR A PARTICULAR PURPOSE. See the GNU Affero General Public License for
- * more details.
- *
- * You should have received a copy of the GNU Affero General Public License
- * along with LAMA. If not, see <http://www.gnu.org/licenses/>.
- * @endlicense
- *
- * @brief Example driver program for CG solver
- * @author Thomas Brandes
- * @date 02.07.2012
- */
-
-#include "LamaConfig.hpp"
-#include "LamaTiming.hpp"
-
-#include <scai/lama/matrix/all.hpp>
-
-#include <scai/lama/DenseVector.hpp>
-#include <scai/dmemo/Communicator.hpp>
-#include <scai/dmemo/GenBlockDistribution.hpp>
-#include <scai/lama/norm/L2Norm.hpp>
-
-#include <scai/solver/CG.hpp>
-#include <scai/solver/TrivialPreconditioner.hpp>
-#include <scai/solver/logger/CommonLogger.hpp>
-#include <scai/solver/criteria/ResidualThreshold.hpp>
-#include <scai/solver/criteria/IterationCount.hpp>
-
-#include <scai/common/unique_ptr.hpp>
-#include <scai/common/exception/Exception.hpp>
-#include <scai/tracing.hpp>
-#include <scai/logging.hpp>
-
-using namespace std;
-using namespace scai::dmemo;
-using namespace scai::lama;
-using namespace scai::solver;
-
-int main( int argc, char* argv[] )
-{
-    SCAI_REGION( "cg_solver" )
-
-    SCAI_LOG_THREAD( "main" )
-
-    LamaConfig lamaconf;
-
-    // Get (default) communicator, will be MPI if available
-
-    const Communicator& comm = lamaconf.getCommunicator();
-
-    int myRank   = comm.getRank();
-    int numProcs = comm.getSize();
-
-    const char* filename;
-
-    if ( argc < 2 )
-    {
-        if ( myRank == 0 )
-        {
-            cout << "Usage: " << argv[0] << " <filename> [Host|CUDA] [CSR|ELL|JDS]" << endl;
-        }
-        exit( 1 );
-    }
-
-    filename = argv[1];
-
-    // take the remaining arguments for configuration
-
-    for ( int i = 2; i < argc; ++i )
-    {
-        lamaconf.setArg( argv[i] );
-    }
-
-    // using pointer classes MatrixPtr, VectorPtr take care of delete
-
-    MatrixPtr matrixPtr( lamaconf.getMatrix() );
-    VectorPtr rhsPtr( matrixPtr->newDenseVector() );
-
-    Matrix& matrix = *matrixPtr;
-    Vector& rhs = *rhsPtr;
-
-    // Each processor should print its configuration
-
-    cout << lamaconf << endl;
-
-    {
-        LamaTiming timer( comm, "Loading data" );
-
-        // read matrix + rhs from disk
-
-        matrix.readFromFile( filename );
-
-        try
-        {
-            rhs.readFromFile( filename );
-        }
-        catch ( const std::exception& )
-        {
-            std::cout << "reading vector from file " << filename << " failed, take sum( Matrix, 2 ) " << std::endl;
-
-            {
-                scai::common::unique_ptr<Vector> xPtr( rhs.newVector() );
-                Vector& x = *xPtr;
-                x.allocate( matrix.getColDistributionPtr() );
-                x = Scalar( 1 );
-                rhs = matrix * x;
-            }
-        }
-
-        // only square matrices are accetpted
-
-        SCAI_ASSERT_EQUAL( matrix.getNumRows(), matrix.getNumColumns(), "" )
-        SCAI_ASSERT_EQUAL( matrix.getNumRows(), rhs.size(), "" )
-    }
-
-    // for solution create vector with same format/type as rhs, size = numRows, init = 0.0
-
-    scai::common::unique_ptr<Vector> solutionPtr( Vector::create( rhs.getCreateValue() ) );
-    Vector& solution = *solutionPtr;
-
-    int numRows = matrix.getNumRows();
-
-    solution.allocate( matrix.getColDistributionPtr() );
-    solution = 0.0;   // intialize of a vector
-
-    // distribute data (trivial block partitioning)
-
-    if ( numProcs > 1 )
-    {
-        LamaTiming timer( comm, "Redistribution" );
-
-        // determine a new distribution so that each processor gets part of the matrix according to its weight
-
-        float weight = lamaconf.getWeight();
-
-        DistributionPtr dist;
-
-        if ( lamaconf.useMetis() )
-        {
-            LamaTiming timer( comm, "Metis" );
-            dist.reset( Distribution::getDistribution( "METIS", lamaconf.getCommunicatorPtr(), matrix, weight ) );
-        }
-        else
-        {
-            dist.reset( new GenBlockDistribution( numRows, weight, lamaconf.getCommunicatorPtr() ) );
-        }
-
-        matrix.redistribute( dist, dist );
-        rhs.redistribute ( dist );
-        solution.redistribute ( dist );
-
-        cout << comm << ": matrix = " << matrix ;
-    }
-
-    double matrixSize  = matrix.getMemoryUsage() / 1024.0 / 1024.0;
-
-    if ( myRank == 0 )
-    {
-        cout << "Matrix = " << matrix << ", size = " << matrixSize << " MB" << endl;
-    }
-
-    {
-        LamaTiming timer( comm, "Prefetching" );
-
-        matrix.setCommunicationKind( lamaconf.getCommunicationKind() );
-        matrix.setContextPtr( lamaconf.getContextPtr() );
-        rhs.setContextPtr( lamaconf.getContextPtr() );
-        solution.setContextPtr( lamaconf.getContextPtr() );
-
-        rhs.prefetch();
-        matrix.prefetch();
-        matrix.wait();
-        rhs.wait();
-    }
-
-    // setting up solver from file "solveconfig.txt"
-
-    std::ostringstream loggerName;
-
-    loggerName << "<CG>, " << lamaconf.getCommunicator() << ": ";
-
-    LoggerPtr logger( new CommonLogger ( loggerName.str(), 
-                                         lamaconf.getLogLevel(),
-                                         LoggerWriteBehaviour::toConsoleOnly
-                                       ) );
-
-    CG mySolver( "CGSolver", logger );
-
-    Scalar eps = 0.00001;
-    NormPtr norm = NormPtr( new L2Norm() );
-
-    CriterionPtr rt( new ResidualThreshold( norm, eps, ResidualThreshold::Absolute ) );
-
-    if ( lamaconf.hasMaxIter() )
-    {
-        CriterionPtr it( new IterationCount( lamaconf.getMaxIter() ) );
- 
-        // stop if iteration count reached OR residual threshold is reached
-
-        rt.reset( new Criterion ( it, rt, Criterion::OR ) );
-    }
-
-    mySolver.setStoppingCriterion( rt );
-
-    // SolverPtr preconditioner( new TrivialPreconditioner( "Trivial preconditioner" ) );
-    // mySolver.setPreconditioner( preconditioner );
-
-    {
-        LamaTiming timer( comm, "Solver setup" );
-
-        mySolver.initialize( matrix );
-    }
-
-    {
-        LamaTiming timer( comm, "Solver solve" );
-
-        mySolver.solve( solution, rhs );
-    }
-
-    bool writeFlag = false;
-
-    if ( writeFlag )
-    {
-        LamaTiming timer( comm, "Writing solution" );
-
-        solution.writeToFile( "CG_solution" );
-    }
-}
->>>>>>> f09bf35d
+}