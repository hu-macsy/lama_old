/**
 * @file solver/examples/solver/matrix_convert.cpp
 *
 * @license
 * Copyright (c) 2009-2016
 * Fraunhofer Institute for Algorithms and Scientific Computing SCAI
 * for Fraunhofer-Gesellschaft
 *
 * This file is part of the Library of Accelerated Math Applications (LAMA).
 *
 * LAMA is free software: you can redistribute it and/or modify it under the
 * terms of the GNU Affero General Public License as published by the Free
 * Software Foundation, either version 3 of the License, or (at your option)
 * any later version.
 *
 * LAMA is distributed in the hope that it will be useful, but WITHOUT ANY
 * WARRANTY; without even the implied warranty of MERCHANTABILITY or FITNESS
 * FOR A PARTICULAR PURPOSE. See the GNU Affero General Public License for
 * more details.
 *
 * You should have received a copy of the GNU Affero General Public License
 * along with LAMA. If not, see <http://www.gnu.org/licenses/>.
 * @endlicense
 *
 * @brief Conversion program between binary and matrix market
 * @author Thomas Brandes
 * @date 20.12.2015
 */

// Define levels for assertion, logging and tracing

#include <scai/lama.hpp>

#include <scai/lama/DenseVector.hpp>
#include <scai/lama/Scalar.hpp>
#include <scai/lama/StorageIO.hpp>
#include <scai/lama/expression/all.hpp>
#include <scai/lama/matrix/CSRSparseMatrix.hpp>
#include <scai/lama/matutils/MatrixCreator.hpp>

#include <iostream>

using namespace scai;
using namespace scai::lama;
using namespace std;

struct CommandLineOptions
{
    string inFileName;
    string outFileName;

    File::FileType outFileType;
    bool writeBinary;
    common::scalar::ScalarType inDataType;
    common::scalar::ScalarType outDataType;

    CommandLineOptions()
    {
        inFileName = "";
        outFileName = "";
        writeBinary = false;
        outFileType = File::DEFAULT;
        inDataType  = common::scalar::UNKNOWN;        // needs to be determined
        outDataType = common::scalar::INTERNAL;       // same as input data type
    }

    bool parseOption( const std::string& option )
    {
        if ( option == "-a" )
        {
            outFileType = File::SAMG_FORMAT;
            writeBinary = false;
        }
        else if ( option == "-mm" )
        {
            outFileType = File::MATRIX_MARKET;
            writeBinary = false;
        }
        else if ( option == "-b" )
        {
            outFileType = File::SAMG_FORMAT;
            writeBinary = true;
        }
        else if ( option == "-S" )
        {
            inDataType = common::scalar::FLOAT;
        }
        else if ( option == "-C" )
        {
            inDataType = common::scalar::COMPLEX;
        }
        else if ( option == "-D" )
        {
            inDataType = common::scalar::DOUBLE;
        }
        else if ( option == "-Z" )
        {
            inDataType = common::scalar::DOUBLE_COMPLEX;
        }
        else if ( option == "-s" )
        {
            outDataType = common::scalar::FLOAT;
        }
        else if ( option == "-c" )
        {
            outDataType = common::scalar::COMPLEX;
        }
        else if ( option == "-d" )
        {
            outDataType = common::scalar::DOUBLE;
        }
        else if ( option == "-z" )
        {
            outDataType = common::scalar::DOUBLE_COMPLEX;
        }
        else if ( inFileName == "" )
        {
            inFileName = option;
        }
        else if ( outFileName == "" )
        {
            outFileName = option;
        }
        else
        {
            return false;  // not recognized
        }

        return true;
    }

    void checkInFileName()
    {
        if ( inFileName == "" )
        {
            COMMON_THROWEXCEPTION( "No input filename specified" )
        }
    }

    void checkOutFileName()
    {
        if ( outFileName != "" ) return;

        size_t i = inFileName.find( "." );

        if ( i == string::npos )
        {
            outFileName = inFileName;
        }
        else
        {
            outFileName = inFileName.substr( 0, i );
        }

        cout << "outFileName set to " << outFileName << endl;
    }

    /** @brief determine outfile type if not specified */

    void checkOutFileType()
    {
        if ( outFileType != File::DEFAULT ) return;

        if ( _StorageIO::hasSuffix( inFileName, ".mtx" ) )
        {
<<<<<<< HEAD
            outFileType = File::SAMG;
=======
             outFileType = File::SAMG_FORMAT;
>>>>>>> f09bf35d
        }
        else
        {
            outFileType = File::MATRIX_MARKET;
        }
    }
};

void convertMatrix(
    const std::string& inFileName,
    const common::scalar::ScalarType inDataType,
    const std::string& outFileName,
    const File::FileType outFileType,
    const common::scalar::ScalarType outDataType,
    const bool writeBinary )
{
    MatrixCreateKeyType matrixType( Format::CSR, inDataType );
    common::shared_ptr<Matrix> m ( Matrix::create( matrixType ) );

    m->readFromFile( inFileName );

    cout << "read matrix from " << inFileName << " : " << *m << endl;
    cout << "write matrix to " << outFileName << ", format = " << outFileType << ", type = " << outDataType << endl;

    m->writeToFile( outFileName, outFileType, outDataType, common::scalar::INDEX_TYPE, common::scalar::INDEX_TYPE, writeBinary );
}

void convertVector(
    const std::string& inFileName,
    const common::scalar::ScalarType inDataType,
    const std::string& outFileName,
    const File::FileType outFileType,
    const common::scalar::ScalarType outDataType,
    const bool writeBinary )
{
    // Note: inFileType is given implicitly by the input file
    // use vector of inDataType so no information is lost

    VectorCreateKeyType vectorType( Vector::DENSE, inDataType );
    common::shared_ptr<Vector> v ( Vector::create( vectorType ) );

    v->readFromFile( inFileName );

    cout << "read vector from " << inFileName << " : " << *v << endl;
    cout << "write vector to " << outFileName << ", format = " << outFileType << ", type = " << outDataType << endl;

    v->writeToFile( outFileName, outFileType, outDataType, writeBinary );
}

void printUsage( const char* progName )
{
    cout << "Usage: " << progName << " [-b|-a|-mm] infile_name [outfile_name]" << endl;
    cout << "  infile_name : name of file with input matrix or vector" << endl;
    cout << "    -S input format is single precision" << endl;
    cout << "    -D input format is double precision" << endl;
    cout << "    -C input format is complex" << endl;
    cout << "    -Z input format is double complex" << endl;
    cout << "    -s output format is single precision" << endl;
    cout << "    -d output format is double precision" << endl;
    cout << "    -c output format is complex" << endl;
    cout << "    -z output format is double complex" << endl;
    cout << "    -b converts to binary SAMG file" << endl;
    cout << "    -a converts to ascii SAMG file" << endl;
    cout << "    -mm converts to matrix market" << endl;
}

int main( int argc, char* argv[] )
{
    bool isVector = false;

    CommandLineOptions options;

    if ( argc < 2 )
    {
        printUsage( argv[0] );
        return 0;
    }

    for ( int i = 1; i < argc; ++i )
    {
        bool done = options.parseOption( argv[i] );

        if ( !done )
        {
            printUsage( argv[0] );
        }
    }

    options.checkInFileName();
    options.checkOutFileName();

    options.checkOutFileType();

    if ( _StorageIO::hasSuffix( options.inFileName, ".mtx" ) )
    {
        bool isSym, isPat;
        IndexType m, n, nz;

        lama::FileStream inFile( options.inFileName, std::ios::in );

        _StorageIO::readMMHeader( m, n, nz, isSym, isPat, inFile );
        cout << "MM header of " << options.inFileName << ": m = " << m << ", n = " << n << ", nz = " << nz << endl;
        isVector = n == 1;
    }
    else if ( _StorageIO::hasSuffix( options.inFileName, ".frv" ) )
    {
        isVector = true;
    }

    cout << "convert " << ( isVector ? "vector" : "matrix" );
    cout << " " << options.inFileName << " -> " << options.outFileName ;
    cout << ", outFileType = " << options.outFileType;
    cout << ", inDataType = " << options.inDataType;
    cout << ", outDataType = " << options.outDataType << endl;

    if ( options.inDataType == common::scalar::UNKNOWN )
    {
        cout << "No input data type specified, take Double as default" << endl;
        options.inDataType = common::scalar::DOUBLE;
    }

    if ( isVector )
    {
        convertVector( options.inFileName, options.inDataType, options.outFileName, options.outFileType, options.outDataType, options.writeBinary );
    }
    else
    {
        convertMatrix( options.inFileName, options.inDataType, options.outFileName, options.outFileType, options.outDataType, options.writeBinary );
    }
}<|MERGE_RESOLUTION|>--- conflicted
+++ resolved
@@ -163,11 +163,7 @@
 
         if ( _StorageIO::hasSuffix( inFileName, ".mtx" ) )
         {
-<<<<<<< HEAD
-            outFileType = File::SAMG;
-=======
              outFileType = File::SAMG_FORMAT;
->>>>>>> f09bf35d
         }
         else
         {
