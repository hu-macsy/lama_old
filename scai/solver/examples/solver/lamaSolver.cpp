/**
 * @file lamaSolver.cpp
 *
 * @license
 * Copyright (c) 2009-2017
 * Fraunhofer Institute for Algorithms and Scientific Computing SCAI
 * for Fraunhofer-Gesellschaft
 *
 * This file is part of the SCAI framework LAMA.
 *
 * LAMA is free software: you can redistribute it and/or modify it under the
 * terms of the GNU Affero General Public License as published by the Free
 * Software Foundation, either version 3 of the License, or (at your option)
 * any later version.
 *
 * LAMA is distributed in the hope that it will be useful, but WITHOUT ANY
 * WARRANTY; without even the implied warranty of MERCHANTABILITY or FITNESS
 * FOR A PARTICULAR PURPOSE. See the GNU Affero General Public License for
 * more details.
 *
 * You should have received a copy of the GNU Affero General Public License
 * along with LAMA. If not, see <http://www.gnu.org/licenses/>.
 *
 * Other Usage
 * Alternatively, this file may be used in accordance with the terms and
 * conditions contained in a signed written agreement between you and
 * Fraunhofer SCAI. Please contact our distributor via info[at]scapos.com.
 * @endlicense
 *
 * @brief Example driver program for solvers in LAMA
 * @author Thomas Brandes
 * @date 04.12.2015
 */

#include "LamaConfig.hpp"
#include "LamaTiming.hpp"

#include <scai/lama/matrix/all.hpp>
#include <scai/lama/io/FileIO.hpp>

#include <scai/lama/DenseVector.hpp>
#include <scai/dmemo/GenBlockDistribution.hpp>
#include <scai/dmemo/SingleDistribution.hpp>
#include <scai/dmemo/NoDistribution.hpp>
#include <scai/lama/norm/Norm.hpp>

#include <scai/solver/GMRES.hpp>
#include <scai/solver/SimpleAMG.hpp>
#include <scai/solver/logger/CommonLogger.hpp>
#include <scai/solver/criteria/ResidualThreshold.hpp>
#include <scai/solver/criteria/IterationCount.hpp>

#include <scai/tracing.hpp>

#include <scai/common/unique_ptr.hpp>

using namespace std;
using namespace scai;
using namespace dmemo;
using namespace lama;
using namespace solver;

typedef RealType ValueType;

#define HOST_PRINT( rank, msg )             \
    {                                           \
        if ( rank == 0 )                        \
        {                                       \
            std::cout << msg << std::endl;      \
        }                                       \
    }                                           \
     
static bool isNumeric( double& val, const string& str )
{
    bool is = true;

    for ( std::string::const_iterator p = str.begin(); str.end() != p; ++p )
    {
        if ( isdigit( *p ) )
        {
            continue;
        }

        if ( *p == '-' )
        {
            continue;
        }

        if ( *p == '.' )
        {
            continue;
        }

        is = false;
        break;
    }

    if ( is )
    {
        istringstream valStr( str );
        valStr >> val;
        is = ! valStr.fail();
    }

    return is;
}

/** Help routine to combine criterions. */

static void orCriterion( CriterionPtr& crit, const CriterionPtr& add )
{
    if ( crit )
    {
        // combine current one with the new one by an OR

        crit.reset( new Criterion ( crit, add, Criterion::OR ) );
    }
    else
    {
        crit = add;
    }
}

/**
 *  Main program
 *
 *  - first arg is filename for input matrix
 *  - all other arguments are passed to the configuration lamaconf
 *  - configuration will contain all information to setup the solver for the input matrix
 */
int main( int argc, const char* argv[] )
{
    SCAI_REGION( "Main.lamaSolver" )

    common::Settings::parseArgs( argc, argv );

    LamaConfig lamaconf;   // must be defined after parseArgs

    const Communicator& comm = lamaconf.getCommunicator();

    int myRank   = comm.getRank();
    int numProcs = comm.getSize();

    // accept only 2 - 4 arguments, --SCAI_xxx do not count here

    if ( argc < 2  || argc > 5 )
    {
        if ( myRank == 0 )
        {
            CONFIG_ERROR( "Illegal number of arguments" )
        }

        return -1;
    }

    try
    {
        std::string matrixFilename        = argv[1];
        std::string rhsFilename           = argc <= 2 ? "" : argv[2];
        std::string startSolutionFilename = argc <= 3 ? "" : argv[3];
        std::string finalSolutionFilename = argc <= 4 ? "" : argv[4];

        // use auto pointer so that matrix will be deleted at program exit

        scai::common::unique_ptr<Matrix> matrixPtr( lamaconf.getMatrix() );
        scai::common::unique_ptr<Vector> rhsPtr( matrixPtr->newDenseVector() );
        scai::common::unique_ptr<Vector> solutionPtr( rhsPtr->newVector() );

        Matrix& matrix   = *matrixPtr;
        Vector& rhs      = *rhsPtr;
        Vector& solution = *solutionPtr;

        // input matrix will be CSR format

        scai::common::unique_ptr<Matrix> inMatrixPtr( Matrix::getMatrix( Matrix::CSR, lamaconf.getValueType() ) );
        Matrix& inMatrix = *inMatrixPtr;

        // Here each processor should print its configuration

        cout << lamaconf << endl;

        // Now read in matrix and rhs

        HOST_PRINT( 0, "Setup matrix, rhs, initial solution" )

        {
            SCAI_REGION( "Main.loadData" )

            LamaTiming timer( comm, "Loading data" );

            // read matrix + rhs from disk

            std::string distFilename = "";

            if ( common::Settings::getEnvironment( distFilename, "SCAI_DISTRIBUTION" ) )
            {
                if ( distFilename.size() < 2 )
                {
                    distFilename = "";
                    HOST_PRINT( 0 , "Read matrix from file " << matrixFilename << ", with mapping by cols" )
                }
                else
                {
                    HOST_PRINT( 0, "Read matrix from file " << matrixFilename << ", with mapping from file " << distFilename )
                }

                inMatrix.readFromFile( matrixFilename, distFilename );
            }
            else
            {
                HOST_PRINT( myRank, "Read matrix from file " << matrixFilename )
                inMatrix.readFromFile( matrixFilename );
            }

            SCAI_ASSERT_EQUAL( inMatrix.getNumRows(), inMatrix.getNumColumns(), "solver only with square matrices" )

            HOST_PRINT( myRank, "Matrix from file " << matrixFilename << " : " << inMatrix )

            if ( rhsFilename.size() == 0 && FileIO::hasSuffix( matrixFilename, "frm" ) )
            {
                // this filename can also be taken for vector

                rhsFilename = matrixFilename.substr( 0, matrixFilename.size() - 4 ) + ".frv";

                if ( ! FileIO::fileExists( rhsFilename ) )
                {
                    HOST_PRINT( myRank, "rhs file " << rhsFilename << " does not exist, take default rhs" )
                    rhsFilename = "";
                }
            }

            double val;

            if ( isNumeric( val, rhsFilename ) )
            {
                rhs.allocate( inMatrix.getRowDistributionPtr() );
                rhs = Scalar( val );

                HOST_PRINT( myRank, "Set rhs = " << val )
            }
            else if ( rhsFilename.size() )
            {
                rhs.readFromFile( rhsFilename, inMatrix.getRowDistributionPtr() );

                HOST_PRINT( myRank, "Read rhs from file " << rhsFilename << " : " << rhs )
            }
            else
            {
                // build default rhs as rhs = A * x with x = 1

                scai::common::unique_ptr<Vector> xPtr( rhs.newVector() );
                Vector& x = *xPtr;
                x.allocate( inMatrix.getColDistributionPtr() );
                x = Scalar( 1 );
                rhs = inMatrix * x;

                HOST_PRINT( myRank, "Set rhs = sum( Matrix, 2) : " << rhs )
            }

            if ( isNumeric( val, startSolutionFilename ) )
            {
                solution.allocate( inMatrix.getRowDistributionPtr() );
                solution = Scalar( val );
                HOST_PRINT( myRank, "Set initial solution = " << val )
            }
            else if ( startSolutionFilename.size() )
            {
                solution.readFromFile( startSolutionFilename, inMatrix.getRowDistributionPtr() );
                HOST_PRINT( myRank, "Read initial solution from file " << startSolutionFilename << ": " << solution )
            }
            else
            {
                solution.allocate( inMatrix.getRowDistributionPtr() );
                solution = Scalar( 0 );   // initialize of a vector
                HOST_PRINT( myRank, "Set initial solution = 0" )
            }

            // only square matrices are accetpted

            SCAI_ASSERT_EQUAL( inMatrix.getNumRows(), rhs.size(), "size mismatch: #rows of matrix must be equal size of rhs" )
            SCAI_ASSERT_EQUAL( inMatrix.getNumColumns(), solution.size(),
                               "size mismatch: #cols of matrix must be equal size of initial solution" )
        }

        // for solution create vector with same format/type as rhs, size = numRows, init = 0.0

        int numRows = inMatrix.getNumRows();

        // distribute data (trivial block partitioning)

        if ( numProcs > 1 )
        {
            SCAI_REGION( "Main.redistribute" )

            LamaTiming timer( comm, "Redistribution" );
            // determine a new distribution so that each processor gets part of the matrix according to its weight
            float weight = lamaconf.getWeight();

            DistributionPtr oldDist = inMatrix.getRowDistributionPtr();

            DistributionPtr dist;

            if ( lamaconf.useMetis() )
            {
                LamaTiming timer( comm, "Metis" );
                // dist.reset( new MetisDistribution( lamaconf.getCommunicatorPtr(), inMatrix, weight ) );
            }
            else if ( *oldDist == dmemo::SingleDistribution( numRows, oldDist->getCommunicatorPtr(), 0 ) )
            {
                // one single processor only has read the matrix, redistribute among all available processors

                dist.reset( new GenBlockDistribution( numRows, weight, lamaconf.getCommunicatorPtr() ) );
            }
            else
            {
                // was a distributed read, so take this as distribution

                dist = inMatrix.getRowDistributionPtr();
            }

            inMatrix.redistribute( dist, dist );

            rhs.redistribute ( dist );
            solution.redistribute ( dist );

            HOST_PRINT( myRank, "matrix redistributed = " << inMatrix )
        }

        // Now convert to th desired matrix format

        {
            LamaTiming timer( comm, "Type conversion from CSR<ValueType> to target format" );
            matrix = inMatrix;
        }

        cout << "matrix = " << matrix << endl;

        inMatrix.clear();
        double matrixSize  = matrix.getMemoryUsage() / 1024.0 / 1024.0;

        HOST_PRINT( myRank,  "Matrix Size = " << matrixSize << " MB" )

        {
            LamaTiming timer( comm, "Prefetching" );
            matrix.setCommunicationKind( lamaconf.getCommunicationKind() );
            matrix.setContextPtr( lamaconf.getContextPtr() );
            rhs.setContextPtr( lamaconf.getContextPtr() );
            solution.setContextPtr( lamaconf.getContextPtr() );
            rhs.prefetch();
            matrix.prefetch();
            matrix.wait();
            rhs.wait();
        }

        // setting up solver, get it from solver factory

        string solverName = "<" + lamaconf.getSolverName() + ">";

        scai::common::unique_ptr<Solver> mySolver( Solver::create( lamaconf.getSolverName(), solverName ) );

        // setting up a common logger, prints also rank of communicator

        ostringstream loggerName;

        loggerName << solverName << ", " << lamaconf.getCommunicator() << ": ";

<<<<<<< HEAD
        bool ignoreRank = comm.getRank() > 0;

        LoggerPtr logger( new CommonLogger ( loggerName.str(),
                                             lamaconf.getLogLevel(),
                                             LoggerWriteBehaviour::toConsoleOnly, ignoreRank ) );
=======
        bool suppressWriting = comm.getRank() > 0;   // only host processor logs

        LoggerPtr logger( new CommonLogger ( loggerName.str(),
                                             lamaconf.getLogLevel(),
                                             LoggerWriteBehaviour::toConsoleOnly,
                                             suppressWriting ) );
>>>>>>> c7b7b30a

        mySolver->setLogger( logger );

        // Set up stopping criterion, take thresholds and max iterations if specified

        CriterionPtr crit;

        NormPtr norm( Norm::create( lamaconf.getNorm() ) );   // Norm from factory

        double eps = lamaconf.getAbsoluteTolerance();

        if ( eps > 0.0 )
        {
            crit.reset( new ResidualThreshold( norm, eps, ResidualThreshold::Absolute ) );
        }

        eps = lamaconf.getRelativeTolerance();

        if ( eps > 0.0 )
        {
            CriterionPtr rt( new ResidualThreshold( norm, eps, ResidualThreshold::Relative ) );

            orCriterion( crit, rt );
        }

        eps = lamaconf.getDivergenceTolerance();

        if ( eps > 0.0 )
        {
            CriterionPtr dt( new ResidualThreshold( norm, eps, ResidualThreshold::Divergence ) );

            orCriterion( crit, dt );
        }

        if ( lamaconf.hasMaxIter() )
        {
            CriterionPtr it( new IterationCount( lamaconf.getMaxIter() ) );

            orCriterion( crit, it );
        }

        if ( !crit )
        {
            HOST_PRINT( myRank, "No criterion set, take default" )

            eps = 0.001;

            crit.reset( new ResidualThreshold( norm, eps, ResidualThreshold::Absolute ) );
        }

        // Stopping criterion can ony be set for an iterative solver

        IterativeSolver* itSolver = dynamic_cast<IterativeSolver*>( mySolver.get() );

        if ( itSolver != NULL )
        {
            itSolver->setStoppingCriterion( crit );
        }
        else
        {
            cout << "Not iterative solver, stopping criterion ignored" << endl;
        }

        // Allow individual settings for GMRES solver

        GMRES* gmresSolver = dynamic_cast<GMRES*>( mySolver.get() );

        if ( gmresSolver )
        {
            // here is the possibility to set solver specific values

            int dim = 5;

            common::Settings::getEnvironment( dim, "SCAI_KRYLOV_DIM" );

            HOST_PRINT( myRank, "GMRES solver, krylov dim = " << dim )

            gmresSolver->setKrylovDim( dim );
        }

        // Allow individual settings for AMG solver

        SimpleAMG* amgSolver = dynamic_cast<SimpleAMG*>( mySolver.get() );

        if ( amgSolver )
        {
            amgSolver->setHostOnlyLevel( 4 );
            amgSolver->setReplicatedLevel( 5 );
            amgSolver->setMaxLevels( 25 );
            amgSolver->setMinVarsCoarseLevel( 200 );
        }

        // Initialization with timing

        {
            SCAI_REGION( "Main.solveSetup" )
            LamaTiming timer( comm, "Solver setup" );
            mySolver->initialize( matrix );
        }

        // Solve system with timing

        double solverTime;   // saves run-time spent in solve

        {
            SCAI_REGION( "Main.solveIt" )
            LamaTiming timer( comm, "Solver solve" );
            mySolver->solve( solution, rhs );
            solverTime = timer.getTime();
        }

        if ( itSolver != NULL )
        {
            double iterTime = solverTime / itSolver->getIterationCount();
            HOST_PRINT( myRank, "Time per Iteration = " << ( iterTime * 1000.0 ) << " ms" )
        }

        // if 3rd argument for solution file is specified, write it or compare it

        if ( finalSolutionFilename.size() )
        {
            if ( FileIO::fileExists( finalSolutionFilename ) )
            {
                HOST_PRINT( myRank, "Compare solution with vector in " << finalSolutionFilename )
                LamaTiming timer( comm, "Comparing solution" );
                scai::common::unique_ptr<Vector> compSolutionPtr( rhs.newVector() );
                Vector& compSolution = *compSolutionPtr;
                compSolution.readFromFile( finalSolutionFilename );
                compSolution.redistribute( solution.getDistributionPtr() );
                compSolution -= solution;
                Scalar maxDiff = compSolution.maxNorm();
                HOST_PRINT( myRank, "Maximal difference between solution in " << finalSolutionFilename << ": " << maxDiff )
            }
            else
            {
                HOST_PRINT( myRank, "Write solution to output file " << finalSolutionFilename )
                LamaTiming timer( comm, "Writing solution" );
                solution.writeToFile( finalSolutionFilename );
            }
        }
    }
    catch ( common::Exception& e )
    {
        HOST_PRINT( myRank, "Terminate due to error: " << e.what() )
    }
}<|MERGE_RESOLUTION|>--- conflicted
+++ resolved
@@ -364,20 +364,12 @@
 
         loggerName << solverName << ", " << lamaconf.getCommunicator() << ": ";
 
-<<<<<<< HEAD
-        bool ignoreRank = comm.getRank() > 0;
-
-        LoggerPtr logger( new CommonLogger ( loggerName.str(),
-                                             lamaconf.getLogLevel(),
-                                             LoggerWriteBehaviour::toConsoleOnly, ignoreRank ) );
-=======
         bool suppressWriting = comm.getRank() > 0;   // only host processor logs
 
         LoggerPtr logger( new CommonLogger ( loggerName.str(),
                                              lamaconf.getLogLevel(),
                                              LoggerWriteBehaviour::toConsoleOnly,
                                              suppressWriting ) );
->>>>>>> c7b7b30a
 
         mySolver->setLogger( logger );
 
