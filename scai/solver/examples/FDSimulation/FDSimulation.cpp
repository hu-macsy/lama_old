/**
 * @file solver/examples/FDSimulation/FDSimulation.cpp
 *
 * @license
 * Copyright (c) 2009-2017
 * Fraunhofer Institute for Algorithms and Scientific Computing SCAI
 * for Fraunhofer-Gesellschaft
 *
 * This file is part of the SCAI framework LAMA.
 *
 * LAMA is free software: you can redistribute it and/or modify it under the
 * terms of the GNU Affero General Public License as published by the Free
 * Software Foundation, either version 3 of the License, or (at your option)
 * any later version.
 *
 * LAMA is distributed in the hope that it will be useful, but WITHOUT ANY
 * WARRANTY; without even the implied warranty of MERCHANTABILITY or FITNESS
 * FOR A PARTICULAR PURPOSE. See the GNU Affero General Public License for
 * more details.
 *
 * You should have received a copy of the GNU Affero General Public License
 * along with LAMA. If not, see <http://www.gnu.org/licenses/>.
 *
 * Other Usage
 * Alternatively, this file may be used in accordance with the terms and
 * conditions contained in a signed written agreement between you and
 * Fraunhofer SCAI. Please contact our distributor via info[at]scapos.com.
 * @endlicense
 *
 * @brief ToDo: Missing description in ./solver/examples/FDSimulation/FDSimulation.cpp
 * @author Lauretta Schubert
 * @date 27.09.2016
 */
#include <scai/lama.hpp>

#include <scai/lama/DenseVector.hpp>
#include <scai/lama/expression/all.hpp>
#include <scai/lama/matrix/all.hpp>
#include <scai/lama/matutils/MatrixCreator.hpp>
#include <scai/lama/norm/L2Norm.hpp>

#include <scai/dmemo/BlockDistribution.hpp>

#include <scai/hmemo/ReadAccess.hpp>
#include <scai/hmemo/WriteAccess.hpp>
#include <scai/hmemo/HArray.hpp>

#include <scai/tracing.hpp>

#include <scai/common/Walltime.hpp>

#include <iostream>
#include <memory>

#define _USE_MATH_DEFINES
#include <cmath>

#include "Configuration.hpp"

using namespace scai;

#define MASTER 0

#define HOST_PRINT( comm, msg )             \
    {                                           \
        PartitionId myRank = comm->getRank();   \
        if ( myRank == MASTER )                 \
        {                                       \
            std::cout << msg;                   \
        }                                       \
    }

/*
 *  routine for initializing derivative matrices (needed for velocity Updates vz, vx, vy)
 *  create csr data structure (sub)matrices (and replicate along matrix diagonal)
 */
template<typename ValueType>
void derivatives( lama::SparseMatrix<ValueType>& A,
                  lama::SparseMatrix<ValueType>& B,
                  lama::SparseMatrix<ValueType>& C,
                  IndexType NX,
                  IndexType NY,
                  IndexType NZ,
                  dmemo::DistributionPtr dist,
                  hmemo::ContextPtr ctx,
                  dmemo::CommunicatorPtr comm )
{
    SCAI_REGION( "derivatives" )

    // _Matrix A,B are created in 2 steps:
    //   1: create MatrixStorage in CSR format
    //   2: duplicate MatrixStorage along Diagonal till full _Matrix size is reached

    // for creating CSR MatrixStorage
    std::unique_ptr<lama::MatrixStorage<ValueType> > storageHelp( new lama::CSRStorage<ValueType>() );
    IndexType numValues;
    std::vector<IndexType> csrIA;
    std::vector<IndexType> csrJA;
    std::vector<ValueType> csrValues;

    // create matrix A
    numValues = NZ + ( NZ - 1 ); // diagonal element (NZ) + secondary diagonal elements (NZ - 1)
    csrIA.reserve( NZ + 1 );
    csrJA.reserve( numValues );
    csrValues.reserve( numValues );

    IndexType count = 0;
    IndexType size = NZ;
    csrIA.push_back( 0 );

    for ( IndexType i = 0; i < size; ++i )
    {
        for ( IndexType j = 0; j < size; ++j )
        {
            if ( i == j )
            {
                ++count;
                csrJA.push_back( j );
                csrValues.push_back( -1.0 );
            }

            if ( j - 1 == i )
            {
                ++count;
                csrJA.push_back( j );
                csrValues.push_back( 1.0 );
            }
        }

        csrIA.push_back( count );
    }

    storageHelp->setRawCSRData( size, size, numValues, &csrIA[0], &csrJA[0], &csrValues[0] );
    lama::MatrixCreator::buildReplicatedDiag( A, *storageHelp, NX * NY ); // not distributed, need to redistribute afterwards
    A.redistribute( dist, dist );
    A.setContextPtr( ctx );
    HOST_PRINT( comm, "Matrix A finished\n" );

    csrIA.clear();
    csrJA.clear();
    csrValues.clear();

    // create matrix B
    numValues = NZ * NX + ( NZ * NX - ( NZ + 1 ) + 1 ); // diagonal element (NZ*NX) + secondary diagonal elements (NZ*NX - (NZ+1) + 1)
    csrIA.reserve( NZ + 1 );
    csrJA.reserve( numValues );
    csrValues.reserve( numValues );

    count = 0;
    size = NZ * NX;
    csrIA.push_back( 0 );

    for ( IndexType i = 0; i < size; ++i )
    {
        for ( IndexType j = 0; j < size; ++j )
        {
            if ( i == j )
            {
                ++count;
                csrJA.push_back( j );
                csrValues.push_back( -1.0 );
            }

            if ( j - NZ == i )
            {
                ++count;
                csrJA.push_back( j );
                csrValues.push_back( 1.0 );
            }
        }

        csrIA.push_back( count );
    }

    storageHelp->setRawCSRData( size, size, numValues, &csrIA[0], &csrJA[0], &csrValues[0] );
    lama::MatrixCreator::buildReplicatedDiag( B, *storageHelp, NY ); // not distributed, need to redistribute afterwards
    B.redistribute( dist, dist );
    B.setContextPtr( ctx );
    HOST_PRINT( comm, "Matrix B finished\n" );

    csrIA.clear();
    csrJA.clear();
    csrValues.clear();

    // create matrix C
    // initialize by diagonals

    PartitionId myRank   = comm->getRank();
    PartitionId numRanks = comm->getSize();

    IndexType globalSize = dist->getGlobalSize();
    IndexType numDiagonals = 2;
    IndexType secondaryIndex = NZ * NX; // = remaining part of secondary diagonal
    IndexType numSecondary = globalSize - secondaryIndex;

    IndexType lb;
    IndexType ub;
    dmemo::BlockDistribution::getLocalRange( lb, ub, dist->getGlobalSize(), myRank, numRanks );

    size = dist->getLocalSize(); //getGlobalSize();

    IndexType myStart = lb;
    IndexType myEnd   = std::min( ub, numSecondary );
    IndexType mySize  = std::max( myEnd - myStart, IndexType( 0 ) );
    IndexType myRemaining = size - mySize;

    std::vector<IndexType> offsets;
    // distributed offset start with their lb
    offsets.push_back( lb + 0 );              // index main diagonal (starting with '0')
    offsets.push_back( lb + secondaryIndex ); // index secondary diagonal

    std::vector<ValueType> diagonals;
    diagonals.reserve( numDiagonals * size );
    // insert backwards so we can insert from the beginning of the vector
    diagonals.insert( diagonals.begin(), myRemaining, 0.0 ); // add ghost secondary diagonal (out of column bound)
    diagonals.insert( diagonals.begin(), mySize,      1.0 ); // add secondary diagonal
    diagonals.insert( diagonals.begin(), size,       -1.0 ); // insert main diagonal before secondary diagonal

    C.setRawDIAData( dist, dist, numDiagonals, &offsets[0], &diagonals[0] );
    C.setContextPtr( ctx );
    HOST_PRINT( comm, "Matrix C finished\n" );
}

/*
 *  routine for initializing all system matrices
 *  uses derivatives for initializing A, B, C
 */
template<typename ValueType>
void initializeMatrices( lama::SparseMatrix<ValueType>& A, lama::SparseMatrix<ValueType>& B, lama::SparseMatrix<ValueType>& C,
                         lama::_Matrix& D, lama::_Matrix& E, lama::_Matrix& F, dmemo::DistributionPtr dist, hmemo::ContextPtr ctx,
                         IndexType NX, IndexType NY, IndexType NZ, dmemo::CommunicatorPtr comm )
{
    SCAI_REGION( "initializeMatrices" )

    HOST_PRINT( comm, "Initialization of the matrices A,B,C,D,E,F...\n" );

    derivatives( A, B, C, NX, NY, NZ, dist, ctx, comm );

    D.setContextPtr( ctx );
    E.setContextPtr( ctx );
    F.setContextPtr( ctx );

    D.assignTranspose( A );
    D.scale( -1.0 );
    HOST_PRINT( comm, "Matrix D finished\n" );

    E.assignTranspose( B );
    E.scale( -1.0 );
    HOST_PRINT( comm, "Matrix E finished\n" );

    F.assignTranspose( C );
    F.scale( -1.0 );
    HOST_PRINT( comm, "Matrix F finished\n" );

    HOST_PRINT( comm, "Finished with initialization of the matrices!\n" );
}

/*
 *  routine for calculation the input source (Ricker wavelet)
 *
 *  MATLAB:
 *  t=0:DT:(NT*DT-DT);
 *  tau=pi*FC*(t-1.5/FC);
 *  signal=AMP*(1-2*tau.^2).*exp(-tau.^2);
 */
template<typename ValueType>
void sourceFunction( lama::DenseVector<ValueType>& source, IndexType FC, IndexType AMP, dmemo::CommunicatorPtr comm )
{
    SCAI_REGION( "sourceFunction" )

    HOST_PRINT( comm, "Calculate source signal...\n" );

    // this is for tau[i] = pi * FC * ( source[i] - 1.5/FC );

    lama::DenseVector<ValueType> help( source.size(), 1.5 / FC );
    lama::DenseVector<ValueType> tau( source - help );
    tau *= M_PI * FC;

    // this is for source[i] = AMP * ( 1.0 - 2.0 * tau[i] * tau[i] * exp( -tau[i] * tau[i] ) );
    lama::DenseVector<ValueType> one( source.size(), 1.0 );
    help = tau * tau;
    tau = -1.0 * help;
    tau.exp();
    help = one - 2.0 * help;
    source = lama::Scalar( AMP ) * help * tau;
}

/*
 *  routine doing NT time steps updating vX, vY, vZ, p
 *  with incoming source
 *  storing seismogram data
 */
template <typename ValueType>
void timesteps( lama::DenseVector<ValueType>& seismogram, lama::DenseVector<ValueType>& source, lama::DenseVector<ValueType>& p,
                lama::_Vector& vX, lama::_Vector& vY, lama::_Vector& vZ,
                lama::_Matrix& A, lama::_Matrix& B, lama::_Matrix& C, lama::_Matrix& D, lama::_Matrix& E, lama::_Matrix& F,
                lama::Scalar v_factor, lama::Scalar p_factor,
                IndexType NT, lama::Scalar DH_INV, IndexType source_index, IndexType seismogram_index,
                dmemo::CommunicatorPtr comm, dmemo::DistributionPtr /*dist*/ )
{
    SCAI_REGION( "timestep" )

    for ( IndexType t = 0; t < NT; t++ )
    {
        if ( t % 100 == 0 && t != 0 )
        {
            HOST_PRINT( comm, "Calculating time step " << t << " from " << NT << "\n" );
        }

        // update velocity, v_factor is 'DT / DH / rho'
        // velocity z: vZ = vZ + DT / ( DH * rho ) * A * p;
        vZ += v_factor * A * p;
        // velocity x: vX = vX + DT / ( DH * rho ) * B * p;
        vX += v_factor * B * p;
        // velocity y: vY = vY + DT / ( DH * rho ) * C * p;
        vY += v_factor * C * p;

        lama::Scalar znorm = vZ._l2Norm();
        lama::Scalar xnorm = vX._l2Norm();
        lama::Scalar ynorm = vY._l2Norm();

        // create new Vector(Pointer) with same configuration as vZ
<<<<<<< HEAD
        common::unique_ptr<lama::_Vector> helpPtr( vZ.newVector() );
=======
        std::unique_ptr<lama::Vector> helpPtr( vZ.newVector() );
>>>>>>> 095a803c
        // get Reference of VectorPointer
        lama::_Vector& help = *helpPtr;

        // pressure update
        help =  DH_INV * D * vZ;
        help += DH_INV * E * vX;
        help += DH_INV * F * vY;
        p += p_factor * help; // p_factor is 'DT * M'

        lama::Scalar hnorm = help._l2Norm();
        lama::Scalar pnorm = p.l2Norm();

        // update seismogram and pressure with source terms
        // CAUTION: elementwise access by setVal and getVal cause performace issues executed on CUDA
        //          should be used rarely
        // TODO: can do this by index operator[] --> no need for DenseVector<>, can use Vector instead
        p.setValue( source_index, p.getValue( source_index ) + source.getValue( t ) );
        seismogram.setValue( t, p.getValue( seismogram_index ) );

        // TODO: plot snapshots of wave propagation ???
    }
}

/*
 *  main for 3-D FD-Algorithm
 *
 *  sets configuration parameters, prints configuration
 *  calculates source
 *  initialize matrices and vectors
 *  do timesteps
 *  writes seismogram data to file
 */
int main( int /*argc*/, char** /*argv[]*/ )
{
    // we do all calculation in double precision

    typedef RealType ValueType;

    // read configuration parameter from file
    Configuration<ValueType> config( "Configuration.txt" );

    // LAMA specific configuration variables

    // execution context
    hmemo::ContextPtr ctx = hmemo::Context::getContextPtr(); // default context, set by environment variable SCAI_CONTEXT
    // inter node communicator
    dmemo::CommunicatorPtr comm = dmemo::Communicator::getCommunicatorPtr(); // default communicator, set by environment variable SCAI_COMMUNICATOR
    // inter node distribution
    // block distribution: i-st processor gets lines [i * N/num_processes] to [(i+1) * N/num_processes - 1] of the matrix
    dmemo::DistributionPtr dist( new dmemo::BlockDistribution( config.getN(), comm ) );

    HOST_PRINT( comm, "Acoustic 3-D FD-Algorithm\n\n" );

    if ( comm->getRank() == MASTER )
    {
        config.print();
    }

    // for timing
    double start_t, end_t;

    start_t = common::Walltime::get();
    // get source signal
    // init vector with a sequence of values (MATLAB t=0:DT:(NT*DT-DT);)
    lama::DenseVector<ValueType> source( ctx );
    source.setRange( config.getNT(), ValueType( 0 ), config.getDT() );
    sourceFunction( source, config.getFC(), config.getAMP(), comm );
    end_t = common::Walltime::get();
    HOST_PRINT( comm, "Finished calculating source in " << end_t - start_t << " sec.\n\n" );

    // printin L2 norm for checking source vector
    //std::cout << "source norm " << source.l2Norm().getValue<ValueType>() << std::endl;

    start_t = common::Walltime::get();
    // calculate sparse matrices
    lama::CSRSparseMatrix<ValueType> A, B, C, D, E, F;
    initializeMatrices( A, B, C, D, E, F, dist, ctx, config.getNX(), config.getNY(), config.getNZ(), comm );
    end_t = common::Walltime::get();
    HOST_PRINT( comm, "Finished initializing matrices in " << end_t - start_t << " sec.\n\n" );

    // initialize all needed vectors with zero

    // components of particle velocity
    lama::DenseVector<ValueType> vX( dist, 0.0, ctx );
    lama::DenseVector<ValueType> vY( dist, 0.0, ctx );
    lama::DenseVector<ValueType> vZ( dist, 0.0, ctx );
    // pressure
    lama::DenseVector<ValueType> p ( dist, 0.0, ctx );
    // seismogram data: to store at each time step
    lama::DenseVector<ValueType> seismogram( config.getNT(), 0.0 ); // no ctx, use default: Host

    // TODO: load colormap for snapshots ???

    HOST_PRINT( comm, "Start time stepping\n" );

    start_t = common::Walltime::get();
    timesteps( seismogram, source, p, vX, vY, vZ, A, B, C, D, E, F,
               config.getVfactor(), config.getPfactor(), config.getNT(), lama::Scalar( 1.0 / config.getDH() ),
               config.getSourceIndex(), config.getSeismogramIndex(), comm, dist );
    end_t = common::Walltime::get();
    HOST_PRINT( comm, "Finished time stepping in " << end_t - start_t << " sec.\n\n" );

    // print vector data for seismogram plot
    seismogram.writeToFile( "seismogram.mtx" );

    // printing L2 norm for checking seismogram vector
    // std::cout << "L2 Norm Seismogram " << seismogram.l2Norm().getValue<ValueType>() << std::endl;

    return 0;
}<|MERGE_RESOLUTION|>--- conflicted
+++ resolved
@@ -320,11 +320,7 @@
         lama::Scalar ynorm = vY._l2Norm();
 
         // create new Vector(Pointer) with same configuration as vZ
-<<<<<<< HEAD
-        common::unique_ptr<lama::_Vector> helpPtr( vZ.newVector() );
-=======
-        std::unique_ptr<lama::Vector> helpPtr( vZ.newVector() );
->>>>>>> 095a803c
+        std::unique_ptr<lama::_Vector> helpPtr( vZ.newVector() );
         // get Reference of VectorPointer
         lama::_Vector& help = *helpPtr;
 
