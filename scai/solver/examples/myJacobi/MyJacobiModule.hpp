--- conflicted
+++ resolved
@@ -94,17 +94,11 @@
         MyJacobiRuntime();
         virtual ~MyJacobiRuntime();
 
-<<<<<<< HEAD
-        scai::common::shared_ptr<scai::lama::_Matrix> mDiagonalTimesLU;
-        scai::common::shared_ptr<scai::lama::_Matrix> mDiagonalInverted;
-        scai::common::shared_ptr<scai::lama::_Vector> mDiagonalTimesRhs;
-        scai::common::shared_ptr<scai::lama::_Vector> mOldSolution;
-=======
-        std::shared_ptr<scai::lama::Matrix> mDiagonalTimesLU;
-        std::shared_ptr<scai::lama::Matrix> mDiagonalInverted;
-        std::shared_ptr<scai::lama::Vector> mDiagonalTimesRhs;
-        std::shared_ptr<scai::lama::Vector> mOldSolution;
->>>>>>> 095a803c
+        scai::lama::_MatrixPtr mDiagonalTimesLU;
+        scai::lama::_MatrixPtr mDiagonalInverted;
+        scai::lama::_VectorPtr mDiagonalTimesRhs;
+        scai::lama::_VectorPtr mOldSolution;
+
         scai::solver::SolutionProxy mProxyOldSolution;
     };
 
