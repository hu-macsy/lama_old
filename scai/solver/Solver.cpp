--- conflicted
+++ resolved
@@ -215,13 +215,10 @@
 {
 }
 
-<<<<<<< HEAD
 /* ========================================================================= */
 /*    getResidual() : only recompute if solution has been modified           */
 /* ========================================================================= */
 
-=======
->>>>>>> 4df5bb61
 template<typename ValueType>
 const DenseVector<ValueType>& Solver<ValueType>::getResidual() const
 {
