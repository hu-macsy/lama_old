--- conflicted
+++ resolved
@@ -172,11 +172,7 @@
         if ( !runtime.mResidual.get() )
         {
             // VERY IMPORTANT: newVector makes sure that residual has same context
-<<<<<<< HEAD
-            //                 otherwise: many unnecessary data movements !!! 
-=======
             //                 otherwise: many unnecessary data movements !!!
->>>>>>> deb6dd3c
 
             runtime.mResidual.reset( runtime.mRhs->newVector() );
         }
