/**
 * @file BiCGstabTest.cpp
 *
 * @license
 * Copyright (c) 2013
 * Fraunhofer Institute for Algorithms and Scientific Computing SCAI
 * for Fraunhofer-Gesellschaft
 *
 * Permission is hereby granted, free of charge, to any person obtaining a copy
 * of this software and associated documentation files (the "Software"), to deal
 * in the Software without restriction, including without limitation the rights
 * to use, copy, modify, merge, publish, distribute, sublicense, and/or sell
 * copies of the Software, and to permit persons to whom the Software is
 * furnished to do so, subject to the following conditions:
 *
 * The above copyright notice and this permission notice shall be included in
 * all copies or substantial portions of the Software.
 *
 * THE SOFTWARE IS PROVIDED "AS IS", WITHOUT WARRANTY OF ANY KIND, EXPRESS OR
 * IMPLIED, INCLUDING BUT NOT LIMITED TO THE WARRANTIES OF MERCHANTABILITY,
 * FITNESS FOR A PARTICULAR PURPOSE AND NONINFRINGEMENT. IN NO EVENT SHALL THE
 * AUTHORS OR COPYRIGHT HOLDERS BE LIABLE FOR ANY CLAIM, DAMAGES OR OTHER
 * LIABILITY, WHETHER IN AN ACTION OF CONTRACT, TORT OR OTHERWISE, ARISING FROM,
 * OUT OF OR IN CONNECTION WITH THE SOFTWARE OR THE USE OR OTHER DEALINGS IN THE
 * SOFTWARE.
 * @endlicense
 *
 * @brief BiCGstabTest.cpp
 * @author lschubert
 * @date 07.08.2013
 * @since 1.1.0
 */

#include <boost/test/unit_test.hpp>

#include <scai/hmemo/Context.hpp>

#include <scai/dmemo/BlockDistribution.hpp>

#include <scai/lama/DenseVector.hpp>
#include <scai/lama/expression/VectorExpressions.hpp>
#include <scai/lama/expression/MatrixVectorExpressions.hpp>
#include <scai/lama/matrix/CSRSparseMatrix.hpp>
#include <scai/lama/matutils/MatrixCreator.hpp>
#include <scai/lama/norm/MaxNorm.hpp>

#include <scai/solver/BiCGstab.hpp>
#include <scai/solver/TrivialPreconditioner.hpp>
#include <scai/solver/criteria/IterationCount.hpp>
#include <scai/solver/logger/CommonLogger.hpp>
#include <scai/solver/test/TestMacros.hpp>


using namespace scai::hmemo;
using namespace scai::dmemo;
using namespace scai::lama;
using namespace scai::solver;

/* --------------------------------------------------------------------- */

BOOST_AUTO_TEST_SUITE( BiCGstabTest )

SCAI_LOG_DEF_LOGGER( logger, "Test.BiCGstabTest" )

/* --------------------------------------------------------------------- */

BOOST_AUTO_TEST_CASE( CtorTest )
{
    LoggerPtr slogger( new CommonLogger( "<BiCGstab>: ", LogLevel::noLogging, LoggerWriteBehaviour::toConsoleOnly ) );

    BiCGstab BiCGstabSolver( "BiCGstabTestSolver", slogger );
    BOOST_CHECK_EQUAL( BiCGstabSolver.getId(), "BiCGstabTestSolver" );

    BiCGstab BiCGstabSolver2( "BiCGstabTestSolver2" );
    BOOST_CHECK_EQUAL( BiCGstabSolver2.getId(), "BiCGstabTestSolver2" );

    BiCGstab BiCGstabSolver3( BiCGstabSolver2 );
    BOOST_CHECK_EQUAL( BiCGstabSolver3.getId(), "BiCGstabTestSolver2" );
    BOOST_CHECK( BiCGstabSolver3.getPreconditioner() == 0 );

    BiCGstab BiCGstabSolver4( "BiCGstabSolver4" );
    SolverPtr preconditioner( new TrivialPreconditioner( "Trivial preconditioner" ) );
    BiCGstabSolver4.setPreconditioner( preconditioner );

    CriterionPtr criterion( new IterationCount( 10 ) );
    BiCGstabSolver4.setStoppingCriterion( criterion );

    BiCGstab BiCGstabSolver5( BiCGstabSolver4 );
    BOOST_CHECK_EQUAL( BiCGstabSolver5.getId(), BiCGstabSolver4.getId() );
    BOOST_CHECK_EQUAL( BiCGstabSolver5.getPreconditioner()->getId(), BiCGstabSolver4.getPreconditioner()->getId() );
}

/* --------------------------------------------------------------------- */

BOOST_AUTO_TEST_CASE( testDefaultCriterionSet )
{
    ContextPtr context   = Context::getContextPtr();
    CommunicatorPtr comm = Communicator::getCommunicator();

    typedef double ValueType;
    BiCGstab BiCGstabSolver( "TestBiCGstab" );

    const IndexType N1 = 4;
    const IndexType N2 = 4;

    CSRSparseMatrix<ValueType> coefficients;
    coefficients.setContextPtr( context );

    DistributionPtr rowDist( new BlockDistribution( coefficients.getNumRows(), comm ) );
    DistributionPtr colDist( new BlockDistribution( coefficients.getNumColumns(), comm ) );
    coefficients.redistribute( rowDist, colDist );

    MatrixCreator<ValueType>::buildPoisson2D( coefficients, 5, N1, N2 );

    DenseVector<ValueType> rhs( coefficients.getColDistributionPtr(), 1.0 );
    rhs.setContextPtr( context );

    DenseVector<ValueType> solution( rhs );
    solution.setContextPtr( context );
    solution.redistribute( coefficients.getDistributionPtr() );

    BiCGstabSolver.initialize( coefficients );   // Not WORKING

    BiCGstabSolver.solve( solution, rhs );

    BOOST_CHECK_EQUAL( BiCGstabSolver.getIterationCount(), 1 );
}

/*------------------------------------------------------------------------*/

BOOST_AUTO_TEST_CASE( testSolveWithIterationCount ) {
    typedef SCAI_TEST_TYPE ValueType;
    ContextPtr context = Context::getContextPtr();
    CommunicatorPtr comm = Communicator::getCommunicator();

    LoggerPtr slogger( new CommonLogger( "<BiCGstab>: ", LogLevel::noLogging, LoggerWriteBehaviour::toConsoleOnly ) );
    BiCGstab BiCGstabSolver( "BiCGstabTestSolver", slogger );

    const IndexType N1 = 40;
    const IndexType N2 = 40;

    SCAI_LOG_INFO( logger, "Problem size = " << N1 << " x " << N2 );

    CSRSparseMatrix<ValueType> coefficients;
    coefficients.setContextPtr( context );
    MatrixCreator<ValueType>::buildPoisson2D( coefficients, 9, N1, N2 );
    SCAI_LOG_INFO( logger, "coefficients matrix = " << coefficients );
    SCAI_LOG_INFO( logger, "BiCGstabTest uses context = " << context->getType() );

    DistributionPtr rowDist( new BlockDistribution( coefficients.getNumRows(), comm ) );
    DistributionPtr colDist( new BlockDistribution( coefficients.getNumColumns(), comm ) );
    coefficients.redistribute( rowDist, colDist );

    const ValueType solutionInitValue = 1.0;
    DenseVector<ValueType> solution( coefficients.getColDistributionPtr(), solutionInitValue );
    // TODO: use constructor to set context
    solution.setContextPtr( context );


<<<<<<< HEAD
    DenseVector<ValueType> solution( coefficients.getRowDistributionPtr(), 1.0 );
    const DenseVector<ValueType> exactSolution( coefficients.getRowDistributionPtr(), 2.0 );
=======
    DenseVector<ValueType> exactSolution( coefficients.getColDistributionPtr(), solutionInitValue+1.0 );
    // TODO: use constructor to set context
    exactSolution.setContextPtr( context );

>>>>>>> 44fbac13
    DenseVector<ValueType> rhs( coefficients * exactSolution );

    IndexType maxExpectedIterations = 300;
    CriterionPtr criterion( new IterationCount( maxExpectedIterations ) );
    BiCGstabSolver.setStoppingCriterion( criterion );

    // TODO: this should be tested for ALL solvers
    // Solver has to be initialized before solve is called
    //BOOST_CHECK_THROW ( {BiCGstabSolver.solve( solution, rhs );}, common::Exception );

    BiCGstabSolver.initialize( coefficients );
    BiCGstabSolver.solve( solution, rhs );

    BOOST_CHECK( maxExpectedIterations == BiCGstabSolver.getIterationCount() );

    DenseVector<ValueType> diff( solution - exactSolution );

    Scalar s                  = maxNorm( diff );
    ValueType realMaxNorm     = s.getValue<ValueType>();
    ValueType expectedMaxNorm = 1E-4;

    SCAI_LOG_INFO( logger, "maxNorm of diff = " << diff << " = ( solution - exactSolution ) = " << realMaxNorm );

    BOOST_CHECK( realMaxNorm < expectedMaxNorm );


    // Test with preconditioner

    SolverPtr preconditioner( new TrivialPreconditioner( "Trivial preconditioner" ) );
    BiCGstabSolver.setPreconditioner( preconditioner );

    // TODO: this should be tested for ALL preconditioners
    // Solver has to be initialized AFTER a preconditioner is set
    //BOOST_CHECK_THROW ( {BiCGstabSolver.solve( solution, rhs );}, common::Exception );

    BiCGstabSolver.initialize( coefficients );

    solution = solutionInitValue;

    BiCGstabSolver.solve( solution, rhs );

    BOOST_CHECK( maxExpectedIterations == BiCGstabSolver.getIterationCount() );

    diff = solution - exactSolution;

    s               = maxNorm( diff );
    realMaxNorm     = s.getValue<ValueType>();
    expectedMaxNorm = 1E-4;

    SCAI_LOG_INFO( logger, "maxNorm of diff = " << diff << " = ( solution - exactSolution ) = " << realMaxNorm );

    BOOST_CHECK( realMaxNorm < expectedMaxNorm );

    // TODO: Check that iteration count WITH preconditioner is lower than WITHOUT preconditioner

}

/* --------------------------------------------------------------------- */

BOOST_AUTO_TEST_CASE( writeAtTest )
{
    BiCGstab BiCGstabSolver( "BiCGstabTestSolver" );
    LAMA_WRITEAT_TEST( BiCGstabSolver );
}

/* --------------------------------------------------------------------- */

BOOST_AUTO_TEST_CASE( copyTest )
{
    BiCGstab BiCGstabSolver1( "BiCGTestSolver" );

    SolverPtr solverptr = BiCGstabSolver1.copy();

    BOOST_CHECK_EQUAL( solverptr->getId(), "BiCGTestSolver" );
}
/* --------------------------------------------------------------------- */



BOOST_AUTO_TEST_SUITE_END();









<|MERGE_RESOLUTION|>--- conflicted
+++ resolved
@@ -157,15 +157,10 @@
     solution.setContextPtr( context );
 
 
-<<<<<<< HEAD
-    DenseVector<ValueType> solution( coefficients.getRowDistributionPtr(), 1.0 );
-    const DenseVector<ValueType> exactSolution( coefficients.getRowDistributionPtr(), 2.0 );
-=======
     DenseVector<ValueType> exactSolution( coefficients.getColDistributionPtr(), solutionInitValue+1.0 );
     // TODO: use constructor to set context
     exactSolution.setContextPtr( context );
 
->>>>>>> 44fbac13
     DenseVector<ValueType> rhs( coefficients * exactSolution );
 
     IndexType maxExpectedIterations = 300;
