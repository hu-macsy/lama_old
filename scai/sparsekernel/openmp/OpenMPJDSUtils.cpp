--- conflicted
+++ resolved
@@ -540,15 +540,6 @@
     if ( syncToken )
     {
         syncToken->run( std::bind( normalGEMV_a<ValueType>,
-<<<<<<< HEAD
-                                      result,
-                                      std::pair<ValueType, const ValueType*>( alpha, x ),
-                                      std::pair<ValueType, const ValueType*>( beta, y ),
-                                      std::pair<IndexType, const IndexType*>( numRows, jdsILG ),
-                                      perm,
-                                      std::pair<IndexType, const IndexType*>( ndlg, jdsDLG ),
-                                      jdsJA, jdsValues ) );
-=======
                                    result,
                                    std::pair<ValueType, const ValueType*>( alpha, x ),
                                    std::pair<ValueType, const ValueType*>( beta, y ),
@@ -556,7 +547,6 @@
                                    perm,
                                    std::pair<IndexType, const IndexType*>( ndlg, jdsDLG ),
                                    jdsJA, jdsValues ) );
->>>>>>> 629ae40f
         return;
     }
 
@@ -641,15 +631,6 @@
     if ( syncToken )
     {
         syncToken->run( std::bind( normalGEVM_a<ValueType>,
-<<<<<<< HEAD
-                                      result,
-                                      std::pair<ValueType, const ValueType*>( alpha, x ),
-                                      std::pair<ValueType, const ValueType*>( beta, y ),
-                                      std::pair<IndexType, const IndexType*>( numColumns, jdsILG ),
-                                      perm,
-                                      std::pair<IndexType, const IndexType*>( ndlg, jdsDLG ),
-                                      jdsJA, jdsValues ) );
-=======
                                    result,
                                    std::pair<ValueType, const ValueType*>( alpha, x ),
                                    std::pair<ValueType, const ValueType*>( beta, y ),
@@ -657,7 +638,6 @@
                                    perm,
                                    std::pair<IndexType, const IndexType*>( ndlg, jdsDLG ),
                                    jdsJA, jdsValues ) );
->>>>>>> 629ae40f
         return;
     }
 
