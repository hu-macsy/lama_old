--- conflicted
+++ resolved
@@ -827,52 +827,50 @@
 
 void OpenMPJDSUtils::Registrator::initAndReg( kregistry::KernelRegistry::KernelRegistryFlag flag )
 {
-    using common::context::Host;
     using kregistry::KernelRegistry;
-<<<<<<< HEAD
-=======
-
-    common::context::ContextType Host = common::context::Host;
->>>>>>> 7c1d9c1a
+
+    common::context::ContextType ctx = common::context::Host;
 
     SCAI_LOG_INFO( logger, "register JDSUtils OpenMP-routines for Host at kernel registry [" << flag << "]" )
 
-    KernelRegistry::set<JDSKernelTrait::sortRows>( sortRows, Host, flag );
-    KernelRegistry::set<JDSKernelTrait::setInversePerm>( setInversePerm, Host, flag );
-
-    KernelRegistry::set<JDSKernelTrait::ilg2dlg>( ilg2dlg, Host, flag );
-    KernelRegistry::set<JDSKernelTrait::checkDiagonalProperty>( checkDiagonalProperty, Host, flag );
+    KernelRegistry::set<JDSKernelTrait::sortRows>( sortRows, ctx, flag );
+    KernelRegistry::set<JDSKernelTrait::setInversePerm>( setInversePerm, ctx, flag );
+
+    KernelRegistry::set<JDSKernelTrait::ilg2dlg>( ilg2dlg, ctx, flag );
+    KernelRegistry::set<JDSKernelTrait::checkDiagonalProperty>( checkDiagonalProperty, ctx, flag );
 }
 
 template<typename ValueType>
 void OpenMPJDSUtils::RegistratorV<ValueType>::initAndReg( kregistry::KernelRegistry::KernelRegistryFlag flag )
 {
-    using common::context::Host;
     using kregistry::KernelRegistry;
+
+    common::context::ContextType ctx = common::context::Host;
 
     SCAI_LOG_INFO( logger, "register JDSUtils OpenMP-routines for Host at kernel registry [" << flag
         << " --> " << common::getScalarType<ValueType>() << "]" )
 
-    KernelRegistry::set<JDSKernelTrait::getValue<ValueType> >( getValue, Host, flag );
-    KernelRegistry::set<JDSKernelTrait::normalGEMV<ValueType> >( normalGEMV, Host, flag );
-    KernelRegistry::set<JDSKernelTrait::normalGEVM<ValueType> >( normalGEVM, Host, flag );
-    KernelRegistry::set<JDSKernelTrait::jacobi<ValueType> >( jacobi, Host, flag );
-    KernelRegistry::set<JDSKernelTrait::jacobiHalo<ValueType> >( jacobiHalo, Host, flag );
+    KernelRegistry::set<JDSKernelTrait::getValue<ValueType> >( getValue, ctx, flag );
+    KernelRegistry::set<JDSKernelTrait::normalGEMV<ValueType> >( normalGEMV, ctx, flag );
+    KernelRegistry::set<JDSKernelTrait::normalGEVM<ValueType> >( normalGEVM, ctx, flag );
+    KernelRegistry::set<JDSKernelTrait::jacobi<ValueType> >( jacobi, ctx, flag );
+    KernelRegistry::set<JDSKernelTrait::jacobiHalo<ValueType> >( jacobiHalo, ctx, flag );
 }
 
 template<typename ValueType, typename OtherValueType>
 void OpenMPJDSUtils::RegistratorVO<ValueType, OtherValueType>::initAndReg( kregistry::KernelRegistry::KernelRegistryFlag flag )
 {
-    using common::context::Host;
     using kregistry::KernelRegistry;
+
+    common::context::ContextType ctx = common::context::Host;
 
     SCAI_LOG_INFO( logger, "register JDSUtils OpenMP-routines for Host at kernel registry [" << flag
         << " --> " << common::getScalarType<ValueType>() << ", " << common::getScalarType<OtherValueType>() << "]" )
 
-    KernelRegistry::set<JDSKernelTrait::getRow<ValueType, OtherValueType> >( getRow, Host, flag );              \
-    KernelRegistry::set<JDSKernelTrait::scaleValue<ValueType, OtherValueType> >( scaleValue, Host, flag );      \
-    KernelRegistry::set<JDSKernelTrait::setCSRValues<ValueType, OtherValueType> >( setCSRValues, Host, flag );  \
-    KernelRegistry::set<JDSKernelTrait::getCSRValues<ValueType, OtherValueType> >( getCSRValues, Host, flag );  \
+    KernelRegistry::set<JDSKernelTrait::getRow<ValueType, OtherValueType> >( getRow, ctx, flag );              \
+    KernelRegistry::set<JDSKernelTrait::scaleValue<ValueType, OtherValueType> >( scaleValue, ctx, flag );      \
+    KernelRegistry::set<JDSKernelTrait::setCSRValues<ValueType, OtherValueType> >( setCSRValues, ctx, flag );  \
+    KernelRegistry::set<JDSKernelTrait::getCSRValues<ValueType, OtherValueType> >( getCSRValues, ctx, flag );  \
 }
 
 /* --------------------------------------------------------------------------- */
