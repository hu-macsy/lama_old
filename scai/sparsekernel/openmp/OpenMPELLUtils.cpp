/**
 * @file OpenMPELLUtils.cpp
 *
 * @license
 * Copyright (c) 2009-2017
 * Fraunhofer Institute for Algorithms and Scientific Computing SCAI
 * for Fraunhofer-Gesellschaft
 *
 * This file is part of the SCAI framework LAMA.
 *
 * LAMA is free software: you can redistribute it and/or modify it under the
 * terms of the GNU Affero General Public License as published by the Free
 * Software Foundation, either version 3 of the License, or (at your option)
 * any later version.
 *
 * LAMA is distributed in the hope that it will be useful, but WITHOUT ANY
 * WARRANTY; without even the implied warranty of MERCHANTABILITY or FITNESS
 * FOR A PARTICULAR PURPOSE. See the GNU Affero General Public License for
 * more details.
 *
 * You should have received a copy of the GNU Affero General Public License
 * along with LAMA. If not, see <http://www.gnu.org/licenses/>.
 *
 * Other Usage
 * Alternatively, this file may be used in accordance with the terms and
 * conditions contained in a signed written agreement between you and
 * Fraunhofer SCAI. Please contact our distributor via info[at]scapos.com.
 * @endlicense
 *
 * @brief Implementation of ELL utilities with OpenMP
 * @author Thomas Brandes
 * @date 04.07.2012
 */

// hpp
#include <scai/sparsekernel/openmp/OpenMPELLUtils.hpp>

// local library
#include <scai/sparsekernel/ELLKernelTrait.hpp>

// internal scai libraries
#include <scai/kregistry/KernelRegistry.hpp>
#include <scai/utilskernel/openmp/OpenMPUtils.hpp>

#include <scai/tasking/TaskSyncToken.hpp>

#include <scai/tracing.hpp>


#include <scai/common/macros/assert.hpp>
#include <scai/common/OpenMP.hpp>
#include <scai/common/macros/unused.hpp>
#include <scai/common/Constants.hpp>
#include <scai/common/TypeTraits.hpp>
#include <scai/common/Math.hpp>

// std
#include <cmath>
#include <set>
#include <map>
#include <memory>
#include <functional>

namespace scai
{

using common::TypeTraits;
using tasking::TaskSyncToken;

namespace sparsekernel
{

/* ------------------------------------------------------------------------------------------------------------------ */

SCAI_LOG_DEF_LOGGER( OpenMPELLUtils::logger, "OpenMP.ELLUtils" )

/* ------------------------------------------------------------------------------------------------------------------ */

bool OpenMPELLUtils::hasDiagonalProperty( const IndexType numDiagonals, const IndexType ellJA[] )
{
    SCAI_LOG_INFO( logger, "hasDiagonalProperty, #numDiagonals = " << numDiagonals )

    if ( numDiagonals == 0 )
    {
        return false;
    }

    bool diagonalProperty = true;
    #pragma omp parallel for reduction( && : diagonalProperty )

    for ( IndexType i = 0; i < numDiagonals; ++i )
    {
        if ( !diagonalProperty )
        {
            continue;
        }

        if ( ellJA[i] != i )
        {
            diagonalProperty = false;
        }
    }

    return diagonalProperty;
}

/* ------------------------------------------------------------------------------------------------------------------ */

template<typename ValueType, typename OtherValueType>
void OpenMPELLUtils::scaleValue(
    const IndexType numRows,
    const IndexType numValuesPerRow,
    const IndexType ellSizes[],
    ValueType ellValues[],
    const OtherValueType values[] )
{
    SCAI_LOG_INFO( logger,
                   "scaleValue<" << TypeTraits<ValueType>::id() << ", " << TypeTraits<OtherValueType>::id() << ">" << ", #numRows = " << numRows )
    #pragma omp parallel for 

    for ( IndexType i = 0; i < numRows; i++ ) //rows
    {
        for ( IndexType jj = 0; jj < ellSizes[i]; jj++ ) //elements in row
        {
            IndexType pos = ellindex( i, jj, numRows, numValuesPerRow );
            ellValues[pos] *= static_cast<ValueType>( values[i] );
        }
    }
}

/* ------------------------------------------------------------------------------------------------------------------ */

void OpenMPELLUtils::check(
    const IndexType numRows,
    const IndexType numValuesPerRow,
    const IndexType numColumns,
    const IndexType ellSizes[],
    const IndexType ellJA[],
    const char* msg )
{
    SCAI_LOG_INFO( logger,
                   "check # numRows = " << numRows << ", numValuesPerRow = " << numValuesPerRow << ", numColumns = " << numColumns )

    if ( numRows > 0 )
    {
        bool integrityIA = true;
        bool integrityJA = true;
        #pragma omp parallel for reduction( && : integrityIA, integrityJA ) 

        for ( IndexType i = 0; i < numRows; i++ )
        {
            // Attention, ellSizes[i] == numValuesPerRow is also valid
            if ( common::Utils::validIndex( ellSizes[i], numValuesPerRow + 1 ) )
            {
                for ( IndexType jj = 0; jj < ellSizes[i]; jj++ )
                {
                    IndexType pos = ellindex( i, jj, numRows, numValuesPerRow );
                    IndexType j = ellJA[pos];
                    integrityJA = integrityJA && common::Utils::validIndex( j, numColumns );
                }
            }
            else
            {
                integrityIA = false;
            }
        }

        SCAI_ASSERT_ERROR( integrityIA, msg << ": ellSizes: at least one value out of range" )
        SCAI_ASSERT_ERROR( integrityJA, msg << ": ellJA: at least one value out of range" )
    }
    else
    {
        SCAI_ASSERT_EQUAL_ERROR( 0, numValuesPerRow )
    }
}

/* ------------------------------------------------------------------------------------------------------------------ */

template<typename ValueType>
ValueType OpenMPELLUtils::absMaxVal(
    const IndexType numRows,
    const IndexType numValuesPerRow,
    const IndexType ellSizes[],
    const ValueType values[] )
{
    typedef typename common::TypeTraits<ValueType>::AbsType AbsType;

    AbsType maxValue = 0;

    #pragma omp parallel
    {
        AbsType threadVal = 0;

        #pragma omp for 

        for ( IndexType i = 0; i < numRows; ++i )
        {
            for ( IndexType jj = 0; jj < ellSizes[i]; ++jj )
            {
                IndexType pos = ellindex( i, jj, numRows, numValuesPerRow );

                AbsType val = common::Math::abs( values[pos] );

                if ( val > threadVal )
                {
                    threadVal = val;
                }

                // SCAI_LOG_TRACE( logger, "absMaxVal, val[" << i << ", " << jj << "] = " << val )
            }
        }

        #pragma omp critical
        {
            SCAI_LOG_DEBUG( logger, "absMaxVal, threadVal = " << threadVal << ", maxVal = " << maxValue )

            if ( threadVal > maxValue )
            {
                maxValue = threadVal;
            }
        }
    }

    SCAI_LOG_DEBUG( logger, "absMaxVal, maxVal = " << maxValue )

    return maxValue;
}

/* ------------------------------------------------------------------------------------------------------------------ */

template<typename ValueType, typename OtherValueType>
void OpenMPELLUtils::getRow(
    OtherValueType row[],
    const IndexType i,
    const IndexType numRows,
    const IndexType numColumns,
    const IndexType numValuesPerRow,
    const IndexType ellSizes[],
    const IndexType ellJA[],
    const ValueType values[] )
{
    SCAI_LOG_DEBUG( logger, "get row #i = " << i )
    #pragma omp parallel for 

    for ( IndexType j = 0; j < numColumns; ++j )
    {
        row[j] = static_cast<OtherValueType>( 0.0 );
    }

    #pragma omp parallel for 

    for ( IndexType jj = 0; jj < ellSizes[i]; ++jj )
    {
        IndexType pos = ellindex( i, jj, numRows, numValuesPerRow );
        row[ellJA[pos]] = static_cast<OtherValueType>( values[pos] );
    }
}

/* ------------------------------------------------------------------------------------------------------------------ */

IndexType OpenMPELLUtils::getValuePos(
    const IndexType i,
    const IndexType j,
    const IndexType numRows,
    const IndexType numValuesPerRow,
    const IndexType ellSizes[],
    const IndexType ellJA[] )
{
    IndexType vPos = nIndex;

    for ( IndexType jj = 0; jj < ellSizes[i]; ++jj )
    {
        IndexType pos = ellindex( i, jj, numRows, numValuesPerRow );

        if ( ellJA[pos] == j )
        {
            vPos = pos;
            break;
        }
    }

    return vPos;
}

/* --------------------------------------------------------------------------- */

IndexType OpenMPELLUtils::getValuePosCol( IndexType row[], IndexType pos[],
        const IndexType j,
        const IndexType ellIA[], const IndexType numRows,
        const IndexType ellJA[], const IndexType numValuesPerRow )
{
    SCAI_REGION( "OpenMP.ELLUtils.getValuePosCol" )

    IndexType cnt  = 0;   // counts number of available row entries in column j

    #pragma omp parallel for

    for ( IndexType i = 0; i < numRows; ++i )
    {
        for ( IndexType jj = 0; jj < ellIA[i]; ++jj )
        {
            IndexType p = ellindex( i, jj, numRows, numValuesPerRow );

            if ( ellJA[p] == j )
            {
                IndexType k = atomicInc( cnt );
                row[k] = i;
                pos[k] = p;
                break;
            }
        }
    }

    return cnt;
}

/* ------------------------------------------------------------------------------------------------------------------ */

template<typename ELLValueType, typename CSRValueType>
void OpenMPELLUtils::getCSRValues(
    IndexType csrJA[],
    CSRValueType csrValues[],
    const IndexType csrIA[],
    const IndexType numRows,
    const IndexType numValuesPerRow,
    const IndexType ellSizes[],
    const IndexType ellJA[],
    const ELLValueType ellValues[] )
{
    SCAI_LOG_INFO( logger,
                   "get CSRValues<" << TypeTraits<ELLValueType>::id() << ", " << TypeTraits<CSRValueType>::id() << ">" << ", #rows = " << numRows )
    // parallelization possible as offset array csrIA is available
    #pragma omp parallel
    {
        SCAI_REGION( "OpenMP.ELL.getCSR" )
        #pragma omp for 

        for ( IndexType i = 0; i < numRows; i++ )
        {
            IndexType rowSize = ellSizes[i];
            IndexType offset = csrIA[i];
            // just make sure that csrIA and ellSizes really fit with each other
            SCAI_ASSERT_EQUAL_DEBUG( csrIA[i] + rowSize, csrIA[i + 1] )

            for ( IndexType jj = 0; jj < rowSize; ++jj )
            {
                IndexType pos = ellindex( i, jj, numRows, numValuesPerRow );
                csrJA[offset + jj] = ellJA[pos];
                csrValues[offset + jj] = static_cast<CSRValueType>( ellValues[pos] );
            }
        }
    }
}

/* ------------------------------------------------------------------------------------------------------------------ */

template<typename ELLValueType, typename CSRValueType>
void OpenMPELLUtils::setCSRValues(
    IndexType ellJA[],
    ELLValueType ellValues[],
    const IndexType ellSizes[],
    const IndexType numRows,
    const IndexType numValuesPerRow,
    const IndexType csrIA[],
    const IndexType csrJA[],
    const CSRValueType csrValues[] )
{
    SCAI_LOG_INFO( logger,
                   "set CSRValues<" << TypeTraits<ELLValueType>::id() << ", " << TypeTraits<CSRValueType>::id() << ">" << ", #rows = " << numRows << ", #values/row = " << numValuesPerRow )
    // parallelization possible as offset array csrIA is available
    #pragma omp parallel
    {
        SCAI_REGION( "OpenMP.ELL.setCSR" )
        #pragma omp for 

        for ( IndexType i = 0; i < numRows; i++ )
        {
            IndexType rowSize = ellSizes[i];
            IndexType offset = csrIA[i];
            IndexType j = 0; // will be last column index

            for ( IndexType jj = 0; jj < rowSize; ++jj )
            {
                IndexType pos = ellindex( i, jj, numRows, numValuesPerRow );
                j = csrJA[offset + jj];
                ellJA[pos] = j;
                ellValues[pos] = static_cast<ELLValueType>( csrValues[offset + jj] );
            }

            // fill up the remaining entries with something useful

            for ( IndexType jj = rowSize; jj < numValuesPerRow; ++jj )
            {
                IndexType pos = ellindex( i, jj, numRows, numValuesPerRow );
                ellJA[pos] = j; // last used column index
                ellValues[pos] = static_cast<ELLValueType>( 0.0 ); // zero entry
            }
        }
    }
}

/* ------------------------------------------------------------------------------------------------------------------ */

template<typename ValueType>
void OpenMPELLUtils::fillELLValues(
    IndexType ellJA[],
    ValueType ellValues[],
    const IndexType ellSizes[],
    const IndexType numRows,
    const IndexType numValuesPerRow )
{
    SCAI_LOG_INFO( logger, "fill ELLValues<" << TypeTraits<ValueType>::id() << ">" )

    #pragma omp parallel
    {
        SCAI_REGION( "OpenMP.ELL.fillELLValues" )

        #pragma omp for 

        for ( IndexType i = 0; i < numRows; i++ )
        {
            IndexType rowSize = ellSizes[i];
            IndexType j = 0; // will be last column index

            if ( rowSize > 0 && rowSize < numValuesPerRow )
            {
                IndexType pos = ellindex( i, rowSize - 1, numRows, numValuesPerRow );
                j = ellJA[pos];
            }

            // fill up the remaining entries with something useful

            for ( IndexType jj = rowSize; jj < numValuesPerRow; ++jj )
            {
                IndexType pos = ellindex( i, jj, numRows, numValuesPerRow );
                ellJA[pos] = j; // last used column index
                ellValues[pos] = static_cast<ValueType>( 0 ); // zero entry
            }
        }
    }
}

/* ------------------------------------------------------------------------------------------------------------------ */

template<typename ValueType>
void OpenMPELLUtils::compressIA(
    const IndexType IA[],
    const IndexType JA[],
    const ValueType ellValues[],
    const IndexType numRows,
    const IndexType numValuesPerRow,
    const ValueType eps,
    IndexType newIA[] )
{
    SCAI_LOG_INFO( logger, "compressIA with eps = " << eps )
    #pragma omp parallel
    {
        #pragma omp for

        for ( IndexType i = 0; i < numRows; i++ )
        {
            IndexType length = IA[i];

            for ( IndexType jj = 0; jj < IA[i]; jj++ )
            {
                IndexType pos = ellindex( i, jj, numRows, numValuesPerRow );

                if ( JA[pos] == i )
                {
                    continue;
                }

                if ( common::Math::abs( ellValues[pos] ) <= common::Math::real( eps ) )
                {
                    length--;
                }
            }

            newIA[i] = length;
        }
    }
}

/* ------------------------------------------------------------------------------------------------------------------ */

template<typename ValueType>
void OpenMPELLUtils::compressValues(
    const IndexType IA[],
    const IndexType JA[],
    const ValueType values[],
    const IndexType numRows,
    const IndexType numValuesPerRow,
    const ValueType eps,
    const IndexType newNumValuesPerRow,
    IndexType newJA[],
    ValueType newValues[] )
{
    SCAI_LOG_INFO( logger, "compressValues ( #rows = " << numRows
                   << ", values/row = " << numValuesPerRow << " / " << newNumValuesPerRow
                   << ") with eps = " << eps )

    #pragma omp parallel
    {
        #pragma omp for

        for ( IndexType i = 0; i < numRows; i++ )
        {
            IndexType gap = 0;

            for ( IndexType jj = 0; jj < IA[i]; jj++ )
            {
                IndexType pos = ellindex( i, jj, numRows, numValuesPerRow );

                // delete it if zero and not diagonal entry

                if ( common::Math::abs( values[pos] ) <= common::Math::real( eps ) && JA[pos] != i )
                {
                    gap++;
                    continue;
                }

                // move entry gap positions back in this row

                IndexType newpos = ellindex( i, jj - gap, numRows, newNumValuesPerRow );
                newValues[newpos] = values[pos];
                newJA[newpos] = JA[pos];
            }

            // fill up to top

            for (  IndexType jj = IA[i] - gap; jj < newNumValuesPerRow; jj++ )
            {
                IndexType newpos = ellindex( i, jj, numRows, newNumValuesPerRow );
                newValues[newpos] = 0;
                newJA[newpos] = 0;
            }
        }
    }
}

/* ------------------------------------------------------------------------------------------------------------------ */

void OpenMPELLUtils::matrixMultiplySizes(
    IndexType cSizes[],
    const IndexType aNumRows,
    const IndexType SCAI_UNUSED( aNumColumns ),
    const IndexType bNumRows,
    const bool SCAI_UNUSED( diagonalProperty ),
    const IndexType aSizes[],
    const IndexType aJA[],
    const IndexType aNumValuesPerRow,
    const IndexType bSizes[],
    const IndexType bJA[],
    const IndexType bNumValuesPerRow )
{
    SCAI_LOG_INFO( logger, "matrixMultiplySizes with numRows A = " << aNumRows << " and numRows B = " << bNumRows )
    #pragma omp parallel
    {
        #pragma omp for

        for ( IndexType i = 0; i < aNumRows; i++ )
        {
            std::set<IndexType> newElements;
            std::pair<std::set<IndexType>::iterator, bool> ret;
            IndexType length = 0;

            for ( IndexType j = 0; j < aSizes[i]; j++ )
            {
                IndexType posA = ellindex( i, j, aNumRows, aNumValuesPerRow );
                IndexType jj = aJA[posA];

                for ( IndexType k = 0; k < bSizes[jj]; k++ )
                {
                    IndexType posB = ellindex( jj, k, bNumRows, bNumValuesPerRow );
                    IndexType kk = bJA[posB];
                    ret = newElements.insert( kk );

                    if ( ret.second == true )
                    {
                        length++;
                    }
                }
            }

            cSizes[i] = length;
        }
    }
}

/* ------------------------------------------------------------------------------------------------------------------ */

template<typename ValueType>
void OpenMPELLUtils::matrixMultiply(
    IndexType cJA[],
    ValueType cValues[],
    const IndexType cSizes[],
    const IndexType cNumValuesPerRow,
    const IndexType aNumRows,
    const IndexType SCAI_UNUSED( aNumColumns ),
    const IndexType bNumRows,
    const bool SCAI_UNUSED( diagonalProperty ),
    const ValueType alpha,
    const IndexType aSizes[],
    const IndexType aJA[],
    const ValueType aValues[],
    const IndexType aNumValuesPerRow,
    const IndexType bSizes[],
    const IndexType bJA[],
    const ValueType bValues[],
    const IndexType bNumValuesPerRow )
{
    SCAI_LOG_INFO( logger, "matrix multiply with numRows A = " << aNumRows << " and numRows B = " << bNumRows )
    #pragma omp parallel
    {
        #pragma omp for

        for ( IndexType i = 0; i < aNumRows; i++ )
        {
            std::set<IndexType> jaRow;
            std::map<IndexType, ValueType> valuesRow;
            std::pair<std::set<IndexType>::iterator, bool> ret;

            for ( IndexType j = 0; j < aSizes[i]; j++ )
            {
                IndexType posA = ellindex( i, j, aNumRows, aNumValuesPerRow );
                IndexType jj = aJA[posA];

                for ( IndexType k = 0; k < bSizes[jj]; k++ )
                {
                    IndexType posB = ellindex( jj, k, bNumRows, bNumValuesPerRow );
                    IndexType kk = bJA[posB];
                    ret = jaRow.insert( kk );
                    ValueType mult = alpha * aValues[posA] * bValues[posB];

                    if ( ret.second == true )
                    {
                        valuesRow.insert( std::pair<IndexType, ValueType>( kk, mult ) );
                    }
                    else
                    {
                        valuesRow[kk] += mult;
                    }
                }
            }

            std::set<IndexType>::iterator jaIter;
            typename std::map<IndexType, ValueType>::iterator valuesIter;
            jaIter = jaRow.begin();
            valuesIter = valuesRow.begin();

            for ( IndexType j = 0; j < cSizes[i]; j++ )
            {
                // note: cNumRows == aNumRows
                IndexType posC = ellindex( i, j, aNumRows, cNumValuesPerRow );
                cJA[posC] = *jaIter;
                cValues[posC] = ( *valuesIter ).second;
                jaIter++;
                valuesIter++;
            }

            // fill up to top

            for ( IndexType j = cSizes[i]; j < cNumValuesPerRow; j++ )
            {
                IndexType posC = ellindex( i, j, aNumRows, cNumValuesPerRow );
                cJA[posC] = 0;
                cValues[posC] = 0;
            }
        }
    }
}

/* ------------------------------------------------------------------------------------------------------------------ */

void OpenMPELLUtils::matrixAddSizes(
    IndexType cSizes[],
    const IndexType m,
    const IndexType n,
    const bool SCAI_UNUSED( diagonalProperty ),
    const IndexType aSizes[],
    const IndexType aJA[],
    const IndexType aNumValuesPerRow,
    const IndexType bSizes[],
    const IndexType bJA[],
    const IndexType bNumValuesPerRow )
{
    SCAI_REGION( "OpenMP.ELL.matrixAddSizes" )

    SCAI_LOG_INFO( logger, "matrixAddSizes A + B, #rows = " << m )

    const IndexType NINIT = n + 1; // marks unused colums
    const IndexType END   = n + 2; // marks end of list

    // determine the number of entries in output matrix

    #pragma omp parallel
    {
        std::unique_ptr<IndexType[]> indexList( new IndexType[n] );

        for ( IndexType j = 0; j < n; j++ )
        {
            indexList[j] = NINIT;
        }

        #pragma omp for

        for ( IndexType i = 0; i < m; i++ )
        {
            IndexType length   = 0;
            IndexType firstCol = END;

            for ( IndexType jj = 0; jj < aSizes[i]; jj++ )
            {
                IndexType posA = ellindex( i, jj, m, aNumValuesPerRow );
                IndexType j    = aJA[posA];

                if ( indexList[j] == NINIT )
                {
                    // Add column position j to the indexList

                    indexList[j] = firstCol;
                    firstCol = j;
                    ++length;
                }
            }

            for ( IndexType jj = 0; jj < bSizes[i]; jj++ )
            {
                IndexType posB = ellindex( i, jj, m, bNumValuesPerRow );
                IndexType j    =  bJA[posB];

                if ( indexList[j] == NINIT )
                {
                    // Add column position j to the indexList

                    indexList[j] = firstCol;
                    firstCol = j;
                    ++length;
                }
            }

            cSizes[i] = length;

            // reset the indexList for next use

            while ( firstCol != END )
            {
                IndexType nextCol = indexList[firstCol];
                indexList[firstCol] = NINIT;
                firstCol = nextCol;
            }
        }
    }
}

/* ------------------------------------------------------------------------------------------------------------------ */

template<typename ValueType>
void OpenMPELLUtils::sortRowElements(
    IndexType ellJA[],
    ValueType ellValues[],
    const IndexType ellIA[],
    const IndexType numRows,
    const IndexType numValuesPerRow,
    const bool diagonalFlag )
{
    SCAI_REGION( "OpenMP.ELL.sortRowElements" )

    SCAI_LOG_INFO( logger, "sort elements in each of " << numRows << " rows, diagonal flag = " << diagonalFlag )

    #pragma omp parallel for

    for ( IndexType i = 0; i < numRows; ++i )
    {
        // use bubble sort as sort algorithm

        IndexType start = 0;
        IndexType end   = ellIA[i] - 1;;

        SCAI_LOG_DEBUG( logger, "row " << i << ": sort " << start << " - " << end )

        bool sorted = false;

        while ( !sorted )
        {
            sorted = true; // will be reset if any wrong order appears

            SCAI_LOG_TRACE( logger, "sort in row[" << i << "] from " << start << " - " << end )

            for ( IndexType jj = start; jj < end; ++jj )
            {
                IndexType pos  = ellindex( i, jj, numRows, numValuesPerRow );
                IndexType pos1 = ellindex( i, jj + 1, numRows, numValuesPerRow );

                bool swapIt = false;

                // if diagonalFlag is set, column i is the smallest one

                if ( diagonalFlag && ( ellJA[pos1] == i ) && ( ellJA[pos] != i ) )
                {
                    swapIt = true;
                }
                else if ( diagonalFlag && ( ellJA[pos] == i ) )
                {
                    swapIt = false;
                }
                else
                {
                    swapIt = ellJA[pos] > ellJA[pos1];
                }

                if ( swapIt )
                {
                    sorted = false;
                    std::swap( ellJA[pos], ellJA[pos1] );
                    std::swap( ellValues[pos], ellValues[pos1] );
                }
            }

            --end;
        }
    }
}

/* ------------------------------------------------------------------------------------------------------------------ */

template<typename ValueType>
void OpenMPELLUtils::matrixAdd(
    IndexType cJA[],
    ValueType cValues[],
    const IndexType cSizes[],
    const IndexType cNumValuesPerRow,
    const IndexType m,
    const IndexType numColumns,
    const bool SCAI_UNUSED( diagonalProperty ),
    const ValueType alpha,
    const IndexType aSizes[],
    const IndexType aJA[],
    const ValueType aValues[],
    const IndexType aNumValuesPerRow,
    const ValueType beta,
    const IndexType bSizes[],
    const IndexType bJA[],
    const ValueType bValues[],
    const IndexType bNumValuesPerRow )
{
    SCAI_REGION( "OpenMP.ELL.matrixAdd" )

    SCAI_LOG_INFO( logger, "matrixAddELL C = " << alpha << " * A + " << beta << " * B, #rows = " << m )

    const IndexType NINIT = numColumns + 1;
    const IndexType END = numColumns + 2;

    #pragma omp parallel
    {

        std::unique_ptr<IndexType[]> indexList( new IndexType[numColumns] );
        std::unique_ptr<ValueType[]> valueList( new ValueType[numColumns] );

        for ( IndexType j = 0; j < numColumns; j++ )
        {
            indexList[j] = NINIT;
            valueList[j] = static_cast<ValueType>( 0 );
        }

        #pragma omp for

        for ( IndexType i = 0; i < m; i++ )
        {
            IndexType length = 0;
            IndexType firstCol = END;

            for ( IndexType jj = 0; jj < aSizes[i]; jj++ )
            {
                IndexType posA = ellindex( i, jj, m, aNumValuesPerRow );
                IndexType j = aJA[posA];
                valueList[j] += alpha * aValues[posA];

                // element a(i,j) will generate an output element c(i,j)

                if ( indexList[j] == NINIT )
                {
                    // Add column position j to the indexList
                    indexList[j] = firstCol;
                    firstCol = j;
                    ++length;
                }
            }

            for ( IndexType jj = 0; jj < bSizes[i]; jj++ )
            {
                IndexType posB = ellindex( i, jj, m, bNumValuesPerRow );

                IndexType j = bJA[posB];
                valueList[j] += beta * bValues[posB];

                // element b(i,j) will generate an output element c(i,j)

                if ( indexList[j] == NINIT )
                {
                    // Add column position j to the indexList
                    indexList[j] = firstCol;
                    firstCol = j;
                    ++length;
                }
            }

            // fill in cJA, cValues and reset indexList, valueList for next use

            IndexType jj = 0;

            while ( firstCol != END )
            {
                IndexType nextCol = indexList[firstCol];
                ValueType val = valueList[firstCol];
                indexList[firstCol] = NINIT;
                valueList[firstCol] = static_cast<ValueType>( 0 ); // reset for next time

                SCAI_LOG_DEBUG( logger, "entry for [" << i << "," << firstCol << "] = " << val )

                IndexType posC = ellindex( i, jj, m, cNumValuesPerRow );
                cJA[posC] = firstCol;
                cValues[posC] = val;

                firstCol = nextCol;
                ++jj;
            }

            SCAI_ASSERT_EQ_ERROR( jj, cSizes[i], "serious mismatch for cSizes[" << i << "]" )

            // fill up to top

            for (  IndexType jj = cSizes[i]; jj < cNumValuesPerRow; ++jj )
            {
                IndexType posC = ellindex( i, jj, m, cNumValuesPerRow );
                cJA[posC] = static_cast<IndexType>( 0 );
                cValues[posC] = static_cast<ValueType>( 0 );
            }
        }
    }
}

/* ------------------------------------------------------------------------------------------------------------------ */

template<typename ValueType>
void OpenMPELLUtils::jacobi(
    ValueType solution[],
    const IndexType numRows,
    const IndexType ellNumValuesPerRow,
    const IndexType ellSizes[],
    const IndexType ellJA[],
    const ValueType ellValues[],
    const ValueType oldSolution[],
    const ValueType rhs[],
    const ValueType omega )
{
    SCAI_LOG_INFO( logger,
                   "jacobi<" << TypeTraits<ValueType>::id() << ">" << ", #rows = " << numRows << ", omega = " << omega )
    TaskSyncToken* syncToken = TaskSyncToken::getCurrentSyncToken();

    if ( syncToken != NULL )
    {
        SCAI_LOG_ERROR( logger, "jacobi called asynchronously, not supported here" )
    }

    #pragma omp parallel
    {
        SCAI_REGION( "OpenMP.ELL.jacobi" )
        #pragma omp for 

        for ( IndexType i = 0; i < numRows; i++ )
        {
            ValueType temp = rhs[i];
            IndexType pos = ellindex( i, 0, numRows, ellNumValuesPerRow );
            ValueType diag = ellValues[pos]; //getDiagonal

            for ( IndexType j = 1; j < ellSizes[i]; j++ )
            {
                pos = ellindex( i, j, numRows, ellNumValuesPerRow );
                temp -= ellValues[pos] * oldSolution[ellJA[pos]];
            }

            if ( omega == scai::common::constants::ONE )
            {
                solution[i] = temp / diag;
            }
            else if ( omega == 0.5 )
            {
                solution[i] = omega * ( temp / diag + oldSolution[i] );
            }
            else
            {
                solution[i] = omega * ( temp / diag ) + ( static_cast<ValueType>( 1.0 ) - omega ) * oldSolution[i];
            }
        }
    }
}

/* ------------------------------------------------------------------------------------------------------------------ */

template<typename ValueType>
void OpenMPELLUtils::jacobiHalo(
    ValueType solution[],
    const IndexType numRows,
    const ValueType diagonal[],
    const IndexType ellNumValuesPerRow,
    const IndexType ellSizes[],
    const IndexType ellJA[],
    const ValueType ellValues[],
    const IndexType rowIndexes[],
    const IndexType numNonEmptyRows,
    const ValueType oldSolution[],
    const ValueType omega )
{
    TaskSyncToken* syncToken = TaskSyncToken::getCurrentSyncToken();

    if ( syncToken != NULL )
    {
        SCAI_LOG_WARN( logger, "jacobi called asynchronously, not supported here" )
    }

    #pragma omp parallel
    {
        SCAI_REGION( "OpenMP.ELL.jacobiHalo" )
        #pragma omp for 

        for ( IndexType ii = 0; ii < numNonEmptyRows; ++ii )
        {
            IndexType i = ii; // rowIndexes == NULL stands for all rows

            if ( rowIndexes )
            {
                i = rowIndexes[ii];
            }

            ValueType temp = static_cast<ValueType>( 0.0 );

            for ( IndexType jj = 0; jj < ellSizes[i]; jj++ )
            {
                IndexType pos = ellindex( i, jj, numRows, ellNumValuesPerRow );
                temp += ellValues[pos] * oldSolution[ellJA[pos]];
            }

            const ValueType diag = diagonal[i];

            solution[i] -= temp * ( omega / diag );
        }
    }
}

/* ------------------------------------------------------------------------------------------------------------------ */

template<typename ValueType>
void OpenMPELLUtils::normalGEMV_a(
    ValueType result[],
    const std::pair<ValueType, const ValueType*> ax,
    const std::pair<ValueType, const ValueType*> by,
    const IndexType numRows,
    const IndexType numValuesPerRow,
    const IndexType ellSizes[],
    const IndexType ellJA[],
    const ValueType ellValues[] )
{
    normalGEMV( result, ax.first, ax.second, by.first, by.second,
                numRows, numValuesPerRow, ellSizes, ellJA, ellValues );
}

/* ------------------------------------------------------------------------------------------------------------------ */

template<typename ValueType>
void OpenMPELLUtils::normalGEMV(
    ValueType result[],
    const ValueType alpha,
    const ValueType x[],
    const ValueType beta,
    const ValueType y[],
    const IndexType numRows,
    const IndexType numValuesPerRow,
    const IndexType ellSizes[],
    const IndexType ellJA[],
    const ValueType ellValues[] )
{
    if ( numValuesPerRow == 0 )
    {
        COMMON_THROWEXCEPTION( "normalGEMV should not have been called, no entries" )
        // only compute: result = beta * y
    }

    TaskSyncToken* syncToken = TaskSyncToken::getCurrentSyncToken();

    if ( syncToken )
    {
        // combine the vectors with their scaling factors to reduze number of args
        syncToken->run( std::bind( normalGEMV_a<ValueType>, result,
<<<<<<< HEAD
                                   std::pair<ValueType, const ValueType*>( alpha, x ),
                                   std::pair<ValueType, const ValueType*> ( beta, y ),
                                   numRows, numValuesPerRow, ellSizes, ellJA, ellValues ) );
=======
                                      std::pair<ValueType, const ValueType*>( alpha, x ),
                                      std::pair<ValueType, const ValueType*> ( beta, y ),
                                      numRows, numValuesPerRow, ellSizes, ellJA, ellValues ) );
>>>>>>> b91ca0e0
        return;
    }

    SCAI_LOG_INFO( logger,
                   "normalGEMV<" << TypeTraits<ValueType>::id() << ", #threads = " << omp_get_max_threads()
                   << ">, result[" << numRows << "] = " << alpha << " * A( ell, #maxNZ/row = " << numValuesPerRow << " ) * x + " << beta << " * y " )
    #pragma omp parallel
    {
        SCAI_REGION( "OpenMP.ELL.normalGEMV" )
        #pragma omp for 

        for ( IndexType i = 0; i < numRows; ++i )
        {
            ValueType temp = static_cast<ValueType>( 0.0 );

            for ( IndexType jj = 0; jj < ellSizes[i]; ++jj )
            {
                IndexType pos = ellindex( i, jj, numRows, numValuesPerRow );
                IndexType j = ellJA[pos];
                SCAI_LOG_TRACE( logger,
                                "temp += dataAccess[i + jj * numRows] * xAccess[j];, jj = " << jj << ", j = " << j )
                SCAI_LOG_TRACE( logger, ", dataAccess[i + jj * numRows] = " << ellValues[ pos ] )
                SCAI_LOG_TRACE( logger, ", xAccess[j] = " << x[ j ] )
                temp += ellValues[pos] * x[j];
            }

            SCAI_LOG_TRACE( logger, "row = " << i << ", temp = " << temp )

            if ( beta == scai::common::constants::ZERO )
            {
                // must be handled separately as y[i] might be uninitialized
                result[i] = alpha * temp;
            }
            else if ( alpha == scai::common::constants::ONE )
            {
                result[i] = temp + beta * y[i];
            }
            else
            {
                result[i] = alpha * temp + beta * y[i];
            }
        }
    }
}

/* ------------------------------------------------------------------------------------------------------------------ */

template<typename ValueType>
void OpenMPELLUtils::sparseGEMV_a(
    ValueType result[],
    const std::pair<ValueType, const ValueType*> ax,
    const IndexType numRows,
    const IndexType numValuesPerRow,
    const std::pair<IndexType, const IndexType*> rows,
    const IndexType ellSizes[],
    const IndexType ellJA[],
    const ValueType ellValues[] )
{
    sparseGEMV( result, ax.first, ax.second, numRows, numValuesPerRow,
                rows.first, rows.second, ellSizes, ellJA, ellValues );
}

template<typename ValueType>
void OpenMPELLUtils::sparseGEMV(
    ValueType result[],
    const ValueType alpha,
    const ValueType x[],
    const IndexType numRows,
    const IndexType numValuesPerRow,
    const IndexType numNonZeroRows,
    const IndexType rowIndexes[],
    const IndexType ellSizes[],
    const IndexType ellJA[],
    const ValueType ellValues[] )
{
    TaskSyncToken* syncToken = TaskSyncToken::getCurrentSyncToken();

    if ( syncToken )
    {
        syncToken->run( std::bind( sparseGEMV_a<ValueType>, result,
<<<<<<< HEAD
                                   std::pair<ValueType, const ValueType*>( alpha, x ),
                                   numRows, numValuesPerRow,
                                   std::pair<IndexType, const IndexType*>( numNonZeroRows, rowIndexes ),
                                   ellSizes, ellJA, ellValues ) );
=======
                                      std::pair<ValueType, const ValueType*>( alpha, x ),
                                      numRows, numValuesPerRow,
                                      std::pair<IndexType, const IndexType*>( numNonZeroRows, rowIndexes ),
                                      ellSizes, ellJA, ellValues ) );
>>>>>>> b91ca0e0
        return;
    }

    SCAI_LOG_INFO( logger,
                   "sparseGEMV<" << TypeTraits<ValueType>::id() << ">, n = " << numRows
                   << ", nonZeroRows = " << numNonZeroRows << ", alpha = " << alpha )
    #pragma omp parallel
    {
        SCAI_REGION( "OpenMP.ELL.sparseGEMV" )
        #pragma omp for 

        for ( IndexType ii = 0; ii < numNonZeroRows; ++ii )
        {
            IndexType i = rowIndexes[ii];
            //result is not initialized for performance reasons
            ValueType temp = static_cast<ValueType>( 0.0 );

            for ( IndexType jj = 0; jj < ellSizes[i]; ++jj )
            {
                IndexType pos = ellindex( i, jj, numRows, numValuesPerRow );
                IndexType j = ellJA[pos];
                temp += ellValues[pos] * x[j];
            }

            if ( alpha == scai::common::constants::ONE )
            {
                result[i] += temp;
            }
            else
            {
                result[i] += alpha * temp;
            }
        }
    }
}

/* ------------------------------------------------------------------------------------------------------------------ */

template<typename ValueType>
void OpenMPELLUtils::normalGEVM(
    ValueType result[],
    const ValueType alpha,
    const ValueType x[],
    const ValueType beta,
    const ValueType y[],
    const IndexType numRows,
    const IndexType numColumns,
    const IndexType numValuesPerRow,
    const IndexType ellSizes[],
    const IndexType ellJA[],
    const ValueType ellValues[] )
{
    SCAI_LOG_INFO( logger,
                   "normalGEVM<" << TypeTraits<ValueType>::id() << ", #threads = " << omp_get_max_threads() << ">, result[" << numColumns << "] = " << alpha << " * x * A + " << beta << " * y " )
    TaskSyncToken* syncToken = TaskSyncToken::getCurrentSyncToken();

    if ( syncToken )
    {
        SCAI_LOG_INFO( logger, "asynchronous execution not supported here" )
    }

    // result := alpha * x * A + beta * y -> result:= beta * y; result += alpha * x * A

    utilskernel::OpenMPUtils::binaryOpScalar( result, y, beta, numColumns, common::binary::MULT, false );

    #pragma  omp parallel
    {
        SCAI_REGION( "OpenMP.ELL.normalGEVM" )

        #pragma omp for

        for ( IndexType i = 0; i < numRows; ++i )
        {
            for ( IndexType jj = 0; jj < ellSizes[i]; ++jj )
            {
                IndexType pos = ellindex( i, jj, numRows, numValuesPerRow );
                IndexType j   = ellJA[pos];
                ValueType v   = alpha * ellValues[pos] * x[i];

                atomicAdd( result[j], v );
            }
        }
    }
}

/* ------------------------------------------------------------------------------------------------------------------ */

template<typename ValueType>
void OpenMPELLUtils::sparseGEVM(
    ValueType result[],
    const ValueType alpha,
    const ValueType x[],
    const IndexType numRows,
    const IndexType numColumns,
    const IndexType numValuesPerRow,
    const IndexType numNonZeroRows,
    const IndexType rowIndexes[],
    const IndexType ellSizes[],
    const IndexType ellJA[],
    const ValueType ellValues[] )
{
    SCAI_LOG_INFO( logger,
                   "sparseGEVM<" << TypeTraits<ValueType>::id() << ", #threads = " << omp_get_max_threads()
                   << ">, result[" << numColumns << "] += " << alpha << " * x * A "
                   << ", only " << numNonZeroRows << " of " << numRows << " are used" )

    if ( 0 )
    {
        // use this call if the following code does not work correctly
        normalGEVM( result, alpha, x, ValueType( 1 ), result, numRows, numColumns, IndexType( 0 ), ellSizes, ellJA, ellValues );
        return;
    }

    TaskSyncToken* syncToken = TaskSyncToken::getCurrentSyncToken();

    if ( syncToken )
    {
        COMMON_THROWEXCEPTION( "asynchronous execution should be done by LAMATask before" )
    }

    #pragma omp parallel
    {
        SCAI_REGION( "OpenMP.ELL.sparseGEVM" )

        #pragma omp for

        for ( IndexType ii = 0; ii < numNonZeroRows; ++ii )
        {
            IndexType i = rowIndexes[ii];

            for ( IndexType jj = 0; jj < ellSizes[i]; ++jj )
            {
                IndexType pos = ellindex( i, jj, numRows, numValuesPerRow );
                IndexType j   = ellJA[pos];
                ValueType v   = alpha * ellValues[pos] * x[i];

                atomicAdd( result[j], v );
            }
        }
    }
}

/* ------------------------------------------------------------------------------------------------------------------ */

void OpenMPELLUtils::Registrator::registerKernels( kregistry::KernelRegistry::KernelRegistryFlag flag )
{
    using kregistry::KernelRegistry;
    common::context::ContextType ctx = common::context::Host;
    SCAI_LOG_DEBUG( logger, "register ELLtils OpenMP-routines for Host at kernel registry [" << flag << "]" )
    KernelRegistry::set<ELLKernelTrait::getValuePos>( getValuePos, ctx, flag );
    KernelRegistry::set<ELLKernelTrait::getValuePosCol>( getValuePosCol, ctx, flag );
    KernelRegistry::set<ELLKernelTrait::hasDiagonalProperty>( hasDiagonalProperty, ctx, flag );
    KernelRegistry::set<ELLKernelTrait::check>( check, ctx, flag );
    KernelRegistry::set<ELLKernelTrait::matrixMultiplySizes>( matrixMultiplySizes, ctx, flag );
    KernelRegistry::set<ELLKernelTrait::matrixAddSizes>( matrixAddSizes, ctx, flag );
}

template<typename ValueType>
void OpenMPELLUtils::RegistratorV<ValueType>::registerKernels( kregistry::KernelRegistry::KernelRegistryFlag flag )
{
    using kregistry::KernelRegistry;
    common::context::ContextType ctx = common::context::Host;
    SCAI_LOG_DEBUG( logger, "register ELLUtils OpenMP-routines for Host at kernel registry [" << flag
                    << " --> " << common::getScalarType<ValueType>() << "]" )
    KernelRegistry::set<ELLKernelTrait::absMaxVal<ValueType> >( absMaxVal, ctx, flag );
    KernelRegistry::set<ELLKernelTrait::compressIA<ValueType> >( compressIA, ctx, flag );
    KernelRegistry::set<ELLKernelTrait::compressValues<ValueType> >( compressValues, ctx, flag );
    KernelRegistry::set<ELLKernelTrait::sortRowElements<ValueType> >( sortRowElements, ctx, flag );
    KernelRegistry::set<ELLKernelTrait::matrixAdd<ValueType> >( matrixAdd, ctx, flag );
    KernelRegistry::set<ELLKernelTrait::matrixMultiply<ValueType> >( matrixMultiply, ctx, flag );
    KernelRegistry::set<ELLKernelTrait::normalGEMV<ValueType> >( normalGEMV, ctx, flag );
    KernelRegistry::set<ELLKernelTrait::sparseGEMV<ValueType> >( sparseGEMV, ctx, flag );
    KernelRegistry::set<ELLKernelTrait::normalGEVM<ValueType> >( normalGEVM, ctx, flag );
    KernelRegistry::set<ELLKernelTrait::sparseGEVM<ValueType> >( sparseGEVM, ctx, flag );
    KernelRegistry::set<ELLKernelTrait::jacobi<ValueType> >( jacobi, ctx, flag );
    KernelRegistry::set<ELLKernelTrait::jacobiHalo<ValueType> >( jacobiHalo, ctx, flag );
    KernelRegistry::set<ELLKernelTrait::fillELLValues<ValueType> >( fillELLValues, ctx, flag );
}

template<typename ValueType, typename OtherValueType>
void OpenMPELLUtils::RegistratorVO<ValueType, OtherValueType>::registerKernels( kregistry::KernelRegistry::KernelRegistryFlag flag )
{
    using kregistry::KernelRegistry;
    common::context::ContextType ctx = common::context::Host;
    SCAI_LOG_DEBUG( logger, "register ELLUtils OpenMP-routines for Host at kernel registry [" << flag
                    << " --> " << common::getScalarType<ValueType>() << ", " << common::getScalarType<OtherValueType>() << "]" )
    KernelRegistry::set<ELLKernelTrait::getRow<ValueType, OtherValueType> >( getRow, ctx, flag );
    KernelRegistry::set<ELLKernelTrait::scaleValue<ValueType, OtherValueType> >( scaleValue, ctx, flag );
    KernelRegistry::set<ELLKernelTrait::setCSRValues<ValueType, OtherValueType> >( setCSRValues, ctx, flag );
    KernelRegistry::set<ELLKernelTrait::getCSRValues<ValueType, OtherValueType> >( getCSRValues, ctx, flag );
}

/* --------------------------------------------------------------------------- */
/*    Constructor/Desctructor with registration                                */
/* --------------------------------------------------------------------------- */

OpenMPELLUtils::OpenMPELLUtils()
{
    SCAI_LOG_INFO( logger, "register ELLtils OpenMP-routines for Host at kernel registry" )

    const kregistry::KernelRegistry::KernelRegistryFlag flag = kregistry::KernelRegistry::KERNEL_ADD;
    Registrator::registerKernels( flag );
    kregistry::mepr::RegistratorV<RegistratorV, SCAI_NUMERIC_TYPES_HOST_LIST>::registerKernels( flag );
    kregistry::mepr::RegistratorVO<RegistratorVO, SCAI_NUMERIC_TYPES_HOST_LIST, SCAI_NUMERIC_TYPES_HOST_LIST>::registerKernels( flag );
}

OpenMPELLUtils::~OpenMPELLUtils()
{
    SCAI_LOG_INFO( logger, "unregister ELLtils OpenMP-routines for Host at kernel registry" )

    const kregistry::KernelRegistry::KernelRegistryFlag flag = kregistry::KernelRegistry::KERNEL_ERASE;
    Registrator::registerKernels( flag );
    kregistry::mepr::RegistratorV<RegistratorV, SCAI_NUMERIC_TYPES_HOST_LIST>::registerKernels( flag );
    kregistry::mepr::RegistratorVO<RegistratorVO, SCAI_NUMERIC_TYPES_HOST_LIST, SCAI_NUMERIC_TYPES_HOST_LIST>::registerKernels( flag );
}

/* --------------------------------------------------------------------------- */
/*    Static variable to force registration during static initialization      */
/* --------------------------------------------------------------------------- */

OpenMPELLUtils OpenMPELLUtils::guard;

} /* end namespace sparsekernel */

} /* end namespace scai */<|MERGE_RESOLUTION|>--- conflicted
+++ resolved
@@ -1092,15 +1092,9 @@
     {
         // combine the vectors with their scaling factors to reduze number of args
         syncToken->run( std::bind( normalGEMV_a<ValueType>, result,
-<<<<<<< HEAD
                                    std::pair<ValueType, const ValueType*>( alpha, x ),
                                    std::pair<ValueType, const ValueType*> ( beta, y ),
                                    numRows, numValuesPerRow, ellSizes, ellJA, ellValues ) );
-=======
-                                      std::pair<ValueType, const ValueType*>( alpha, x ),
-                                      std::pair<ValueType, const ValueType*> ( beta, y ),
-                                      numRows, numValuesPerRow, ellSizes, ellJA, ellValues ) );
->>>>>>> b91ca0e0
         return;
     }
 
@@ -1181,17 +1175,10 @@
     if ( syncToken )
     {
         syncToken->run( std::bind( sparseGEMV_a<ValueType>, result,
-<<<<<<< HEAD
                                    std::pair<ValueType, const ValueType*>( alpha, x ),
                                    numRows, numValuesPerRow,
                                    std::pair<IndexType, const IndexType*>( numNonZeroRows, rowIndexes ),
                                    ellSizes, ellJA, ellValues ) );
-=======
-                                      std::pair<ValueType, const ValueType*>( alpha, x ),
-                                      numRows, numValuesPerRow,
-                                      std::pair<IndexType, const IndexType*>( numNonZeroRows, rowIndexes ),
-                                      ellSizes, ellJA, ellValues ) );
->>>>>>> b91ca0e0
         return;
     }
 
