--- conflicted
+++ resolved
@@ -46,11 +46,8 @@
 #include <scai/tracing.hpp>
 #include <scai/common/TypeTraits.hpp>
 #include <scai/common/OpenMP.hpp>
-<<<<<<< HEAD
-=======
 
 #include <functional>
->>>>>>> b91ca0e0
 
 namespace scai
 {
@@ -309,17 +306,10 @@
         SCAI_LOG_INFO( logger,
                        "normalGEMV<" << TypeTraits<ValueType>::id() << "> launch it asynchronously" )
         syncToken->run( std::bind( normalGEMV_a<ValueType>,
-<<<<<<< HEAD
                                    result,
                                    std::pair<ValueType, const ValueType*>( alpha, x ),
                                    std::pair<ValueType, const ValueType*>( beta, y ),
                                    numRows, numValues, cooIA, cooJA, cooValues ) );
-=======
-                                      result,
-                                      std::pair<ValueType, const ValueType*>( alpha, x ),
-                                      std::pair<ValueType, const ValueType*>( beta, y ),
-                                      numRows, numValues, cooIA, cooJA, cooValues ) );
->>>>>>> b91ca0e0
         return;
     }
 
@@ -389,17 +379,10 @@
         // bind takes maximal 9 arguments, so we put (alpha, x) and (beta, y) in pair structs
         SCAI_LOG_INFO( logger, "normalGEVM<" << TypeTraits<ValueType>::id() << ", launch it as an asynchronous task" )
         syncToken->run( std::bind( normalGEVM_a<ValueType>,
-<<<<<<< HEAD
                                    result,
                                    std::pair<ValueType, const ValueType*>( alpha, x ),
                                    std::pair<ValueType, const ValueType*>( beta, y ),
                                    numColumns, numValues, cooIA, cooJA, cooValues ) );
-=======
-                                      result,
-                                      std::pair<ValueType, const ValueType*>( alpha, x ),
-                                      std::pair<ValueType, const ValueType*>( beta, y ),
-                                      numColumns, numValues, cooIA, cooJA, cooValues ) );
->>>>>>> b91ca0e0
         return;
     }
 
