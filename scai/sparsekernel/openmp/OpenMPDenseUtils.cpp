--- conflicted
+++ resolved
@@ -409,41 +409,37 @@
 template<typename ValueType>
 void OpenMPDenseUtils::RegistratorV<ValueType>::initAndReg( kregistry::KernelRegistry::KernelRegistryFlag flag )
 {
-<<<<<<< HEAD
-    using common::context::Host;
     using kregistry::KernelRegistry;
-=======
-    using kregistry::KernelRegistry;
-
-    common::context::ContextType Host = common::context::Host;
->>>>>>> 7c1d9c1a
+
+    common::context::ContextType ctx = common::context::Host;
 
     SCAI_LOG_INFO( logger, "register DenseUtils OpenMP-routines for Host at kernel registry [" << flag
         << " --> " << common::getScalarType<ValueType>() << "]" )
 
-    KernelRegistry::set<DenseKernelTrait::nonZeroValues<ValueType> >( nonZeroValues, Host, flag );
-    KernelRegistry::set<DenseKernelTrait::getCSRSizes<ValueType> >( getCSRSizes, Host, flag );
-    KernelRegistry::set<DenseKernelTrait::setValue<ValueType> >( setValue, Host, flag );
-    KernelRegistry::set<DenseKernelTrait::scaleValue<ValueType> >( scaleValue, Host, flag );
-    KernelRegistry::set<DenseKernelTrait::setDiagonalValue<ValueType> >( setDiagonalValue, Host, flag );
+    KernelRegistry::set<DenseKernelTrait::nonZeroValues<ValueType> >( nonZeroValues, ctx, flag );
+    KernelRegistry::set<DenseKernelTrait::getCSRSizes<ValueType> >( getCSRSizes, ctx, flag );
+    KernelRegistry::set<DenseKernelTrait::setValue<ValueType> >( setValue, ctx, flag );
+    KernelRegistry::set<DenseKernelTrait::scaleValue<ValueType> >( scaleValue, ctx, flag );
+    KernelRegistry::set<DenseKernelTrait::setDiagonalValue<ValueType> >( setDiagonalValue, ctx, flag );
 }
 
 template<typename ValueType, typename OtherValueType>
 void OpenMPDenseUtils::RegistratorVO<ValueType, OtherValueType>::initAndReg( kregistry::KernelRegistry::KernelRegistryFlag flag )
 {
-    using common::context::Host;
     using kregistry::KernelRegistry;
+
+    common::context::ContextType ctx = common::context::Host;
 
     SCAI_LOG_INFO( logger, "register DenseUtils OpenMP-routines for Host at kernel registry [" << flag
         << " --> " << common::getScalarType<ValueType>() << ", " << common::getScalarType<OtherValueType>() << "]" )
 
-    KernelRegistry::set<DenseKernelTrait::setCSRValues<ValueType, OtherValueType> >( setCSRValues, Host, flag );
-    KernelRegistry::set<DenseKernelTrait::getCSRValues<ValueType, OtherValueType> >( getCSRValues, Host, flag );
-    KernelRegistry::set<DenseKernelTrait::copyDenseValues<ValueType, OtherValueType> >( copyDenseValues, Host, flag );
-    KernelRegistry::set<DenseKernelTrait::getDiagonal<ValueType, OtherValueType> >( getDiagonal, Host, flag );
-    KernelRegistry::set<DenseKernelTrait::setDiagonal<ValueType, OtherValueType> >( setDiagonal, Host, flag );
-    KernelRegistry::set<DenseKernelTrait::getRow<ValueType, OtherValueType> >( getRow, Host, flag );
-    KernelRegistry::set<DenseKernelTrait::scaleRows<ValueType, OtherValueType> >( scaleRows, Host, flag );
+    KernelRegistry::set<DenseKernelTrait::setCSRValues<ValueType, OtherValueType> >( setCSRValues, ctx, flag );
+    KernelRegistry::set<DenseKernelTrait::getCSRValues<ValueType, OtherValueType> >( getCSRValues, ctx, flag );
+    KernelRegistry::set<DenseKernelTrait::copyDenseValues<ValueType, OtherValueType> >( copyDenseValues, ctx, flag );
+    KernelRegistry::set<DenseKernelTrait::getDiagonal<ValueType, OtherValueType> >( getDiagonal, ctx, flag );
+    KernelRegistry::set<DenseKernelTrait::setDiagonal<ValueType, OtherValueType> >( setDiagonal, ctx, flag );
+    KernelRegistry::set<DenseKernelTrait::getRow<ValueType, OtherValueType> >( getRow, ctx, flag );
+    KernelRegistry::set<DenseKernelTrait::scaleRows<ValueType, OtherValueType> >( scaleRows, ctx, flag );
 }
 
 /* --------------------------------------------------------------------------- */
