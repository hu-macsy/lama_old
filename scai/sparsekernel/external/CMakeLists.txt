###
 # @file CMakeLists.txt
 #
 # @license
 # Copyright (c) 2009-2016
 # Fraunhofer Institute for Algorithms and Scientific Computing SCAI
 # for Fraunhofer-Gesellschaft
 #
 # This file is part of the SCAI framework LAMA.
 #
 # LAMA is free software: you can redistribute it and/or modify it under the
 # terms of the GNU Affero General Public License as published by the Free
 # Software Foundation, either version 3 of the License, or (at your option)
 # any later version.
 #
 # LAMA is distributed in the hope that it will be useful, but WITHOUT ANY
 # WARRANTY; without even the implied warranty of MERCHANTABILITY or FITNESS
 # FOR A PARTICULAR PURPOSE. See the GNU Affero General Public License for
 # more details.
 #
 # You should have received a copy of the GNU Affero General Public License
 # along with LAMA. If not, see <http://www.gnu.org/licenses/>.
 #
 # Other Usage
 # Alternatively, this file may be used in accordance with the terms and
 # conditions contained in a signed written agreement between you and
 # Fraunhofer SCAI. Please contact our distributor via info[at]scapos.com.
 # @endlicense
 #
 # @brief sparsekernel/external/CMakeLists.txt
 # @author Eric Schricker
 # @date 18.02.2016
###

### Add classes and header files ###

### Currently MKL can only be used if IndexType == int is used

if    ( SCAI_BLAS_NAME MATCHES "MKL" )
<<<<<<< HEAD
	set ( CLASSES ${CLASSES} MKLCSRUtils PardisoError )
	set ( HEADERS ${HEADERS} MKLCSRTrait MKLCSRWrapper )
=======
    if    ( SCAI_INDEX_TYPE STREQUAL "int" )
	    set ( CLASSES ${CLASSES} MKLCSRUtils )
	    set ( HEADERS ${HEADERS} MKLCSRTrait MKLCSRWrapper )
    endif ( SCAI_INDEX_TYPE STREQUAL "int" )
>>>>>>> e7f2770b
endif ( SCAI_BLAS_NAME MATCHES "MKL" )

scai_project ( CLASSES ${CLASSES} HEADERS ${HEADERS} ADD_PARENT_SCOPE )<|MERGE_RESOLUTION|>--- conflicted
+++ resolved
@@ -37,15 +37,10 @@
 ### Currently MKL can only be used if IndexType == int is used
 
 if    ( SCAI_BLAS_NAME MATCHES "MKL" )
-<<<<<<< HEAD
-	set ( CLASSES ${CLASSES} MKLCSRUtils PardisoError )
-	set ( HEADERS ${HEADERS} MKLCSRTrait MKLCSRWrapper )
-=======
     if    ( SCAI_INDEX_TYPE STREQUAL "int" )
-	    set ( CLASSES ${CLASSES} MKLCSRUtils )
+		set ( CLASSES ${CLASSES} MKLCSRUtils PardisoError )
 	    set ( HEADERS ${HEADERS} MKLCSRTrait MKLCSRWrapper )
     endif ( SCAI_INDEX_TYPE STREQUAL "int" )
->>>>>>> e7f2770b
 endif ( SCAI_BLAS_NAME MATCHES "MKL" )
 
 scai_project ( CLASSES ${CLASSES} HEADERS ${HEADERS} ADD_PARENT_SCOPE )