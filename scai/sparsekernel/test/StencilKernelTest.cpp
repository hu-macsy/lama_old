--- conflicted
+++ resolved
@@ -165,7 +165,7 @@
                     {
                         wY[ i ] -= rX[ i - 1  ];
                     }
-                    else if ( gridBorders[0] == Grid::BORDER_CIRCULAR )
+                    else if ( gridBorders[0] == Grid::BORDER_PERIODIC )
                     {
                         wY[ i ] -= rX[ n1 - 1 ];
                     }
@@ -174,15 +174,11 @@
                         wY[ i ] -= rX[ 0 ];
                     }
 
-<<<<<<< HEAD
-    IndexType width[] = { 1, 1 };
-    int stencilOffset[] = { 0, -1, 1 };
-=======
                     if ( i < n1 - 1 )
                     {
                         wY[ i ] -= rX[ i + 1 ];
                     }
-                    else if ( gridBorders[1] == Grid::BORDER_CIRCULAR )
+                    else if ( gridBorders[1] == Grid::BORDER_PERIODIC )
                     {
                         wY[ i ] -= rX[ 0 ];
                     }
@@ -192,29 +188,22 @@
                     }
                 }
             }
->>>>>>> 7dcabe29
 
             // apply stencil by kernel
 
-            IndexType lb[] = { 1 };
-            IndexType ub[] = { 1 };
+            IndexType width[] = { 1, 1 };
             int stencilOffset[] = { 0, -1, 1 };
 
             {
                 SCAI_CONTEXT_ACCESS( loc );
 
-<<<<<<< HEAD
-        stencilGEMV[loc]( wY.get(), alpha, rX.get(), nDims, gridSizes, width, gridDistances, nPoints, stencilNodes, stencilValues, stencilOffset );
-    }
-=======
                 WriteAccess<ValueType> wY( y1, loc, n );
                 ReadAccess<ValueType> rX( x, loc );
->>>>>>> 7dcabe29
 
                 ValueType alpha = 1;
                 IndexType nPoints = 3;
 
-                stencilGEMV[loc]( wY.get(), alpha, rX.get(), nDims, gridSizes, lb, ub, gridDistances, gridBorders,
+                stencilGEMV[loc]( wY.get(), alpha, rX.get(), nDims, gridSizes, width, gridDistances, gridBorders,
                                   nPoints, stencilNodes, stencilValues, stencilOffset );
             }
 
@@ -297,7 +286,7 @@
                 {
                     wY[ i * n2 + j ] -= rX[ ( i - 1 ) * n2 + j ];
                 }
-                else if ( gridBorders[0] == Grid::BORDER_CIRCULAR )
+                else if ( gridBorders[0] == Grid::BORDER_PERIODIC )
                 {
                     wY[ i * n2 + j ] -= rX[ ( n1 - 1 ) * n2 + j ];
                 }
@@ -310,7 +299,7 @@
                 {
                     wY[ i * n2 + j ] -= rX[ ( i + 1 ) * n2 + j ];
                 }
-                else if ( gridBorders[1] == Grid::BORDER_CIRCULAR )
+                else if ( gridBorders[1] == Grid::BORDER_PERIODIC )
                 {
                     wY[ i * n2 + j ] -= rX[ ( 0 ) * n2 + j ];
                 }
@@ -347,12 +336,8 @@
         ReadAccess<ValueType> rX( x, loc );
 
         ValueType alpha = 1;
-<<<<<<< HEAD
-        stencilGEMV[loc]( wY.get(), alpha, rX.get(), nDims, gridSizes, width, gridDistances, nPoints, stencilNodes, stencilValues, stencilOffset );
-=======
-        stencilGEMV[loc]( wY.get(), alpha, rX.get(), nDims, gridSizes, lb, ub, gridDistances, gridBorders,
+        stencilGEMV[loc]( wY.get(), alpha, rX.get(), nDims, gridSizes, width, gridDistances, gridBorders,
                           nPoints, stencilNodes, stencilValues, stencilOffset );
->>>>>>> 7dcabe29
     }
 
     BOOST_CHECK_EQUAL( 0, y1.maxDiffNorm( y2 ) );
@@ -463,12 +448,8 @@
 
         ValueType alpha = 1;
         const IndexType nPoints = 1;
-<<<<<<< HEAD
-        stencilGEMV[loc]( wY.get(), alpha, rX.get(), nDims, gridSizes, width, gridDistances, nPoints, stencilNodes, stencilValues, stencilOffset );
-=======
-        stencilGEMV[loc]( wY.get(), alpha, rX.get(), nDims, gridSizes, lb, ub, gridDistances, gridBorders,
+        stencilGEMV[loc]( wY.get(), alpha, rX.get(), nDims, gridSizes, width, gridDistances, gridBorders,
                           nPoints, stencilNodes, stencilValues, stencilOffset );
->>>>>>> 7dcabe29
     }
 
     BOOST_CHECK_EQUAL( 0, y1.maxDiffNorm( y2 ) );
@@ -589,11 +570,7 @@
         ReadAccess<ValueType> rX( x, loc );
 
         ValueType alpha = 1;
-<<<<<<< HEAD
-        stencilGEMV[loc]( wY.get(), alpha, rX.get(), nDims, gridSizes, width, gridDistances, 
-=======
-        stencilGEMV[loc]( wY.get(), alpha, rX.get(), nDims, gridSizes, lb, ub, gridDistances, gridBorders,
->>>>>>> 7dcabe29
+        stencilGEMV[loc]( wY.get(), alpha, rX.get(), nDims, gridSizes, width, gridDistances, gridBorders,
                           nPoints, stencilNodes, stencilValues, stencilOffset );
     }
 
