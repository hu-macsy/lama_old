--- conflicted
+++ resolved
@@ -518,48 +518,41 @@
 
 void MICCOOUtils::Registrator::initAndReg( kregistry::KernelRegistry::KernelRegistryFlag flag )
 {
-<<<<<<< HEAD
-    using common::context::MIC;
     using kregistry::KernelRegistry;
-=======
-    SCAI_LOG_INFO( logger, "register COO kernels for MIC in Kernel Registry" )
-
-    using kregistry::KernelRegistry;
 
     const common::context::ContextType ctx = common::context::MIC;
->>>>>>> 7c1d9c1a
 
     SCAI_LOG_INFO( logger, "register COOUtils OpenMP-routines for MIC at kernel registry [" << flag << "]" )
 
-<<<<<<< HEAD
-    KernelRegistry::set<COOKernelTrait::offsets2ia>( offsets2ia, MIC, flag );
-    KernelRegistry::set<COOKernelTrait::setCSRData<IndexType, IndexType> >( setCSRData, MIC, flag );
-    KernelRegistry::set<COOKernelTrait::getCSRSizes>( getCSRSizes, MIC, flag );
+    KernelRegistry::set<COOKernelTrait::offsets2ia>( offsets2ia, ctx, flag );
+    KernelRegistry::set<COOKernelTrait::setCSRData<IndexType, IndexType> >( setCSRData, ctx, flag );
+    KernelRegistry::set<COOKernelTrait::getCSRSizes>( getCSRSizes, ctx, flag );
 }
 
 template<typename ValueType>
 void MICCOOUtils::RegistratorV<ValueType>::initAndReg( kregistry::KernelRegistry::KernelRegistryFlag flag )
 {
-    using common::context::MIC;
     using kregistry::KernelRegistry;
+
+    const common::context::ContextType ctx = common::context::MIC;
 
     SCAI_LOG_INFO( logger, "register COOUtils OpenMP-routines for MIC at kernel registry [" << flag
         << " --> " << common::getScalarType<ValueType>() << "]" )
 
-    KernelRegistry::set<COOKernelTrait::normalGEMV<ValueType> >( normalGEMV, MIC, flag );
+    KernelRegistry::set<COOKernelTrait::normalGEMV<ValueType> >( normalGEMV, ctx, flag );
 }
 
 template<typename ValueType, typename OtherValueType>
 void MICCOOUtils::RegistratorVO<ValueType, OtherValueType>::initAndReg( kregistry::KernelRegistry::KernelRegistryFlag flag )
 {
-    using common::context::MIC;
     using kregistry::KernelRegistry;
-=======
-    KernelRegistry::set<COOKernelTrait::offsets2ia>( offsets2ia, ctx, flag );
-
-    KernelRegistry::set<COOKernelTrait::setCSRData<IndexType, IndexType> >( setCSRData, ctx, flag );
-
-    KernelRegistry::set<COOKernelTrait::getCSRSizes>( getCSRSizes, ctx, flag );
+
+    const common::context::ContextType ctx = common::context::MIC;
+
+    SCAI_LOG_INFO( logger, "register COOUtils OpenMP-routines for MIC at kernel registry [" << flag
+            << " --> " << common::getScalarType<ValueType>() << ", " << common::getScalarType<OtherValueType>() << "]" )
+
+    KernelRegistry::set<COOKernelTrait::setCSRData<ValueType, OtherValueType> >( setCSRData, ctx, flag );
 
     // ToDo: routine does not work yet
 
@@ -573,21 +566,7 @@
     // KernelRegistry::set<COOKernelTrait::jacobi<float> >( jacobi, ctx, flag );
     // KernelRegistry::set<COOKernelTrait::jacobi<double> >( jacobi, ctx, flag );
 
-#define LAMA_COO_UTILS2_REGISTER(z, J, TYPE )                                                                       \
-    KernelRegistry::set<COOKernelTrait::setCSRData<TYPE, ARITHMETIC_HOST_TYPE_##J> >( setCSRData, ctx, flag );     \
-
-#define LAMA_COO_UTILS_REGISTER(z, I, _)                                                                   \
-    KernelRegistry::set<COOKernelTrait::normalGEMV<ARITHMETIC_HOST_TYPE_##I> >( normalGEMV, ctx, flag );  \
-                                                                                                           \
-    BOOST_PP_REPEAT( ARITHMETIC_MIC_TYPE_CNT,                                                             \
-                     LAMA_COO_UTILS2_REGISTER,                                                             \
-                     ARITHMETIC_MIC_TYPE_##I )                                                            \
->>>>>>> 7c1d9c1a
-
-    SCAI_LOG_INFO( logger, "register COOUtils OpenMP-routines for MIC at kernel registry [" << flag
-        << " --> " << common::getScalarType<ValueType>() << ", " << common::getScalarType<OtherValueType>() << "]" )
-
-    KernelRegistry::set<COOKernelTrait::setCSRData<ValueType, OtherValueType> >( setCSRData, MIC, flag );
+
 }
 
 /* --------------------------------------------------------------------------- */
