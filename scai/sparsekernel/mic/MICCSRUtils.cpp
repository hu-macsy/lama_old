--- conflicted
+++ resolved
@@ -1932,51 +1932,38 @@
 
 void MICCSRUtils::Registrator::initAndReg( kregistry::KernelRegistry::KernelRegistryFlag flag )
 {
-<<<<<<< HEAD
-    using common::context::MIC;
     using kregistry::KernelRegistry;
-=======
-    SCAI_LOG_INFO( logger, "register CSR kernels for MIC in Kernel Registry" )
-
-    using kregistry::KernelRegistry;
 
     const common::context::ContextType ctx = common::context::MIC;
->>>>>>> 7c1d9c1a
 
     SCAI_LOG_INFO( logger, "register CSSUtils OpenMP-routines for MIC at kernel registry [" << flag << "]" )
 
     KernelRegistry::set<CSRKernelTrait::sizes2offsets>( sizes2offsets, ctx, flag );
     KernelRegistry::set<CSRKernelTrait::validOffsets>( validOffsets, ctx, flag );
-
-<<<<<<< HEAD
-    KernelRegistry::set<CSRKernelTrait::offsets2sizes>( offsets2sizes, MIC, flag );
-    KernelRegistry::set<CSRKernelTrait::hasDiagonalProperty>( hasDiagonalProperty, MIC, flag );
-    KernelRegistry::set<CSRKernelTrait::matrixAddSizes>( matrixAddSizes, MIC, flag );
-    KernelRegistry::set<CSRKernelTrait::matrixMultiplySizes>( matrixMultiplySizes, MIC, flag );
-}
-
-template<typename ValueType>
-void MICCSRUtils::RegistratorV<ValueType>::initAndReg( kregistry::KernelRegistry::KernelRegistryFlag flag )
-{
-    using common::context::MIC;
-    using kregistry::KernelRegistry;
-
-    SCAI_LOG_INFO( logger, "register CSSUtils OpenMP-routines for MIC at kernel registry [" << flag
-        << " --> " << common::getScalarType<ValueType>() << "]" )
-
-    KernelRegistry::set<CSRKernelTrait::normalGEMV<ValueType> >( normalGEMV, MIC, flag );
-    KernelRegistry::set<CSRKernelTrait::sparseGEMV<ValueType> >( sparseGEMV, MIC, flag );
-    KernelRegistry::set<CSRKernelTrait::matrixAdd<ValueType> >( matrixAdd, MIC, flag );
-    KernelRegistry::set<CSRKernelTrait::matrixMultiply<ValueType> >( matrixMultiply, MIC, flag );
-    KernelRegistry::set<CSRKernelTrait::jacobi<ValueType> >( jacobi, MIC, flag );
-    KernelRegistry::set<CSRKernelTrait::jacobiHalo<ValueType> >( jacobiHalo, MIC, flag );
-    KernelRegistry::set<CSRKernelTrait::jacobiHaloWithDiag<ValueType> >( jacobiHaloWithDiag, MIC, flag );
-    KernelRegistry::set<CSRKernelTrait::absMaxDiffVal<ValueType> >( absMaxDiffVal, MIC, flag );
-=======
     KernelRegistry::set<CSRKernelTrait::offsets2sizes>( offsets2sizes, ctx, flag );
     KernelRegistry::set<CSRKernelTrait::hasDiagonalProperty>( hasDiagonalProperty, ctx, flag );
     KernelRegistry::set<CSRKernelTrait::matrixAddSizes>( matrixAddSizes, ctx, flag );
     KernelRegistry::set<CSRKernelTrait::matrixMultiplySizes>( matrixMultiplySizes, ctx, flag );
+}
+
+template<typename ValueType>
+void MICCSRUtils::RegistratorV<ValueType>::initAndReg( kregistry::KernelRegistry::KernelRegistryFlag flag )
+{
+    using kregistry::KernelRegistry;
+
+    const common::context::ContextType ctx = common::context::MIC;
+
+    SCAI_LOG_INFO( logger, "register CSSUtils OpenMP-routines for MIC at kernel registry [" << flag
+        << " --> " << common::getScalarType<ValueType>() << "]" )
+
+    KernelRegistry::set<CSRKernelTrait::normalGEMV<ValueType> >( normalGEMV, ctx, flag );
+    KernelRegistry::set<CSRKernelTrait::sparseGEMV<ValueType> >( sparseGEMV, ctx, flag );
+    KernelRegistry::set<CSRKernelTrait::matrixAdd<ValueType> >( matrixAdd, ctx, flag );
+    KernelRegistry::set<CSRKernelTrait::matrixMultiply<ValueType> >( matrixMultiply, ctx, flag );
+    KernelRegistry::set<CSRKernelTrait::jacobi<ValueType> >( jacobi, ctx, flag );
+    KernelRegistry::set<CSRKernelTrait::jacobiHalo<ValueType> >( jacobiHalo, ctx, flag );
+    KernelRegistry::set<CSRKernelTrait::jacobiHaloWithDiag<ValueType> >( jacobiHaloWithDiag, ctx, flag );
+    KernelRegistry::set<CSRKernelTrait::absMaxDiffVal<ValueType> >( absMaxDiffVal, ctx, flag );
 
     /*
       KernelRegistry::set<CSRKernelTrait::convertCSR2CSC<float> >( convertCSR2CSC, ctx, flag );
@@ -1985,73 +1972,19 @@
       KernelRegistry::set<CSRKernelTrait::sortRowElements<float> >( sortRowElements, ctx, flag );
       KernelRegistry::set<CSRKernelTrait::sortRowElements<double> >( sortRowElements, ctx, flag );
      */
-
-//    KernelRegistry::set<CSRKernelTrait::scaleRows<float, float> >( scaleRows, ctx, flag );
-//    KernelRegistry::set<CSRKernelTrait::scaleRows<float, double> >( scaleRows, ctx, flag );
-//    KernelRegistry::set<CSRKernelTrait::scaleRows<double, float> >( scaleRows, ctx, flag );
-//    KernelRegistry::set<CSRKernelTrait::scaleRows<double, double> >( scaleRows, ctx, flag );
-//
-//    KernelRegistry::set<CSRKernelTrait::normalGEMV<float> >( normalGEMV, ctx, flag );
-//    KernelRegistry::set<CSRKernelTrait::normalGEMV<double> >( normalGEMV, ctx, flag );
-//
-//    KernelRegistry::set<CSRKernelTrait::sparseGEMV<float> >( sparseGEMV, ctx, flag );
-//    KernelRegistry::set<CSRKernelTrait::sparseGEMV<double> >( sparseGEMV, ctx, flag );
-//
-//    KernelRegistry::set<CSRKernelTrait::gemm<float> >( gemm, ctx, flag );
-//    KernelRegistry::set<CSRKernelTrait::gemm<double> >( gemm, ctx, flag );
-//
-//    KernelRegistry::set<CSRKernelTrait::matrixAdd<float> >( matrixAdd, ctx, flag );
-//    KernelRegistry::set<CSRKernelTrait::matrixAdd<double> >( matrixAdd, ctx, flag );
-//
-//    KernelRegistry::set<CSRKernelTrait::matrixMultiply<float> >( matrixMultiply, ctx, flag );
-//    KernelRegistry::set<CSRKernelTrait::matrixMultiply<double> >( matrixMultiply, ctx, flag );
-//
-//    KernelRegistry::set<CSRKernelTrait::jacobi<float> >( jacobi, ctx, flag );
-//    KernelRegistry::set<CSRKernelTrait::jacobi<double> >( jacobi, ctx, flag );
-//
-//    KernelRegistry::set<CSRKernelTrait::jacobiHalo<float> >( jacobiHalo, ctx, flag );
-//    KernelRegistry::set<CSRKernelTrait::jacobiHalo<double> >( jacobiHalo, ctx, flag );
-//
-//    KernelRegistry::set<CSRKernelTrait::jacobiHaloWithDiag<float> >( jacobiHaloWithDiag, ctx, flag );
-//    KernelRegistry::set<CSRKernelTrait::jacobiHaloWithDiag<double> >( jacobiHaloWithDiag, ctx, flag );
-//
-//    KernelRegistry::set<CSRKernelTrait::absMaxDiffVal<float> >( absMaxDiffVal, ctx, flag );
-//    KernelRegistry::set<CSRKernelTrait::absMaxDiffVal<double> >( absMaxDiffVal, ctx, flag );
-
-#define LAMA_CSR_UTILS2_REGISTER(z, J, TYPE )                                                                             \
-    KernelRegistry::set<CSRKernelTrait::scaleRows<TYPE, ARITHMETIC_MIC_TYPE_##J> >( scaleRows, ctx, flag );             \
-
-#define LAMA_CSR_UTILS_REGISTER(z, I, _)                                                                                  \
-    KernelRegistry::set<CSRKernelTrait::normalGEMV<ARITHMETIC_MIC_TYPE_##I> >( normalGEMV, ctx, flag );                 \
-    KernelRegistry::set<CSRKernelTrait::sparseGEMV<ARITHMETIC_MIC_TYPE_##I> >( sparseGEMV, ctx, flag );                 \
-    KernelRegistry::set<CSRKernelTrait::matrixAdd<ARITHMETIC_MIC_TYPE_##I> >( matrixAdd, ctx, flag );                   \
-    KernelRegistry::set<CSRKernelTrait::matrixMultiply<ARITHMETIC_MIC_TYPE_##I> >( matrixMultiply, ctx, flag );         \
-    KernelRegistry::set<CSRKernelTrait::jacobi<ARITHMETIC_MIC_TYPE_##I> >( jacobi, ctx, flag );                         \
-    KernelRegistry::set<CSRKernelTrait::jacobiHalo<ARITHMETIC_MIC_TYPE_##I> >( jacobiHalo, ctx, flag );                 \
-    KernelRegistry::set<CSRKernelTrait::jacobiHaloWithDiag<ARITHMETIC_MIC_TYPE_##I> >( jacobiHaloWithDiag, ctx, flag ); \
-    KernelRegistry::set<CSRKernelTrait::absMaxDiffVal<ARITHMETIC_MIC_TYPE_##I> >( absMaxDiffVal, ctx, flag );           \
-                                                                                                                          \
-    BOOST_PP_REPEAT( ARITHMETIC_MIC_TYPE_CNT,                                                                            \
-                     LAMA_CSR_UTILS2_REGISTER,                                                                            \
-                     ARITHMETIC_MIC_TYPE_##I )                                                                           \
-
-    BOOST_PP_REPEAT( ARITHMETIC_MIC_TYPE_CNT, LAMA_CSR_UTILS_REGISTER, _ )
-
-#undef LAMA_CSR_UTILS_REGISTER
-#undef LAMA_CSR_UTILS2_REGISTER
->>>>>>> 7c1d9c1a
 }
 
 template<typename ValueType, typename OtherValueType>
 void MICCSRUtils::RegistratorVO<ValueType, OtherValueType>::initAndReg( kregistry::KernelRegistry::KernelRegistryFlag flag )
 {
-    using common::context::MIC;
     using kregistry::KernelRegistry;
+
+    const common::context::ContextType ctx = common::context::MIC;
 
     SCAI_LOG_INFO( logger, "register CSSUtils OpenMP-routines for MIC at kernel registry [" << flag
         << " --> " << common::getScalarType<ValueType>() << ", " << common::getScalarType<OtherValueType>() << "]" )
 
-    KernelRegistry::set<CSRKernelTrait::scaleRows<ValueType, OtherValueType> >( scaleRows, MIC, flag );
+    KernelRegistry::set<CSRKernelTrait::scaleRows<ValueType, OtherValueType> >( scaleRows, ctx, flag );
 }
 /* --------------------------------------------------------------------------- */
 /*    Static initialization with registration                                  */
