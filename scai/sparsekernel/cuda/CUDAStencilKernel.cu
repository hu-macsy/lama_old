/**
 * @file sparsekernel/cuda/CUDAStencilKernel.cu
 *
 * @license
 * Copyright (c) 2009-2018
 * Fraunhofer Institute for Algorithms and Scientific Computing SCAI
 * for Fraunhofer-Gesellschaft
 *
 * This file is part of the SCAI framework LAMA.
 *
 * LAMA is free software: you can redistribute it and/or modify it under the
 * terms of the GNU Lesser General Public License as published by the Free
 * Software Foundation, either version 3 of the License, or (at your option)
 * any later version.
 *
 * LAMA is distributed in the hope that it will be useful, but WITHOUT ANY
 * WARRANTY; without even the implied warranty of MERCHANTABILITY or FITNESS
 * FOR A PARTICULAR PURPOSE. See the GNU Lesser General Public License for
 * more details.
 *
 * You should have received a copy of the GNU Lesser General Public License
 * along with LAMA. If not, see <http://www.gnu.org/licenses/>.
 * @endlicense
 *
 * @brief CUDA Implementations on GPU for stencil kernels.
 * @author Thomas Brandes
 * @date 04.05.2017
 */

#include <scai/hmemo/HArray.hpp>
#include <scai/tracing.hpp>

#include <scai/common/Grid.hpp>
#include <scai/sparsekernel/cuda/CUDAStencilKernel.hpp>
#include <scai/sparsekernel/StencilKernelTrait.hpp>
#include <scai/tasking/cuda/CUDAStreamSyncToken.hpp>

#include <scai/common/Settings.hpp>

#include <scai/common/cuda/CUDATexVector.hpp>
#include <scai/common/cuda/CUDAError.hpp>
#include <scai/common/cuda/CUDASettings.hpp>
#include <scai/common/cuda/CUDAUtils.hpp>
#include <scai/common/cuda/launchHelper.hpp>
#include <scai/common/Grid.hpp>

#include <thrust/device_vector.h>
#include <thrust/host_vector.h>
#include <thrust/copy.h>

#include <functional>

namespace scai
{

using common::Grid;

namespace sparsekernel
{

/* --------------------------------------------------------------------------- */

SCAI_LOG_DEF_LOGGER( CUDAStencilKernel::logger, "CUDA.StencilKernel" )

/* --------------------------------------------------------------------------- */

/** Help routine to determine the left position in a dimension with a certain boUnaryOp type. */

__inline__ __device__ 
bool getBorderPosL( IndexType& pos, const IndexType offset, const IndexType size, const IndexType border )
{
    bool valid = true;

    if ( pos >= offset )
    {
        pos = pos - offset;  // is a valid pos
    }
    else if ( border == 0 )
    {
        valid = false;
    }
    else if ( border == 1 )
    {
        pos = ( pos + size ) - offset;
    }

    return valid;
}

/** Help routine to determine the right position in a dimension with a certain boUnaryOp type. */

__inline__ __device__ 
bool getBorderPosR( IndexType& pos, const IndexType offset, const IndexType size, const IndexType border )
{
    bool valid = true;

    if ( pos + offset < size )
    {
        pos += offset;  // is a valid pos
    }
    else if ( border == Grid::BORDER_ABSORBING )
    {
        valid = false;
    }
    else if ( border == Grid::BORDER_PERIODIC )
    {
        pos = ( pos + offset ) - size; 
    }
    return valid;
}

/** Help routine to determine the correct stencil position depending on border types.
 *
 *  Note: gridSizes and gridBorders are available in constant memory.
 */

__inline__ __device__ 
bool getOffsetPos( 
    IndexType pos[],
    const int stencilPositions[],
    const IndexType p,
    const IndexType nDims,
    const IndexType gridSizes[],
    const IndexType gridBorders[] )
{
    bool valid = true;

    for ( IndexType iDim = 0; iDim < nDims; ++iDim )
    {
        int offs = stencilPositions[ nDims * p + iDim ];

        if ( offs < 0 )
        {
            valid = getBorderPosL( pos[iDim], static_cast<IndexType>( -offs ), gridSizes[iDim],  gridBorders[2 * iDim] );
        }
        else if ( offs > 0 )
        {
            valid = getBorderPosR( pos[iDim], static_cast<IndexType>( offs ), gridSizes[iDim], gridBorders[ 2 * iDim + 1] );
        }
        if ( !valid )
        {
            break;
        }
    }

    return valid;
}

/* --------------------------------------------------------------------------- */

template<typename ValueType>
__global__
void gemv1Kernel(
    ValueType result[],
    const ValueType alpha,
    const ValueType x[],
    const ValueType beta,
    const ValueType y[],
    const IndexType nPoints,
    const int stencilPositions[],
    const ValueType stencilVal[],
    const int stencilOffset[],
    const IndexType gridSizes[],
    const IndexType gridDistances[],
    const IndexType gridBorders[],
    const IndexType gridStencilWidth[] )
{
    const IndexType i = blockIdx.x * blockDim.x + threadIdx.x;

    if ( i >= gridSizes[0] )
    {
        return;   // might happen if gridSizes[0] is not multiple of blockDim.x
    }

    IndexType gridPos = i * gridDistances[0];

    ValueType v = 0;

    if ( ( i >= gridStencilWidth[0] ) && ( i < gridSizes[0] - gridStencilWidth[1] ) )
    {
        // gridPoint ( i ) is inner point, we have not to check for valid stencil points

        for ( IndexType p = 0; p < nPoints; ++p )
        {
            v += stencilVal[ p ] * x[ gridPos + stencilOffset[ p ] ];
        }
    }
    else 
    {
        // gridPoint ( i, j) is border point, we have to check each stencil neighbor individually

        for ( IndexType p = 0; p < nPoints; ++p )
        {
            IndexType pos[] = { i };

            bool valid = getOffsetPos( pos, stencilPositions, p, 1, gridSizes, gridBorders );

            if ( !valid )
            {
                continue;
            }

            IndexType stencilLinearPos = pos[0] * gridDistances[0];

            v += stencilVal[ p ] * x[ stencilLinearPos ];
        }
    }

    if ( beta == 0 )
    {
        result[ gridPos] = alpha * v;
    }
    else
    {
        result[ gridPos] = alpha * v + beta * y[ gridPos ];
    }
}   

template<typename ValueType>
void CUDAStencilKernel::stencilGEMV1(
    ValueType result[],
    const ValueType alpha,
    const ValueType x[],
    const ValueType beta,
    const ValueType y[],
    const IndexType hostGridSizes[],
    const IndexType nPoints,
    const int stencilPositions[],
    const ValueType stencilVal[],
    const int stencilOffset[],
    const IndexType gridSizes[],
    const IndexType gridDistances[],
    const IndexType gridBorders[],
    const IndexType gridStencilWidth[] )
{
    SCAI_REGION( "CUDA.Stencil.GEMV1" )

    IndexType n0 = hostGridSizes[0];

    SCAI_LOG_INFO( logger,  "stencilGEMV1<" << common::TypeTraits<ValueType>::id() << "> on " << n0 << " grid" )

    dim3 threadsPerBlock( 256 );

    dim3 numBlocks( ( n0 + threadsPerBlock.x - 1 ) / threadsPerBlock.x );

    gemv1Kernel<ValueType><<< numBlocks, threadsPerBlock>>>( 
        result, alpha, x, beta, y, nPoints, stencilPositions, stencilVal, stencilOffset,
        gridSizes, gridDistances, gridBorders, gridStencilWidth );

    SCAI_CUDA_RT_CALL( cudaStreamSynchronize( 0 ), "gemv1Kernel failed" ) ;
}

/* --------------------------------------------------------------------------- */

template<typename ValueType>
__global__
void gemv2Kernel(
    ValueType result[],
    const ValueType alpha,
    const ValueType x[],
    const ValueType beta,
    const ValueType y[],
    const IndexType nPoints,
    const int stencilPositions[],
    const ValueType stencilVal[],
    const int stencilOffset[],
    const IndexType gridSizes[],
    const IndexType gridDistances[],
    const IndexType gridBorders[],
    const IndexType gridStencilWidth[] )
{
    const IndexType j = blockIdx.x * blockDim.x + threadIdx.x;
    const IndexType i = blockIdx.y * blockDim.y + threadIdx.y;

    if ( j >= gridSizes[1]  || i >= gridSizes[0] )
    {
        return;
    }

    IndexType gridPos = i * gridDistances[0] + j * gridDistances[1];

    ValueType v = 0;

    if (    ( i >= gridStencilWidth[0] ) && ( i < gridSizes[0] - gridStencilWidth[1] ) 
         && ( j >= gridStencilWidth[2] ) && ( j < gridSizes[1] - gridStencilWidth[3] ) )
    {
        // gridPoint(i,j) is inner point, all stencil points can be applied

        for ( IndexType p = 0; p < nPoints; ++p )
        {
            v += stencilVal[ p ] * x[ gridPos + stencilOffset[ p ] ];
        }
    }
    else 
    {
        // gridPoint(i,j) is border point, each stencil neighbor is checked individually

        for ( IndexType p = 0; p < nPoints; ++p )
        {
            IndexType pos[] = { i, j };

            bool valid = getOffsetPos( pos, stencilPositions, p, 2, gridSizes, gridBorders );

            if ( !valid )
            {
                continue;
            }

            IndexType stencilLinearPos = pos[0] * gridDistances[0] + pos[1] * gridDistances[1];

            v += stencilVal[ p ] * x[ stencilLinearPos ];
        }
    }

    if ( beta == 0 )
    {
        result[ gridPos] = alpha * v;
    }
    else
    {
        result[ gridPos] = alpha * v + beta * y[ gridPos ];
    }
}   

template<typename ValueType>
void CUDAStencilKernel::stencilGEMV2(
    ValueType result[],
    const ValueType alpha,
    const ValueType x[],
    const ValueType beta,
    const ValueType y[],
    const IndexType hostGridSizes[],
    const IndexType nPoints,
    const int stencilPositions[],
    const ValueType stencilVal[],
    const int stencilOffset[],
    const IndexType gridSizes[],
    const IndexType gridDistances[],
    const IndexType gridBorders[],
    const IndexType gridStencilWidth[] )
{
    SCAI_REGION( "CUDA.Stencil.GEMV2" )

    IndexType n0 = hostGridSizes[0];
    IndexType n1 = hostGridSizes[1];

    SCAI_LOG_INFO( logger,  "stencilGEMV2<" << common::TypeTraits<ValueType>::id() << "> on " 
                             << n0 << " x " << n1 )

    dim3 threadsPerBlock( 16, 16 );

    dim3 numBlocks( ( n1 + threadsPerBlock.x - 1 ) / threadsPerBlock.x,
                    ( n0 + threadsPerBlock.y - 1 ) / threadsPerBlock.y );

    gemv2Kernel<ValueType><<< numBlocks, threadsPerBlock>>>( 
        result, alpha, x, beta, y, nPoints, stencilPositions, stencilVal, stencilOffset,
        gridSizes, gridDistances, gridBorders, gridStencilWidth );

    SCAI_CUDA_RT_CALL( cudaStreamSynchronize( 0 ), "gemv3Kernel failed" ) ;
}

/* --------------------------------------------------------------------------- */

template<typename ValueType>
__global__
void gemv3Kernel(
    ValueType result[],
    const ValueType alpha,
    const ValueType x[],
    const ValueType beta,
    const ValueType y[],
    const IndexType nPoints,
    const int stencilPositions[],
    const ValueType stencilVal[],
    const int stencilOffset[],
    const IndexType gridSizes[],
    const IndexType gridDistances[],
    const IndexType gridBorders[],
    const IndexType gridStencilWidth[] )
{
    const IndexType k = blockIdx.x * blockDim.x + threadIdx.x;
    const IndexType j = blockIdx.y * blockDim.y + threadIdx.y;
    const IndexType i = blockIdx.z * blockDim.z + threadIdx.z;

    if ( j >= gridSizes[1]  || k >= gridSizes[2] || i >= gridSizes[0] )
    {
        return;
    }

    IndexType gridPos = i * gridDistances[0] + j * gridDistances[1] + k * gridDistances[2];

    ValueType v = 0;

    if (    ( i >= gridStencilWidth[0] ) && ( i < gridSizes[0] - gridStencilWidth[1] ) 
         && ( j >= gridStencilWidth[2] ) && ( j < gridSizes[1] - gridStencilWidth[3] ) 
         && ( k >= gridStencilWidth[4] ) && ( k < gridSizes[2] - gridStencilWidth[5] ) )
    {
        // gridPoint ( i, j, k ) is inner point, we have not to check for valid stencil points

        for ( IndexType p = 0; p < nPoints; ++p )
        {
            v += stencilVal[ p ] * x[ gridPos + stencilOffset[ p ] ];
        }
    }
    else 
    {
        // gridPoint ( i, j, k ) is border point, we have to check each stencil neighbor individually

        for ( IndexType p = 0; p < nPoints; ++p )
        {
            IndexType pos[] = { i, j, k };

            bool valid = getOffsetPos( pos, stencilPositions, p, 3, gridSizes, gridBorders );

            if ( !valid )
            {
                continue;
            }

            IndexType stencilLinearPos =   pos[0] * gridDistances[0] + pos[1] * gridDistances[1] 
                                         + pos[2] * gridDistances[2];

            v += stencilVal[ p ] * x[ stencilLinearPos ];
        }
    }

    if ( beta == 0 )
    {
        result[ gridPos] = alpha * v;
    }
    else
    {
        result[ gridPos] = alpha * v + beta * y[ gridPos ];
    }
}   

template<typename ValueType>
void CUDAStencilKernel::stencilGEMV3(
    ValueType result[],
    const ValueType alpha,
    const ValueType x[],
    const ValueType beta,
    const ValueType y[],
    const IndexType hostGridSizes[],
    const IndexType nPoints,
    const int stencilPositions[],
    const ValueType stencilVal[],
    const int stencilOffset[],
    const IndexType gridSizes[],
    const IndexType gridDistances[],
    const IndexType gridBorders[],
    const IndexType gridStencilWidth[] )
{
    SCAI_REGION( "CUDA.Stencil.GEMV3" )

    SCAI_CHECK_CUDA_ACCESS

    IndexType n0 = hostGridSizes[0];
    IndexType n1 = hostGridSizes[1];
    IndexType n2 = hostGridSizes[2];

    SCAI_LOG_INFO( logger,  "stencilGEMV3<" << common::TypeTraits<ValueType>::id() << "> on " 
                             << n0 << " x " << n1 << " x " << n2 )

    dim3 threadsPerBlock( 16, 4, 4 );

    dim3 numBlocks( ( n2 + threadsPerBlock.x - 1 ) / threadsPerBlock.x,
                    ( n1 + threadsPerBlock.y - 1 ) / threadsPerBlock.y, 
                    ( n0 + threadsPerBlock.y - 1 ) / threadsPerBlock.z );

    cudaStream_t stream = 0; // default stream if no syncToken is given

    tasking::CUDAStreamSyncToken* syncToken = tasking::CUDAStreamSyncToken::getCurrentSyncToken();

    if ( syncToken )
    {
        // asynchronous execution takes other stream and will not synchronize later
        stream = syncToken->getCUDAStream();
    }

    gemv3Kernel<ValueType><<< numBlocks, threadsPerBlock, 0, stream>>>( 
        result, alpha, x, beta, y, nPoints, stencilPositions, stencilVal, stencilOffset,
        gridSizes, gridDistances, gridBorders, gridStencilWidth );

    if ( !syncToken )
    {
        SCAI_CUDA_RT_CALL( cudaStreamSynchronize( 0 ), "gemv3Kernel failed" ) ;
    }
}

/* --------------------------------------------------------------------------- */

template<typename ValueType>
__global__
void gemv4Kernel(
    ValueType result[],
    const ValueType alpha,
    const ValueType x[],
    const ValueType beta,
    const ValueType y[],
    const IndexType nPoints,
    const int stencilPositions[],
    const ValueType stencilVal[],
    const int stencilOffset[],
    const IndexType gridSizes[],
    const IndexType gridDistances[],
    const IndexType gridBorders[],
    const IndexType gridStencilWidth[] )
{
    const IndexType m = blockIdx.x * blockDim.x + threadIdx.x;
    const IndexType k = blockIdx.y * blockDim.y + threadIdx.y;
    const IndexType ij = ( blockIdx.z * blockDim.z ) + threadIdx.z;
    const IndexType i  = ij / gridSizes[1];
    const IndexType j  = ij - i * gridSizes[1];

    // as grid sizes are not always multiple of the corresponding threads, check for valid grid point

    if ( m >= gridSizes[3]  || k >= gridSizes[2] || j >= gridSizes[1] || i >= gridSizes[0] )
    {
        return;
    }

    IndexType gridPos = i * gridDistances[0] + j * gridDistances[1] + k * gridDistances[2] + m * gridDistances[3];

    ValueType v = 0;

    if (    ( i >= gridStencilWidth[0] ) && ( i < gridSizes[0] - gridStencilWidth[1] ) 
         && ( j >= gridStencilWidth[2] ) && ( j < gridSizes[1] - gridStencilWidth[3] ) 
         && ( k >= gridStencilWidth[4] ) && ( k < gridSizes[2] - gridStencilWidth[5] ) 
         && ( m >= gridStencilWidth[6] ) && ( m < gridSizes[3] - gridStencilWidth[7] ) )
    {
        // gridPoint(i, j, k, m) is inner point, we have not to check for valid stencil points

        for ( IndexType p = 0; p < nPoints; ++p )
        {
            v += stencilVal[ p ] * x[ gridPos + stencilOffset[ p ] ];
        }
    }
    else 
    {
        // gridPoint ( i, j, k ) is border point, we have to check each stencil neighbor individually

        for ( IndexType p = 0; p < nPoints; ++p )
        {
            IndexType pos[] = { i, j, k, m };

            bool valid = getOffsetPos( pos, stencilPositions, p, 4, gridSizes, gridBorders );

            if ( !valid )
            {
                continue;
            }

            IndexType stencilLinearPos =   pos[0] * gridDistances[0] + pos[1] * gridDistances[1] 
                                         + pos[2] * gridDistances[2] + pos[3] * gridDistances[3];

            v += stencilVal[ p ] * x[ stencilLinearPos ];
        }
    }

    if ( beta == 0 )
    {
        result[ gridPos] = alpha * v;
    }
    else
    {
        result[ gridPos] = alpha * v + beta * y[ gridPos ];
    }
}   

template<typename ValueType>
void CUDAStencilKernel::stencilGEMV4(
    ValueType result[],
    const ValueType alpha,
    const ValueType x[],
    const ValueType beta,
    const ValueType y[],
    const IndexType hostGridSizes[],
    const IndexType nPoints,
    const int stencilPositions[],
    const ValueType stencilVal[],
    const int stencilOffset[],
    const IndexType gridSizes[],
    const IndexType gridDistances[],
    const IndexType gridBorders[],
    const IndexType gridStencilWidth[] )
{
    SCAI_REGION( "CUDA.Stencil.GEMV4" )

    IndexType n0 = hostGridSizes[0];
    IndexType n1 = hostGridSizes[1];
    IndexType n2 = hostGridSizes[2];
    IndexType n3 = hostGridSizes[3];

    SCAI_LOG_INFO( logger, "stencilGEMV4<" << common::TypeTraits<ValueType>::id() << "> on " 
                             << n0 << " x " << n1 << " x " << n2 << " x " << n3 )

    dim3 threadsPerBlock( 16, 4, 4 );

    dim3 numBlocks( ( n3 + threadsPerBlock.x - 1 ) / threadsPerBlock.x,
                    ( n2 + threadsPerBlock.y - 1 ) / threadsPerBlock.y,
                    ( n1 * n0 + threadsPerBlock.z - 1 ) / threadsPerBlock.z );

    gemv4Kernel<ValueType><<< numBlocks, threadsPerBlock>>>( 
        result, alpha, x, beta, y, nPoints, stencilPositions, stencilVal, stencilOffset,
        gridSizes, gridDistances, gridBorders, gridStencilWidth );

    SCAI_CUDA_RT_CALL( cudaStreamSynchronize( 0 ), "gemv4Kernel failed" ) ;
}

/* --------------------------------------------------------------------------- */

template<typename ValueType>
void CUDAStencilKernel::normalGEMV( 
    ValueType result[], 
    const ValueType alpha,  
    const ValueType x[],
    const ValueType beta,  
    const ValueType y[],
    const IndexType nDims, 
    const IndexType hostGridSizes[],
    const IndexType gridSizes[],
    const IndexType gridDistances[],
    const IndexType gridBorders[],
    const IndexType gridStencilWidth[],
    const IndexType nPoints,
    const int stencilPositions[],
    const ValueType stencilVal[],
    const int stencilOffset[] )
{
<<<<<<< HEAD
    // allocate arrays for stencil Data on GPU

    thrust::device_vector<ValueType> dStencilVal( nPoints );
    thrust::device_vector<int> dStencilOffset( nPoints + nDims * nPoints );

    {
        SCAI_REGION( "CUDA.Stencil.upload" )

        // copy stencil data to GPU, stencilOffsetD = [ stencilNodes, stencilOffset ]

        thrust::copy( stencilNodes, stencilNodes + nDims * nPoints, dStencilOffset.begin() );
        thrust::copy( stencilVal, stencilVal + nPoints, dStencilVal.begin() );
        thrust::copy( stencilOffset, stencilOffset + nPoints, dStencilOffset.begin() + nDims * nPoints );

        // copy grid data to GPU, constant memory

        SCAI_CUDA_RT_CALL( cudaMemcpyToSymbol( gridDistancesD, gridDistances, nDims * sizeof( IndexType ), 0, cudaMemcpyHostToDevice ),
                           "copy2Device failed" );
        SCAI_CUDA_RT_CALL( cudaMemcpyToSymbol( gridSizesD, gridSizes, nDims * sizeof( IndexType ), 0, cudaMemcpyHostToDevice ),
                           "copy2Device failed" );
        SCAI_CUDA_RT_CALL( cudaMemcpyToSymbol( gridWidthD, width, 2 * nDims * sizeof( IndexType ), 0, cudaMemcpyHostToDevice ),
                           "copy2Device failed" );
        SCAI_CUDA_RT_CALL( cudaMemcpyToSymbol( gridBordersD, gridBorders, 2 * nDims * sizeof( common::Grid::BorderType ), 0, cudaMemcpyHostToDevice ),
                           "copy2Device failed" );
    }

    const int* dStencilOffsetPtr = dStencilOffset.data().get();
    const ValueType* dStencilValPtr = dStencilVal.data().get();
=======
    SCAI_LOG_INFO( logger, "normalGEMV" << nDims << ", #points = " << nPoints )
>>>>>>> 998ccd2e

    switch ( nDims ) 
    {
        case 1 : stencilGEMV1( result, alpha, x, beta, y, hostGridSizes,
                               nPoints, stencilPositions, stencilVal, stencilOffset,
                               gridSizes, gridDistances, gridBorders, gridStencilWidth );
                 break;

        case 2 : stencilGEMV2( result, alpha, x, beta, y, hostGridSizes,
                               nPoints, stencilPositions, stencilVal, stencilOffset,
                               gridSizes, gridDistances, gridBorders, gridStencilWidth );
                 break;

        case 3 : stencilGEMV3( result, alpha, x, beta, y, hostGridSizes,
                               nPoints, stencilPositions, stencilVal, stencilOffset,
                               gridSizes, gridDistances, gridBorders, gridStencilWidth );
                 break;

        case 4 : stencilGEMV4( result, alpha, x, beta, y, hostGridSizes,
                               nPoints, stencilPositions, stencilVal, stencilOffset,
                               gridSizes, gridDistances, gridBorders, gridStencilWidth );
                 break;

        default: COMMON_THROWEXCEPTION( "stencilGEMV for nDims = " << nDims << " not supported yet" )
    }
}

/* --------------------------------------------------------------------------- */

template<typename ValueType>
void CUDAStencilKernel::RegistratorV<ValueType>::registerKernels( kregistry::KernelRegistry::KernelRegistryFlag flag )
{
    using kregistry::KernelRegistry;

    const common::ContextType ctx = common::ContextType::CUDA;

    SCAI_LOG_DEBUG( logger,
                    "register StencilKernel CUDA-routines for Host at kernel registry [" << flag 
                    << " --> " << common::getScalarType<ValueType>() << "]" )

    KernelRegistry::set<StencilKernelTrait::normalGEMV<ValueType> >( normalGEMV, ctx, flag );
}

/* --------------------------------------------------------------------------- */

CUDAStencilKernel::CUDAStencilKernel()
{
    SCAI_LOG_INFO( logger, "register StencilKernel CUDA-routines for Host at kernel registry" )

    const kregistry::KernelRegistry::KernelRegistryFlag flag = kregistry::KernelRegistry::KERNEL_ADD;

    // Registrator::registerKernels( flag );

    kregistry::mepr::RegistratorV<RegistratorV, SCAI_NUMERIC_TYPES_CUDA_LIST>::registerKernels( flag );
}

/* --------------------------------------------------------------------------- */

CUDAStencilKernel::~CUDAStencilKernel()
{
    SCAI_LOG_INFO( logger, "unregister StencilKernel CUDA-routines for Host at kernel registry" )

    const kregistry::KernelRegistry::KernelRegistryFlag flag = kregistry::KernelRegistry::KERNEL_ERASE;

    // Registrator::registerKernels( flag );

    kregistry::mepr::RegistratorV<RegistratorV, SCAI_NUMERIC_TYPES_CUDA_LIST>::registerKernels( flag );
}

/* --------------------------------------------------------------------------- */

CUDAStencilKernel CUDAStencilKernel::guard;

/* --------------------------------------------------------------------------- */

}

}<|MERGE_RESOLUTION|>--- conflicted
+++ resolved
@@ -628,38 +628,7 @@
     const ValueType stencilVal[],
     const int stencilOffset[] )
 {
-<<<<<<< HEAD
-    // allocate arrays for stencil Data on GPU
-
-    thrust::device_vector<ValueType> dStencilVal( nPoints );
-    thrust::device_vector<int> dStencilOffset( nPoints + nDims * nPoints );
-
-    {
-        SCAI_REGION( "CUDA.Stencil.upload" )
-
-        // copy stencil data to GPU, stencilOffsetD = [ stencilNodes, stencilOffset ]
-
-        thrust::copy( stencilNodes, stencilNodes + nDims * nPoints, dStencilOffset.begin() );
-        thrust::copy( stencilVal, stencilVal + nPoints, dStencilVal.begin() );
-        thrust::copy( stencilOffset, stencilOffset + nPoints, dStencilOffset.begin() + nDims * nPoints );
-
-        // copy grid data to GPU, constant memory
-
-        SCAI_CUDA_RT_CALL( cudaMemcpyToSymbol( gridDistancesD, gridDistances, nDims * sizeof( IndexType ), 0, cudaMemcpyHostToDevice ),
-                           "copy2Device failed" );
-        SCAI_CUDA_RT_CALL( cudaMemcpyToSymbol( gridSizesD, gridSizes, nDims * sizeof( IndexType ), 0, cudaMemcpyHostToDevice ),
-                           "copy2Device failed" );
-        SCAI_CUDA_RT_CALL( cudaMemcpyToSymbol( gridWidthD, width, 2 * nDims * sizeof( IndexType ), 0, cudaMemcpyHostToDevice ),
-                           "copy2Device failed" );
-        SCAI_CUDA_RT_CALL( cudaMemcpyToSymbol( gridBordersD, gridBorders, 2 * nDims * sizeof( common::Grid::BorderType ), 0, cudaMemcpyHostToDevice ),
-                           "copy2Device failed" );
-    }
-
-    const int* dStencilOffsetPtr = dStencilOffset.data().get();
-    const ValueType* dStencilValPtr = dStencilVal.data().get();
-=======
     SCAI_LOG_INFO( logger, "normalGEMV" << nDims << ", #points = " << nPoints )
->>>>>>> 998ccd2e
 
     switch ( nDims ) 
     {
