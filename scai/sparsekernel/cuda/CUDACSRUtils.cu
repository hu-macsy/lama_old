/**
 * @file CUDACSRUtils.cu
 *
 * @license
 * Copyright (c) 2009-2013
 * Fraunhofer Institute for Algorithms and Scientific Computing SCAI
 * for Fraunhofer-Gesellschaft
 *
 * Permission is hereby granted, free of charge, to any person obtaining a copy
 * of this software and associated documentation files (the "Software"), to deal
 * in the Software without restriction, including without limitation the rights
 * to use, copy, modify, merge, publish, distribute, sublicense, and/or sell
 * copies of the Software, and to permit persons to whom the Software is
 * furnished to do so, subject to the following conditions:
 *
 * The above copyright notice and this permission notice shall be included in
 * all copies or substantial portions of the Software.
 *
 * THE SOFTWARE IS PROVIDED "AS IS", WITHOUT WARRANTY OF ANY KIND, EXPRESS OR
 * IMPLIED, INCLUDING BUT NOT LIMITED TO THE WARRANTIES OF MERCHANTABILITY,
 * FITNESS FOR A PARTICULAR PURPOSE AND NONINFRINGEMENT. IN NO EVENT SHALL THE
 * AUTHORS OR COPYRIGHT HOLDERS BE LIABLE FOR ANY CLAIM, DAMAGES OR OTHER
 * LIABILITY, WHETHER IN AN ACTION OF CONTRACT, TORT OR OTHERWISE, ARISING FROM,
 * OUT OF OR IN CONNECTION WITH THE SOFTWARE OR THE USE OR OTHER DEALINGS IN THE
 * SOFTWARE.
 * @endlicense
 *
 * @brief Implementation of CSR utilities with CUDA
 * @author Bea Hornef, Thomas Brandes, Jiri Kraus
 * @date 04.07.2012
 * @since 1.0.0
 */

// hpp
#include <scai/sparsekernel/cuda/CUDACSRUtils.hpp>

// local library
#include <scai/sparsekernel/cuda/CUDACSRUtils.hpp>
#include <scai/sparsekernel/cuda/CUDACOOUtils.hpp>
#include <scai/sparsekernel/CSRKernelTrait.hpp>

// internal scai library
#include <scai/utilskernel/cuda/CUDAUtils.hpp>

#include <scai/hmemo/Memory.hpp>
#include <scai/kregistry/KernelRegistry.hpp>

#include <scai/hmemo/cuda/CUDAStreamSyncToken.hpp>

#include <scai/tracing.hpp>

#include <scai/common/cuda/CUDATexture.hpp>
#include <scai/common/cuda/CUDATexVector.hpp>
#include <scai/common/cuda/CUDASettings.hpp>
#include <scai/common/SCAITypes.hpp>
#include <scai/common/bind.hpp>
#include <scai/common/Constants.hpp>

#include <scai/common/cuda/CUDAError.hpp>
#include <scai/common/cuda/launchHelper.hpp>

#include <scai/common/macros/unused.hpp>
#include <scai/common/mepr/Container.hpp>

// CUDA
#include <cuda.h>
#include <cuda_runtime.h>
#include <cuda_runtime_api.h>

// thrust
#include <thrust/copy.h>
#include <thrust/device_ptr.h>
#include <thrust/device_vector.h>
#include <thrust/fill.h>
#include <thrust/functional.h>
#include <thrust/host_vector.h>
#include <thrust/scan.h>
#include <thrust/sort.h>
#include <thrust/transform_reduce.h>
#include <thrust/tuple.h>
#include <thrust/iterator/reverse_iterator.h>
#include <thrust/iterator/zip_iterator.h>
#include <thrust/reduce.h>

// Parameters for Matrix Multiplication
#define NUM_HASH_RETRIES 16
#define NUM_ELEMENTS_PER_CHUNK 512
#define NUM_ELEMENTS_IN_SHARED 512
#define NUM_BLOCKS 9216
#define NUM_THREADS 32
#define NUM_WARPS NUM_THREADS/32
#define HASH_A 684
#define HASH_B 46165
#define HASH_P 88651
#define HASH_C0 1
#define HASH_C1 1
#define NUM_CHUNKS_PER_WARP 128

using namespace scai::common;
using namespace scai::hmemo;

namespace scai
{

using utilskernel::CUDAUtils;

using tasking::SyncToken;
using tasking::CUDAStreamSyncToken;

using common::CUDASettings;


namespace sparsekernel
{

SCAI_LOG_DEF_LOGGER( CUDACSRUtils::logger, "CUDA.CSRUtils" )

IndexType CUDACSRUtils::sizes2offsets( IndexType array[], const IndexType n )
{
    SCAI_LOG_INFO( logger, "sizes2offsets " << " #n = " << n )

    SCAI_CHECK_CUDA_ACCESS

    thrust::device_ptr<IndexType> array_ptr( array );
    thrust::exclusive_scan( array_ptr, array_ptr + n + 1, array_ptr );
    thrust::host_vector<IndexType> numValues( array_ptr + n, array_ptr + n + 1 );

    return numValues[0];
}

/* --------------------------------------------------------------------------- */
/*     CUDA Kernels                                                            */
/* --------------------------------------------------------------------------- */

__global__
static void offsets2sizes_kernel( IndexType sizes[], const IndexType offsets[], const IndexType n )
{
    const int i = threadId( gridDim, blockIdx, blockDim, threadIdx );

    if ( i < n )
    {
        sizes[i] = offsets[i + 1] - offsets[i];
    }
}

/* --------------------------------------------------------------------------- */
/*     offsets2sizes                                                           */
/* --------------------------------------------------------------------------- */

void CUDACSRUtils::offsets2sizes( IndexType sizes[], const IndexType offsets[], const IndexType n )
{
    SCAI_REGION( "CUDA.CSRUtils.offsets2sizes" )

    SCAI_LOG_INFO( logger, "offsets2sizes " << " #n = " << n )

    SCAI_CHECK_CUDA_ACCESS

    const int blockSize = CUDASettings::getBlockSize();
    dim3 dimBlock( blockSize, 1, 1 );
    dim3 dimGrid = makeGrid( n, dimBlock.x );

    offsets2sizes_kernel <<< dimGrid, dimBlock>>>( sizes, offsets, n );
    SCAI_CUDA_RT_CALL( cudaStreamSynchronize( 0 ), "offsets2sizes" )
}

/* --------------------------------------------------------------------------- */
/*     hasDiagonalProperty                                                     */
/* --------------------------------------------------------------------------- */

template<typename ValueType>
struct identic_functor
{
    __host__ __device__
    double operator()( thrust::tuple<ValueType, ValueType> x )
    {
        return thrust::get < 0 > ( x ) == thrust::get < 1 > ( x );
    }
};

//trivial kernel to check diagonal property
__global__ void hasDiagonalProperty_kernel(
    const IndexType numDiagonals,
    const IndexType ia[],
    const IndexType ja[],
    bool* hasProperty )
{
    int i = blockDim.x * blockIdx.x + threadIdx.x;

    if ( i >= numDiagonals )
    {
        return;
    }

    if ( ! ( *hasProperty ) )
    {
        return;
    }

    if ( ia[i] == ia[i + 1] )
    {
        *hasProperty = false;
    }
    else if ( ja[ia[i]] != i )
    {
        *hasProperty = false;
    }
}

bool CUDACSRUtils::hasDiagonalProperty( const IndexType numDiagonals, const IndexType csrIA[], const IndexType csrJA[] )
{
    SCAI_REGION( "CUDA.CSRUtils.hasDiagonalProperty" )

    if ( numDiagonals == 0 )
    {
        return true;
    }

    SCAI_CHECK_CUDA_ACCESS

    //make grid
    const int blockSize = CUDASettings::getBlockSize();
    dim3 dimGrid( ( numDiagonals - 1 ) / blockSize + 1, 1, 1 );// = makeGrid( numDiagonals, blockSize );
    dim3 dimBlock( blockSize, 1, 1 );

    bool* d_hasProperty;
    bool hasProperty;

    SCAI_CUDA_RT_CALL( cudaMalloc( ( void** ) &d_hasProperty, sizeof( bool ) ),
                       "allocate 4 bytes on the device for the result of hasDiagonalProperty_kernel" )
    SCAI_CUDA_RT_CALL( cudaMemset( d_hasProperty, 1, sizeof( bool ) ), "memset bool hasProperty = true" )

    hasDiagonalProperty_kernel <<< dimGrid, dimBlock>>>( numDiagonals, csrIA, csrJA, d_hasProperty );
    SCAI_CUDA_RT_CALL( cudaStreamSynchronize( 0 ), "hasDiagonalProperty failed: are ia and ja correct?" )

    SCAI_CUDA_RT_CALL( cudaMemcpy( &hasProperty, d_hasProperty, sizeof( bool ), cudaMemcpyDeviceToHost ),
                       "copy the result of hasDiagonalProperty_kernel to host" )

    return hasProperty;
}

/* --------------------------------------------------------------------------- */

template<typename ValueType>
void CUDACSRUtils::convertCSR2CSC(
    IndexType cscIA[],
    IndexType cscJA[],
    ValueType cscValues[],
    const IndexType csrIA[],
    const IndexType csrJA[],
    const ValueType csrValues[],
    int numRows,
    int numColumns,
    int numValues )
{
    SCAI_REGION( "CUDA.CSRUtils.CSR2CSC" )

    SCAI_LOG_INFO( logger, "convertCSR2CSC of " << numRows << " x " << numColumns << ", nnz = " << numValues )

    // Sort the csrJA ( same as cooJA ), apply it to cooIA and cooValues

    IndexType* cooIA;

    SCAI_CUDA_RT_CALL( cudaMalloc( &cooIA, sizeof( IndexType ) * numValues ),
                       "allocate temp for cooIA" )

    // Step 1 : build COO storage,  cooIA (to do), cooJA ( = csrJA ), cooValues ( = csrValues )
    //          -> translate the csrIA offset array to a cooIA array

    const IndexType numDiagonals = 0;// not supported yet

    CUDACOOUtils::offsets2ia( cscJA, numValues, csrIA, numRows, numDiagonals );

    // switch cooIA and cooJA, copy values and resort

    CUDAUtils::set( cooIA, csrJA, numValues, common::reduction::COPY );
    CUDAUtils::set( cscValues, csrValues, numValues, common::reduction::COPY );

    thrust::device_ptr<IndexType> ja_d( cooIA );
    thrust::device_ptr<ValueType> values_d( cscValues );
    thrust::device_ptr<IndexType> ia_d( cscJA );

    // sort by column indexes in ascending order
    // zip_iterator used to resort cscValues and cscJA in one step

    thrust::stable_sort_by_key( ja_d, ja_d + numValues,
                                thrust::make_zip_iterator( thrust::make_tuple( values_d, ia_d ) ) );

    // cscJA is now sorted, can become an offset array

    CUDACOOUtils::ia2offsets( cscIA, numColumns, 0, cooIA, numValues );

    SCAI_CUDA_RT_CALL( cudaFree( cooIA ), "free tmp cooIA" )
}

/* --------------------------------------------------------------------------- */

template<typename ValueType, bool useTexture>
__global__
void scale_kernel(
    ValueType* result,
    const ValueType* y_d,
    const ValueType beta,
    int numRows )
{
    // result = beta * y_d

    const int i = threadId( gridDim, blockIdx, blockDim, threadIdx );

    if ( i < numRows )
    {
        result[i] = beta * y_d[i];
    }
}

/* --------------------------------------------------------------------------- */

template<typename ValueType, bool useTexture>
__global__
void normal_gemv_kernel_beta_zero(
    ValueType* result,
    const ValueType* x_d,
    const ValueType* y_d,
    const ValueType alpha,
    const ValueType* csrValues,
    const int* csrIA,
    const int* csrJA,
    int numRows )
{
    // result = alpha * A * x_d

    const int i = threadId( gridDim, blockIdx, blockDim, threadIdx );

    if ( i < numRows )
    {
        const int rowStart = csrIA[i];
        const int rowEnd = csrIA[i + 1];
        ValueType value = 0.0;

        for ( int jj = rowStart; jj < rowEnd; ++jj )
        {
            value += csrValues[jj] * fetchVectorX<ValueType, useTexture>( x_d, csrJA[jj] );
        }

        result[i] = alpha * value;
    }
}

/* --------------------------------------------------------------------------- */

template<typename ValueType, bool useTexture>
__global__
void normal_gemv_kernel_alpha_one(
    ValueType* result,
    const ValueType* x_d,
    const ValueType* y_d,
    const ValueType beta,
    const ValueType* csrValues,
    const int* csrIA,
    const int* csrJA,
    int numRows )
{
    // result = A * x_d + beta * y_d

    const int i = threadId( gridDim, blockIdx, blockDim, threadIdx );

    if ( i < numRows )
    {
        ValueType summand = beta * y_d[i];
        const int rowStart = csrIA[i];
        const int rowEnd = csrIA[i + 1];
        ValueType value = 0.0;

        for ( int jj = rowStart; jj < rowEnd; ++jj )
        {
            value += csrValues[jj] * fetchVectorX<ValueType, useTexture>( x_d, csrJA[jj] );
        }

        result[i] = value + summand;
    }
}

/* --------------------------------------------------------------------------- */

template<typename ValueType, bool useTexture>
__global__
void normal_gemv_kernel_beta_one(
    ValueType* result,
    const ValueType* x_d,
    const ValueType* y_d,
    const ValueType alpha,
    const ValueType* csrValues,
    const int* csrIA,
    const int* csrJA,
    int numRows )
{
    // result = alpha * A * x_d + y_d

    const int i = threadId( gridDim, blockIdx, blockDim, threadIdx );

    if ( i < numRows )
    {
        ValueType summand = y_d[i];
        const int rowStart = csrIA[i];
        const int rowEnd = csrIA[i + 1];
        ValueType value = 0.0;

        for ( int jj = rowStart; jj < rowEnd; ++jj )
        {
            value += csrValues[jj] * fetchVectorX<ValueType, useTexture>( x_d, csrJA[jj] );
        }

        result[i] = alpha * value + summand;
    }
}

/* --------------------------------------------------------------------------- */

template<typename ValueType, bool useTexture>
__global__
void normal_gemv_kernel_alpha_one_beta_zero(
    ValueType* result,
    const ValueType* x_d,
    const ValueType* y_d,
    const ValueType* csrValues,
    const int* csrIA,
    const int* csrJA,
    int numRows )
{
    // result = A * x_d

    const int i = threadId( gridDim, blockIdx, blockDim, threadIdx );

    if ( i < numRows )
    {
        const int rowStart = csrIA[i];
        const int rowEnd = csrIA[i + 1];
        ValueType value = 0.0;

        for ( int jj = rowStart; jj < rowEnd; ++jj )
        {
            value += csrValues[jj] * fetchVectorX<ValueType, useTexture>( x_d, csrJA[jj] );
        }

        result[i] = value;
    }
}

/* --------------------------------------------------------------------------- */

template<typename ValueType, bool useTexture>
__global__
void assign_kernel(
    ValueType* result,
    const ValueType* y_d,
    int numRows )
{
    // result = y_d

    const int i = threadId( gridDim, blockIdx, blockDim, threadIdx );

    if ( i < numRows )
    {
        result[i] = y_d[i];
    }
}

/* --------------------------------------------------------------------------- */

template<typename ValueType, bool useTexture>
__global__
void normal_gemv_kernel_alpha_one_beta_one(
    ValueType* result,
    const ValueType* x_d,
    const ValueType* y_d,
    const ValueType* csrValues,
    const int* csrIA,
    const int* csrJA,
    int numRows )
{
    // result = A * x_d + y_d

    const int i = threadId( gridDim, blockIdx, blockDim, threadIdx );

    if ( i < numRows )
    {
        ValueType summand = y_d[i];
        const int rowStart = csrIA[i];
        const int rowEnd = csrIA[i + 1];
        ValueType value = 0.0;

        for ( int jj = rowStart; jj < rowEnd; ++jj )
        {
            value += csrValues[jj] * fetchVectorX<ValueType, useTexture>( x_d, csrJA[jj] );
        }

        result[i] = value + summand;
    }
}

/* --------------------------------------------------------------------------- */

template<typename ValueType, bool useTexture>
__global__
void normal_gemv_kernel(
    ValueType* result,
    const ValueType* x_d,
    const ValueType* y_d,
    const ValueType alpha,
    const ValueType beta,
    const ValueType* csrValues,
    const int* csrIA,
    const int* csrJA,
    int numRows )
{
    // result = alpha * A * x_d + beta * y_d

    const int i = threadId( gridDim, blockIdx, blockDim, threadIdx );

    if ( i < numRows )
    {
        ValueType summand = beta * y_d[i];
        const int rowStart = csrIA[i];
        const int rowEnd = csrIA[i + 1];
        ValueType value = 0.0;

        for ( int jj = rowStart; jj < rowEnd; ++jj )
        {
            value += csrValues[jj] * fetchVectorX<ValueType, useTexture>( x_d, csrJA[jj] );
        }

        result[i] = alpha * value + summand;
    }
}

/* --------------------------------------------------------------------------- */

template<typename ValueType, bool useTexture>
__global__
void normal_gevm_kernel_alpha_one_beta_one(
    ValueType* result,
    const ValueType* x_d,
    const ValueType* y_d,
    const ValueType* csrValues,
    const int* csrIA,
    const int* csrJA,
    int numRows,
    int numColumns )
{
    // result = x_d * A + y_d

    const int i = threadId( gridDim, blockIdx, blockDim, threadIdx );

    if ( i < numColumns )
    {
        ValueType summand = y_d[i];
        ValueType value = 0.0;

        for ( int j = 0; j < numRows; ++j )
        {
            const int rowStart = csrIA[j];
            const int rowEnd = csrIA[j + 1];

            for ( int k = rowStart; k < rowEnd; ++k )
            {
                if ( csrJA[k] == i )
                {
                    value += csrValues[k] * fetchVectorX<ValueType, useTexture>( x_d, j );
                }
            }
        }

        result[i] = value + summand;
    }
}

/* --------------------------------------------------------------------------- */

template<typename ValueType, bool useTexture>
__global__
void normal_gevm_kernel_alpha_one_beta_zero(
    ValueType* result,
    const ValueType* x_d,
    const ValueType* y_d,
    const ValueType* csrValues,
    const int* csrIA,
    const int* csrJA,
    int numRows,
    int numColumns )
{
    // result = x_d * A

    const int i = threadId( gridDim, blockIdx, blockDim, threadIdx );

    if ( i < numColumns )
    {
        ValueType value = 0.0;

        for ( int j = 0; j < numRows; ++j )
        {
            const int rowStart = csrIA[j];
            const int rowEnd = csrIA[j + 1];

            for ( int k = rowStart; k < rowEnd; ++k )
            {
                if ( csrJA[k] == i )
                {
                    value += csrValues[k] * fetchVectorX<ValueType, useTexture>( x_d, j );
                }
            }
        }

        result[i] = value;
    }
}

/* --------------------------------------------------------------------------- */

template<typename ValueType, bool useTexture>
__global__
void normal_gevm_kernel_alpha_one(
    ValueType* result,
    const ValueType* x_d,
    const ValueType* y_d,
    const ValueType beta,
    const ValueType* csrValues,
    const int* csrIA,
    const int* csrJA,
    int numRows,
    int numColumns )
{
    // result = x_d * A + beta * y_d

    const int i = threadId( gridDim, blockIdx, blockDim, threadIdx );

    if ( i < numColumns )
    {
        ValueType summand = beta * y_d[i];
        ValueType value = 0.0;

        for ( int j = 0; j < numRows; ++j )
        {
            const int rowStart = csrIA[j];
            const int rowEnd = csrIA[j + 1];

            for ( int k = rowStart; k < rowEnd; ++k )
            {
                if ( csrJA[k] == i )
                {
                    value += csrValues[k] * fetchVectorX<ValueType, useTexture>( x_d, j );
                }
            }
        }

        result[i] = value + summand;
    }
}

/* --------------------------------------------------------------------------- */

template<typename ValueType, bool useTexture>
__global__
void normal_gevm_kernel_beta_one(
    ValueType* result,
    const ValueType* x_d,
    const ValueType* y_d,
    const ValueType alpha,
    const ValueType* csrValues,
    const int* csrIA,
    const int* csrJA,
    int numRows,
    int numColumns )
{
    // result = alpha * x_d * A + y_d

    const int i = threadId( gridDim, blockIdx, blockDim, threadIdx );

    if ( i < numColumns )
    {
        ValueType value = 0.0;

        for ( int j = 0; j < numRows; ++j )
        {
            const int rowStart = csrIA[j];
            const int rowEnd = csrIA[j + 1];

            for ( int k = rowStart; k < rowEnd; ++k )
            {
                if ( csrJA[k] == i )
                {
                    value += csrValues[k] * fetchVectorX<ValueType, useTexture>( x_d, j );
                }
            }
        }

        result[i] = alpha * value + y_d[i];
    }
}

/* --------------------------------------------------------------------------- */

template<typename ValueType, bool useTexture>
__global__
void normal_gevm_kernel_beta_zero(
    ValueType* result,
    const ValueType* x_d,
    const ValueType* y_d,
    const ValueType alpha,
    const ValueType* csrValues,
    const int* csrIA,
    const int* csrJA,
    int numRows,
    int numColumns )
{
    // result = alpha * x_d * A

    const int i = threadId( gridDim, blockIdx, blockDim, threadIdx );

    if ( i < numColumns )
    {
        ValueType value = 0.0;

        for ( int j = 0; j < numRows; ++j )
        {
            const int rowStart = csrIA[j];
            const int rowEnd = csrIA[j + 1];

            for ( int k = rowStart; k < rowEnd; ++k )
            {
                if ( csrJA[k] == i )
                {
                    value += csrValues[k] * fetchVectorX<ValueType, useTexture>( x_d, j );
                }
            }
        }

        result[i] = alpha * value;
    }
}

/* --------------------------------------------------------------------------- */

template<typename ValueType, bool useTexture>
__global__
void normal_gevm_kernel(
    ValueType* result,
    const ValueType* x_d,
    const ValueType* y_d,
    const ValueType alpha,
    const ValueType beta,
    const ValueType* csrValues,
    const int* csrIA,
    const int* csrJA,
    int numRows,
    int numColumns )
{
    // result = alpha * x_d * A + beta * y_d

    const int i = threadId( gridDim, blockIdx, blockDim, threadIdx );

    if ( i < numColumns )
    {
        ValueType summand = beta * y_d[i];
        ValueType value = 0.0;

        for ( int j = 0; j < numRows; ++j )
        {
            const int rowStart = csrIA[j];
            const int rowEnd = csrIA[j + 1];

            for ( int k = rowStart; k < rowEnd; ++k )
            {
                if ( csrJA[k] == i )
                {
                    value += csrValues[k] * fetchVectorX<ValueType, useTexture>( x_d, j );
                }
            }
        }

        result[i] = alpha * value + summand;
    }
}

/* --------------------------------------------------------------------------- */

template<typename ValueType, bool useTexture>
__global__
void sparse_gemv_kernel_alpha_one(
    ValueType* result,
    const ValueType* x_d,
    const ValueType alpha,
    const ValueType* csrValues,
    const int* csrIA,
    const int* csrJA,
    const IndexType* rowIndexes,
    int numRows )
{
    // result = A * x_d

    const int ii = threadId( gridDim, blockIdx, blockDim, threadIdx );

    if ( ii < numRows )
    {
        IndexType i = rowIndexes[ii];
        const int rowStart = csrIA[i];
        const int rowEnd = csrIA[i + 1];
        ValueType value = 0.0;

        for ( int jj = rowStart; jj < rowEnd; ++jj )
        {
            value += csrValues[jj] * fetchVectorX<ValueType, useTexture>( x_d, csrJA[jj] );
        }

        result[i] += value;
    }
}

/* --------------------------------------------------------------------------- */

template<typename ValueType, bool useTexture>
__global__
void sparse_gemv_kernel(
    ValueType* result,
    const ValueType* x_d,
    const ValueType alpha,
    const ValueType* csrValues,
    const int* csrIA,
    const int* csrJA,
    const IndexType* rowIndexes,
    int numRows )
{
    // result = alpha * A * x_d

    const int ii = threadId( gridDim, blockIdx, blockDim, threadIdx );

    if ( ii < numRows )
    {
        IndexType i = rowIndexes[ii];
        const int rowStart = csrIA[i];
        const int rowEnd = csrIA[i + 1];
        ValueType value = 0.0;

        for ( int jj = rowStart; jj < rowEnd; ++jj )
        {
            value += csrValues[jj] * fetchVectorX<ValueType, useTexture>( x_d, csrJA[jj] );
        }

        result[i] += alpha * value;
    }
}

/* --------------------------------------------------------------------------- */

template<typename ValueType, bool useTexture>
__global__
void sparse_gevm_kernel_alpha_one(
    ValueType* result,
    const ValueType* x_d,
    const ValueType* csrValues,
    const int* csrIA,
    const int* csrJA,
    const IndexType* rowIndexes,
    int numColumns,
    int numNonZeroRows )
{
    // result = x_d * A

    const int i = threadId( gridDim, blockIdx, blockDim, threadIdx );

    if ( i < numColumns )
    {
        ValueType value = 0.0;

        for ( int jj = 0; jj < numNonZeroRows; ++jj )
        {
            int j = rowIndexes[jj];
            const int rowStart = csrIA[j];
            const int rowEnd = csrIA[j + 1];

            for ( int k = rowStart; k < rowEnd; ++k )
            {
                if ( csrJA[k] == i )
                {
                    value += csrValues[k] * fetchVectorX<ValueType, useTexture>( x_d, i );
                }
            }
        }

        result[i] = value;
    }
}

/* --------------------------------------------------------------------------- */

template<typename ValueType, bool useTexture>
__global__
void sparse_gevm_kernel(
    ValueType* result,
    const ValueType* x_d,
    const ValueType alpha,
    const ValueType* csrValues,
    const int* csrIA,
    const int* csrJA,
    const IndexType* rowIndexes,
    int numColumns,
    int numNonZeroRows )
{
    // TODO
    // result = alpha * x_d * A + beta * y_d

    const int i = threadId( gridDim, blockIdx, blockDim, threadIdx );

    if ( i < numColumns )
    {
        ValueType value = 0.0;

        for ( int jj = 0; jj < numNonZeroRows; ++jj )
        {
            int j = rowIndexes[jj];
            const int rowStart = csrIA[j];
            const int rowEnd = csrIA[j + 1];

            for ( int k = rowStart; k < rowEnd; ++k )
            {
                if ( csrJA[k] == i )
                {
                    value += csrValues[k] * fetchVectorX<ValueType, useTexture>( x_d, i );
                }
            }
        }

        result[i] = alpha * value;
    }
}

/* ------------------------------------------------------------------------------------------------------------------ */
/*                                                  scaleRows                                                         */
/* ------------------------------------------------------------------------------------------------------------------ */

template<typename ValueType, typename OtherValueType>
__global__
void scaleRowsKernel(
    ValueType* values,
    const IndexType* ia,
    const IndexType numRows,
    const OtherValueType* diagonal )
{
    const int i = threadId( gridDim, blockIdx, blockDim, threadIdx );

    if ( i < numRows )
    {
        ValueType tmp = static_cast<OtherValueType>( diagonal[i] );

        for ( IndexType j = ia[i]; j < ia[i + 1]; ++j )
        {
            values[j] *= tmp;
        }
    }
}

/* --------------------------------------------------------------------------- */

template<typename ValueType1, typename ValueType2>
void CUDACSRUtils::scaleRows(
    ValueType1 csrValues[],
    const IndexType csrIA[],
    const IndexType numRows,
    const ValueType2 values[] )
{
    SCAI_REGION( "CUDA.CSRUtils.scaleRows" )

    SCAI_LOG_INFO( logger, "scaleRows<" << TypeTraits<ValueType1>::id() << ","
                   << TypeTraits<ValueType2>::id() << ">"
                   << ", numrows= " << numRows )

    SCAI_CHECK_CUDA_ACCESS

    const int blockSize = CUDASettings::getBlockSize();
    dim3 dimBlock( blockSize, 1, 1 );
    dim3 dimGrid = makeGrid( numRows, dimBlock.x );

    scaleRowsKernel <<< dimGrid, dimBlock>>>( csrValues, csrIA, numRows, values );

    SCAI_CUDA_RT_CALL( cudaStreamSynchronize( 0 ), "CSRUtils:scaleRowsKernel FAILED" )
}

/* --------------------------------------------------------------------------- */

template<typename ValueType>
void CUDACSRUtils::normalGEMV(
    ValueType result[],
    const ValueType alpha,
    const ValueType x[],
    const ValueType beta,
    const ValueType y[],
    const IndexType numRows,
    const IndexType UNUSED( numColumns ),
    const IndexType UNUSED( nnz ),
    const IndexType csrIA[],
    const IndexType csrJA[],
    const ValueType csrValues[] )
{
    SCAI_REGION( "CUDA.CSRUtils.normalGEMV" )

    SCAI_LOG_INFO( logger, "normalGEMV<" << TypeTraits<ValueType>::id() << ">" <<
                   " result[ " << numRows << "] = " << alpha << " * A(csr) * x + " << beta << " * y " )

    SCAI_LOG_DEBUG( logger, "x = " << x << ", y = " << y << ", result = " << result )

    SCAI_CHECK_CUDA_ACCESS

    cudaStream_t stream = 0; // default stream if no syncToken is given

    const int blockSize = CUDASettings::getBlockSize();

    dim3 dimBlock( blockSize, 1, 1 );

    dim3 dimGrid = makeGrid( numRows, dimBlock.x );

    bool useTexture = CUDASettings::useTexture();

    CUDAStreamSyncToken* syncToken = CUDAStreamSyncToken::getCurrentSyncToken();

    if ( syncToken )
    {
        // asynchronous execution takes other stream and will not synchronize later

        stream = syncToken->getCUDAStream();
    }

    SCAI_LOG_INFO( logger, "Start normal_gemv_kernel<" << TypeTraits<ValueType>::id()
                   << ", useTexture = " << useTexture << ">" );

    if ( useTexture )
    {
        vectorBindTexture( x );

        if ( alpha == constants::ONE && beta == constants::ONE )
        {
            // result = A * x_d + y_d

            SCAI_CUDA_RT_CALL( cudaFuncSetCacheConfig( normal_gemv_kernel_alpha_one_beta_one<ValueType, true>, cudaFuncCachePreferL1 ),
                               "LAMA_STATUS_CUDA_FUNCSETCACHECONFIG_FAILED" )

            normal_gemv_kernel_alpha_one_beta_one<ValueType, true> <<< dimGrid, dimBlock, 0, stream >>>
            ( result, x, y, csrValues, csrIA, csrJA, numRows );
        }
        else if ( alpha == constants::ONE && beta == constants::ZERO )
        {
            // result = A * x_d

            SCAI_CUDA_RT_CALL( cudaFuncSetCacheConfig( normal_gemv_kernel_alpha_one_beta_zero<ValueType, true>, cudaFuncCachePreferL1 ),
                               "LAMA_STATUS_CUDA_FUNCSETCACHECONFIG_FAILED" )

            normal_gemv_kernel_alpha_one_beta_zero<ValueType, true> <<< dimGrid, dimBlock, 0, stream >>>
            ( result, x, y, csrValues, csrIA, csrJA, numRows );
        }
        else if ( alpha == constants::ZERO && beta == constants::ONE )
        {
            // result = y_d

            SCAI_CUDA_RT_CALL( cudaFuncSetCacheConfig( assign_kernel<ValueType, true>, cudaFuncCachePreferL1 ),
                               "LAMA_STATUS_CUDA_FUNCSETCACHECONFIG_FAILED" )

            assign_kernel<ValueType, true> <<< dimGrid, dimBlock, 0, stream >>>( result, y, numRows );
        }
        else if ( alpha == constants::ONE )
        {
            // result = A * x_d + beta * y_d
            SCAI_CUDA_RT_CALL( cudaFuncSetCacheConfig( normal_gemv_kernel_alpha_one<ValueType, true>, cudaFuncCachePreferL1 ),
                               "LAMA_STATUS_CUDA_FUNCSETCACHECONFIG_FAILED" )

            normal_gemv_kernel_alpha_one<ValueType, true> <<< dimGrid, dimBlock, 0, stream >>>
            ( result, x, y, beta, csrValues, csrIA, csrJA, numRows );
        }
        else if ( alpha == constants::ZERO )
        {
            // result = A * x_d + beta * y_d
            SCAI_CUDA_RT_CALL( cudaFuncSetCacheConfig( scale_kernel<ValueType, true>, cudaFuncCachePreferL1 ),
                               "LAMA_STATUS_CUDA_FUNCSETCACHECONFIG_FAILED" )

            scale_kernel<ValueType, true> <<< dimGrid, dimBlock, 0, stream >>>( result, y, beta, numRows );
        }
        else if ( beta == constants::ONE )
        {
            // result = alpha * A * x_d + y_d
            SCAI_CUDA_RT_CALL( cudaFuncSetCacheConfig( normal_gemv_kernel_beta_one<ValueType, true>, cudaFuncCachePreferL1 ),
                               "LAMA_STATUS_CUDA_FUNCSETCACHECONFIG_FAILED" )

            normal_gemv_kernel_beta_one<ValueType, true> <<< dimGrid, dimBlock, 0, stream >>>
            ( result, x, y, alpha, csrValues, csrIA, csrJA, numRows );
        }
        else if ( beta == constants::ZERO )
        {
            // result = alpha * A * x_d + y_d
            SCAI_CUDA_RT_CALL( cudaFuncSetCacheConfig( normal_gemv_kernel_beta_zero<ValueType, true>, cudaFuncCachePreferL1 ),
                               "LAMA_STATUS_CUDA_FUNCSETCACHECONFIG_FAILED" )

            normal_gemv_kernel_beta_zero<ValueType, true> <<< dimGrid, dimBlock, 0, stream >>>
            ( result, x, y, alpha, csrValues, csrIA, csrJA, numRows );
        }
        else
        {
            // result = alpha * A * x_d + beta * y_d
            SCAI_CUDA_RT_CALL( cudaFuncSetCacheConfig( normal_gemv_kernel<ValueType, true>, cudaFuncCachePreferL1 ),
                               "LAMA_STATUS_CUDA_FUNCSETCACHECONFIG_FAILED" )

            normal_gemv_kernel<ValueType, true> <<< dimGrid, dimBlock, 0, stream >>>
            ( result, x, y, alpha, beta, csrValues, csrIA, csrJA, numRows );
        }
    }
    else
    {
        if ( alpha == constants::ONE && beta == constants::ONE )
        {
            // result = A * x_d + y_d

            SCAI_CUDA_RT_CALL( cudaFuncSetCacheConfig( normal_gemv_kernel_alpha_one_beta_one<ValueType, false>, cudaFuncCachePreferL1 ),
                               "LAMA_STATUS_CUDA_FUNCSETCACHECONFIG_FAILED" )

            normal_gemv_kernel_alpha_one_beta_one<ValueType, false> <<< dimGrid, dimBlock, 0, stream >>>
            ( result, x, y, csrValues, csrIA, csrJA, numRows );
        }
        else if ( alpha == constants::ONE && beta == constants::ZERO )
        {
            // result = A * x_d

            SCAI_CUDA_RT_CALL( cudaFuncSetCacheConfig( normal_gemv_kernel_alpha_one_beta_zero<ValueType, false>, cudaFuncCachePreferL1 ),
                               "LAMA_STATUS_CUDA_FUNCSETCACHECONFIG_FAILED" )

            normal_gemv_kernel_alpha_one_beta_zero<ValueType, false> <<< dimGrid, dimBlock, 0, stream >>>
            ( result, x, y, csrValues, csrIA, csrJA, numRows );
        }
        else if ( alpha == constants::ZERO && beta == constants::ONE )
        {
            // result = y_d

            SCAI_CUDA_RT_CALL( cudaFuncSetCacheConfig( assign_kernel<ValueType, false>, cudaFuncCachePreferL1 ),
                               "LAMA_STATUS_CUDA_FUNCSETCACHECONFIG_FAILED" )

            assign_kernel<ValueType, false> <<< dimGrid, dimBlock, 0, stream >>>( result, y, numRows );
        }
        else if ( alpha == constants::ONE )
        {
            // result = A * x_d + beta * y_d
            SCAI_CUDA_RT_CALL( cudaFuncSetCacheConfig( normal_gemv_kernel_alpha_one<ValueType, false>, cudaFuncCachePreferL1 ),
                               "LAMA_STATUS_CUDA_FUNCSETCACHECONFIG_FAILED" )

            normal_gemv_kernel_alpha_one<ValueType, false> <<< dimGrid, dimBlock, 0, stream >>>
            ( result, x, y, beta, csrValues, csrIA, csrJA, numRows );
        }
        else if ( alpha == constants::ZERO )
        {
            // result = beta * y_d
            SCAI_CUDA_RT_CALL( cudaFuncSetCacheConfig( scale_kernel<ValueType, false>, cudaFuncCachePreferL1 ),
                               "LAMA_STATUS_CUDA_FUNCSETCACHECONFIG_FAILED" )

            scale_kernel<ValueType, false> <<< dimGrid, dimBlock, 0, stream >>>( result, y, beta, numRows );
        }
        else if ( beta == constants::ONE )
        {
            // result = alpha * A * x_d + y_d
            SCAI_CUDA_RT_CALL( cudaFuncSetCacheConfig( normal_gemv_kernel_beta_one<ValueType, false>, cudaFuncCachePreferL1 ),
                               "LAMA_STATUS_CUDA_FUNCSETCACHECONFIG_FAILED" )

            normal_gemv_kernel_beta_one<ValueType, false> <<< dimGrid, dimBlock, 0, stream >>>
            ( result, x, y, alpha, csrValues, csrIA, csrJA, numRows );
        }
        else if ( beta == constants::ZERO )
        {
            // result = alpha * A * x_d
            SCAI_CUDA_RT_CALL( cudaFuncSetCacheConfig( normal_gemv_kernel_beta_zero<ValueType, false>, cudaFuncCachePreferL1 ),
                               "LAMA_STATUS_CUDA_FUNCSETCACHECONFIG_FAILED" )

            normal_gemv_kernel_beta_zero<ValueType, false> <<< dimGrid, dimBlock, 0, stream >>>
            ( result, x, y, alpha, csrValues, csrIA, csrJA, numRows );
        }
        else
        {
            // result = alpha * A * x_d + beta * y_d
            SCAI_CUDA_RT_CALL( cudaFuncSetCacheConfig( normal_gemv_kernel<ValueType, false>, cudaFuncCachePreferL1 ),
                               "LAMA_STATUS_CUDA_FUNCSETCACHECONFIG_FAILED" )

            normal_gemv_kernel<ValueType, false> <<< dimGrid, dimBlock, 0, stream >>>
            ( result, x, y, alpha, beta, csrValues, csrIA, csrJA, numRows );
        }
    }

    if ( !syncToken )
    {
        SCAI_CUDA_RT_CALL( cudaStreamSynchronize( stream ), "normalGEMV, stream = " << stream )
        SCAI_LOG_DEBUG( logger, "normalGEMV<" << TypeTraits<ValueType>::id() << "> synchronized" )
    }

    if ( useTexture )
    {
        if ( !syncToken )
        {
            vectorUnbindTexture( x );
        }
        else
        {
            // get routine with the right signature
            void ( *unbind ) ( const ValueType* ) = &vectorUnbindTexture;

            // delay unbind until synchroniziaton
            syncToken->pushRoutine( common::bind( unbind, x ) );
        }
    }
}

/* --------------------------------------------------------------------------- */

template<typename ValueType>
void CUDACSRUtils::normalGEVM(
    ValueType result[],
    const ValueType alpha,
    const ValueType x[],
    const ValueType beta,
    const ValueType y[],
    const IndexType numRows,
    const IndexType numColumns,
    const IndexType csrIA[],
    const IndexType csrJA[],
    const ValueType csrValues[] )
{
    SCAI_LOG_INFO( logger, "normalGEVM<" << TypeTraits<ValueType>::id() << ">" <<
                   " result[ " << numColumns << "] = " << alpha << " * A(csr) * x + " << beta << " * y " )

    SCAI_LOG_DEBUG( logger, "x = " << x << ", y = " << y << ", result = " << result )

    SCAI_CHECK_CUDA_ACCESS

    cudaStream_t stream = 0; // default stream if no syncToken is given

    const int blockSize = CUDASettings::getBlockSize();

    dim3 dimBlock( blockSize, 1, 1 );

    dim3 dimGrid = makeGrid( numColumns, dimBlock.x );

    bool useTexture = CUDASettings::useTexture();

    CUDAStreamSyncToken* syncToken = CUDAStreamSyncToken::getCurrentSyncToken();

    if ( syncToken )
    {
        stream = syncToken->getCUDAStream();
    }

    SCAI_LOG_INFO( logger, "Start normal_gevm_kernel<" << TypeTraits<ValueType>::id()
                   << ", useTexture = " << useTexture << ">" );

    if ( useTexture )
    {
        vectorBindTexture( x );

        if ( alpha == constants::ONE && beta == constants::ONE )
        {
            // result = A * x_d + y_d

            SCAI_CUDA_RT_CALL( cudaFuncSetCacheConfig( normal_gevm_kernel_alpha_one_beta_one<ValueType, true>, cudaFuncCachePreferL1 ),
                               "LAMA_STATUS_CUDA_FUNCSETCACHECONFIG_FAILED" )

            normal_gevm_kernel_alpha_one_beta_one<ValueType, true> <<< dimGrid, dimBlock, 0, stream >>>
            ( result, x, y, csrValues, csrIA, csrJA, numRows, numColumns );
        }
        else if ( alpha == constants::ONE && beta == constants::ZERO )
        {
            // result = A * x_d

            SCAI_CUDA_RT_CALL( cudaFuncSetCacheConfig( normal_gevm_kernel_alpha_one_beta_zero<ValueType, true>, cudaFuncCachePreferL1 ),
                               "LAMA_STATUS_CUDA_FUNCSETCACHECONFIG_FAILED" )

            normal_gevm_kernel_alpha_one_beta_zero<ValueType, true> <<< dimGrid, dimBlock, 0, stream >>>
            ( result, x, y, csrValues, csrIA, csrJA, numRows, numColumns );
        }
        else if ( alpha == constants::ZERO && beta == constants::ONE )
        {
            // result = y_d

            SCAI_CUDA_RT_CALL( cudaFuncSetCacheConfig( assign_kernel<ValueType, true>, cudaFuncCachePreferL1 ),
                               "LAMA_STATUS_CUDA_FUNCSETCACHECONFIG_FAILED" )

            assign_kernel<ValueType, true> <<< dimGrid, dimBlock, 0, stream >>>( result, y, numColumns );
        }
        else if ( alpha == constants::ONE )
        {
            // result = A * x_d + beta * y_d
            SCAI_CUDA_RT_CALL( cudaFuncSetCacheConfig( normal_gevm_kernel_alpha_one<ValueType, true>, cudaFuncCachePreferL1 ),
                               "LAMA_STATUS_CUDA_FUNCSETCACHECONFIG_FAILED" )

            normal_gevm_kernel_alpha_one<ValueType, true> <<< dimGrid, dimBlock, 0, stream >>>
            ( result, x, y, beta, csrValues, csrIA, csrJA, numRows, numColumns );
        }
        else if ( alpha == constants::ZERO )
        {
            // result = beta * y_d
            SCAI_CUDA_RT_CALL( cudaFuncSetCacheConfig( scale_kernel<ValueType, true>, cudaFuncCachePreferL1 ),
                               "LAMA_STATUS_CUDA_FUNCSETCACHECONFIG_FAILED" )

            scale_kernel<ValueType, true> <<< dimGrid, dimBlock, 0, stream >>>( result, y, beta, numColumns );
        }
        else if ( beta == constants::ONE )
        {
            // result = alpha * A * x_d + y_d
            SCAI_CUDA_RT_CALL( cudaFuncSetCacheConfig( normal_gevm_kernel_beta_one<ValueType, true>, cudaFuncCachePreferL1 ),
                               "LAMA_STATUS_CUDA_FUNCSETCACHECONFIG_FAILED" )

            normal_gevm_kernel_beta_one<ValueType, true> <<< dimGrid, dimBlock, 0, stream >>>
            ( result, x, y, alpha, csrValues, csrIA, csrJA, numRows, numColumns );
        }
        else if ( beta == constants::ZERO )
        {
            // result = alpha * A * x_d + y_d
            SCAI_CUDA_RT_CALL( cudaFuncSetCacheConfig( normal_gevm_kernel_beta_zero<ValueType, true>, cudaFuncCachePreferL1 ),
                               "LAMA_STATUS_CUDA_FUNCSETCACHECONFIG_FAILED" )

            normal_gevm_kernel_beta_zero<ValueType, true> <<< dimGrid, dimBlock, 0, stream >>>
            ( result, x, y, alpha, csrValues, csrIA, csrJA, numRows, numColumns );
        }
        else
        {
            // result = alpha * A * x_d + beta * y_d
            SCAI_CUDA_RT_CALL( cudaFuncSetCacheConfig( normal_gevm_kernel<ValueType, true>, cudaFuncCachePreferL1 ),
                               "LAMA_STATUS_CUDA_FUNCSETCACHECONFIG_FAILED" )

            normal_gevm_kernel<ValueType, true> <<< dimGrid, dimBlock, 0, stream >>>
            ( result, x, y, alpha, beta, csrValues, csrIA, csrJA, numRows, numColumns );
        }
    }
    else
    {
        if ( alpha == constants::ONE && beta == constants::ONE )
        {
            // result = A * x_d + y_d

            SCAI_CUDA_RT_CALL( cudaFuncSetCacheConfig( normal_gevm_kernel_alpha_one_beta_one<ValueType, false>, cudaFuncCachePreferL1 ),
                               "LAMA_STATUS_CUDA_FUNCSETCACHECONFIG_FAILED" )

            normal_gevm_kernel_alpha_one_beta_one<ValueType, false> <<< dimGrid, dimBlock, 0, stream >>>
            ( result, x, y, csrValues, csrIA, csrJA, numRows, numColumns );
        }
        else if ( alpha == constants::ONE && beta == constants::ZERO )
        {
            // result = A * x_d

            SCAI_CUDA_RT_CALL( cudaFuncSetCacheConfig( normal_gevm_kernel_alpha_one_beta_zero<ValueType, false>, cudaFuncCachePreferL1 ),
                               "LAMA_STATUS_CUDA_FUNCSETCACHECONFIG_FAILED" )

            normal_gevm_kernel_alpha_one_beta_zero<ValueType, false> <<< dimGrid, dimBlock, 0, stream >>>
            ( result, x, y, csrValues, csrIA, csrJA, numRows, numColumns );
        }
        else if ( alpha == constants::ZERO && beta == constants::ONE )
        {
            // result = y_d

            SCAI_CUDA_RT_CALL( cudaFuncSetCacheConfig( assign_kernel<ValueType, false>, cudaFuncCachePreferL1 ),
                               "LAMA_STATUS_CUDA_FUNCSETCACHECONFIG_FAILED" )

            assign_kernel<ValueType, false> <<< dimGrid, dimBlock, 0, stream >>>( result, y, numColumns );
        }
        else if ( alpha == constants::ONE )
        {
            // result = A * x_d + beta * y_d
            SCAI_CUDA_RT_CALL( cudaFuncSetCacheConfig( normal_gevm_kernel_alpha_one<ValueType, false>, cudaFuncCachePreferL1 ),
                               "LAMA_STATUS_CUDA_FUNCSETCACHECONFIG_FAILED" )

            normal_gevm_kernel_alpha_one<ValueType, false> <<< dimGrid, dimBlock, 0, stream >>>
            ( result, x, y, beta, csrValues, csrIA, csrJA, numRows, numColumns );
        }
        else if ( alpha == constants::ZERO )
        {
            // result = beta * y_d
            SCAI_CUDA_RT_CALL( cudaFuncSetCacheConfig( scale_kernel<ValueType, false>, cudaFuncCachePreferL1 ),
                               "LAMA_STATUS_CUDA_FUNCSETCACHECONFIG_FAILED" )

            scale_kernel<ValueType, false> <<< dimGrid, dimBlock, 0, stream >>>( result, y, beta, numColumns );
        }
        else if ( beta == constants::ONE )
        {
            // result = alpha * A * x_d + y_d
            SCAI_CUDA_RT_CALL( cudaFuncSetCacheConfig( normal_gevm_kernel_beta_one<ValueType, false>, cudaFuncCachePreferL1 ),
                               "LAMA_STATUS_CUDA_FUNCSETCACHECONFIG_FAILED" )

            normal_gevm_kernel_beta_one<ValueType, false> <<< dimGrid, dimBlock, 0, stream >>>
            ( result, x, y, alpha, csrValues, csrIA, csrJA, numRows, numColumns );
        }
        else if ( beta == constants::ZERO )
        {
            // result = alpha * A * x_d
            SCAI_CUDA_RT_CALL( cudaFuncSetCacheConfig( normal_gevm_kernel_beta_zero<ValueType, false>, cudaFuncCachePreferL1 ),
                               "LAMA_STATUS_CUDA_FUNCSETCACHECONFIG_FAILED" )

            normal_gevm_kernel_beta_zero<ValueType, false> <<< dimGrid, dimBlock, 0, stream >>>
            ( result, x, y, alpha, csrValues, csrIA, csrJA, numRows, numColumns );
        }
        else
        {
            // result = alpha * A * x_d + beta * y_d
            SCAI_CUDA_RT_CALL( cudaFuncSetCacheConfig( normal_gevm_kernel<ValueType, false>, cudaFuncCachePreferL1 ),
                               "LAMA_STATUS_CUDA_FUNCSETCACHECONFIG_FAILED" )

            normal_gevm_kernel<ValueType, false> <<< dimGrid, dimBlock, 0, stream >>>
            ( result, x, y, alpha, beta, csrValues, csrIA, csrJA, numRows, numColumns );
        }
    }

    if ( !syncToken )
    {
        SCAI_CUDA_RT_CALL( cudaStreamSynchronize( stream ), "normalGEVM, stream = " << stream )
        SCAI_LOG_DEBUG( logger, "normalGEVM<" << TypeTraits<ValueType>::id() << "> synchronized" )
    }

    if ( useTexture )
    {
        if ( !syncToken )
        {
            vectorUnbindTexture( x );
        }
        else
        {
            // get routine with the right signature
            void ( *unbind ) ( const ValueType* ) = &vectorUnbindTexture;

            // delay unbind until synchroniziaton
            syncToken->pushRoutine( common::bind( unbind, x ) );
        }
    }
}

/* --------------------------------------------------------------------------- */

template<typename ValueType>
void CUDACSRUtils::sparseGEMV(
    ValueType result[],
    const ValueType alpha,
    const ValueType x[],
    const IndexType numNonZeroRows,
    const IndexType rowIndexes[],
    const IndexType csrIA[],
    const IndexType csrJA[],
    const ValueType csrValues[] )
{
    SCAI_REGION( "CUDA.CSRUtils.sparseGEMV" )

    SCAI_LOG_INFO( logger,
                   "sparseGEMV<" << TypeTraits<ValueType>::id() << ">" << ", #non-zero rows = " << numNonZeroRows )

    SCAI_CHECK_CUDA_ACCESS

    cudaStream_t stream = 0;

    CUDAStreamSyncToken* syncToken = CUDAStreamSyncToken::getCurrentSyncToken();

    if ( syncToken )
    {
        stream = syncToken->getCUDAStream();
    }

    const int blockSize = CUDASettings::getBlockSize( numNonZeroRows );

    dim3 dimBlock( blockSize, 1, 1 );

    dim3 dimGrid = makeGrid( numNonZeroRows, dimBlock.x );

    bool useTexture = CUDASettings::useTexture();

    if ( useTexture )
    {
        vectorBindTexture( x );

        if ( alpha == constants::ONE )
        {
            sparse_gemv_kernel_alpha_one<ValueType, true> <<< dimGrid, dimBlock, 0, stream >>>
            ( result, x, alpha, csrValues, csrIA, csrJA, rowIndexes, numNonZeroRows );
        }
        else
        {
            sparse_gemv_kernel<ValueType, true> <<< dimGrid, dimBlock, 0, stream >>>
            ( result, x, alpha, csrValues, csrIA, csrJA, rowIndexes, numNonZeroRows );
        }
    }
    else
    {
        if ( alpha == constants::ONE )
        {
            sparse_gemv_kernel_alpha_one<ValueType, false> <<< dimGrid, dimBlock, 0, stream >>>
            ( result, x, alpha, csrValues, csrIA, csrJA, rowIndexes, numNonZeroRows );
        }
        else
        {
            sparse_gemv_kernel<ValueType, false> <<< dimGrid, dimBlock, 0, stream >>>
            ( result, x, alpha, csrValues, csrIA, csrJA, rowIndexes, numNonZeroRows );
        }
    }

    if ( !syncToken )
    {
        SCAI_CUDA_RT_CALL( cudaStreamSynchronize( stream ), "sparseGEMV, stream = " << stream )
        SCAI_LOG_INFO( logger, "sparseGEMV<" << TypeTraits<ValueType>::id() << "> synchronized" )
    }

    if ( useTexture )
    {
        if ( !syncToken )
        {
            vectorUnbindTexture( x );
        }
        else
        {
            // get routine with the right signature
            void ( *unbind ) ( const ValueType* ) = &vectorUnbindTexture;

            // delay unbind until synchroniziaton
            syncToken->pushRoutine( common::bind( unbind, x ) );
        }
    }
}

/* --------------------------------------------------------------------------- */

template<typename ValueType>
void CUDACSRUtils::sparseGEVM(
    ValueType result[],
    const ValueType alpha,
    const ValueType x[],
    const IndexType numColumns,
    const IndexType numNonZeroRows,
    const IndexType rowIndexes[],
    const IndexType csrIA[],
    const IndexType csrJA[],
    const ValueType csrValues[] )
{
    SCAI_LOG_INFO( logger,
                   "sparseGEVM<" << TypeTraits<ValueType>::id() << ">" << ", #non-zero rows = " << numNonZeroRows )

    SCAI_CHECK_CUDA_ACCESS

    cudaStream_t stream = 0;

    // check if asynchronous execution is wanted

    CUDAStreamSyncToken* syncToken = CUDAStreamSyncToken::getCurrentSyncToken();

    if ( syncToken )
    {
        stream = syncToken->getCUDAStream();
    }

    const int blockSize = CUDASettings::getBlockSize( numNonZeroRows );

    dim3 dimBlock( blockSize, 1, 1 );

    dim3 dimGrid = makeGrid( numNonZeroRows, dimBlock.x );

    bool useTexture = CUDASettings::useTexture();

    if ( useTexture )
    {
        vectorBindTexture( x );

        if ( alpha == constants::ONE )
        {
            sparse_gevm_kernel_alpha_one<ValueType, true> <<< dimGrid, dimBlock, 0, stream >>>
            ( result, x, csrValues, csrIA, csrJA, rowIndexes, numColumns, numNonZeroRows );
        }
        else
        {
            sparse_gevm_kernel<ValueType, true> <<< dimGrid, dimBlock, 0, stream >>>
            ( result, x, alpha, csrValues, csrIA, csrJA, rowIndexes, numColumns, numNonZeroRows );
        }
    }
    else
    {
        if ( alpha == constants::ONE )
        {
            sparse_gevm_kernel_alpha_one<ValueType, false> <<< dimGrid, dimBlock, 0, stream >>>
            ( result, x, csrValues, csrIA, csrJA, rowIndexes, numColumns, numNonZeroRows );
        }
        else
        {
            sparse_gevm_kernel<ValueType, false> <<< dimGrid, dimBlock, 0, stream >>>
            ( result, x, alpha, csrValues, csrIA, csrJA, rowIndexes, numColumns, numNonZeroRows );
        }
    }

    if ( !syncToken )
    {
        SCAI_CUDA_RT_CALL( cudaStreamSynchronize( stream ), "sparseGEVM, stream = " << stream )
        SCAI_LOG_INFO( logger, "sparseGEVM<" << TypeTraits<ValueType>::id() << "> synchronized" )
    }

    if ( useTexture )
    {
        if ( !syncToken )
        {
            vectorUnbindTexture( x );
        }
        else
        {
            // get routine with the right signature
            void ( *unbind ) ( const ValueType* ) = &vectorUnbindTexture;

            // delay unbind until synchroniziaton
            syncToken->pushRoutine( common::bind( unbind, x ) );
        }
    }
}

/* --------------------------------------------------------------------------- */
/*                          Jacobi                                             */
/* --------------------------------------------------------------------------- */

template<typename ValueType, bool useTexture>
__global__
void csr_jacobi_kernel(
    const int* const csrIA,
    const int* const csrJA,
    const ValueType* const csrValues,
    const int numRows,
    const ValueType* const rhs,
    ValueType* const solution,
    const ValueType* const oldSolution,
    const ValueType omega )
{
    const int i = threadId( gridDim, blockIdx, blockDim, threadIdx );

    if ( i < numRows )
    {
        ValueType temp = rhs[i];
        const int rowStart = csrIA[i];
        const int rowEnd = csrIA[i + 1];
        const ValueType diag = csrValues[rowStart];

        for ( int jj = rowStart + 1; jj < rowEnd; ++jj )
        {
            temp -= csrValues[jj] * fetchVectorX<ValueType, useTexture>( oldSolution, csrJA[jj] );
        }

        if ( omega == 0.5 )
        {
            solution[i] = omega * ( fetchVectorX<ValueType, useTexture>( oldSolution, i ) + temp / diag );
        }
        else if ( omega == 1.0 )
        {
            solution[i] = temp / diag;
        }
        else
        {
            solution[i] = omega * ( temp / diag ) + ( 1.0 - omega ) * fetchVectorX<ValueType, useTexture>( oldSolution, i );
        }
    }
}

template<typename ValueType>
__inline__ __device__ ValueType getSharedValue( ValueType* shared, const ValueType* const value, const int index )
{
    if ( index / blockDim.x == blockIdx.x )
    {
        return shared[index % blockDim.x];
    }
    else
    {
        return value[index];
    }
}

//these templates allow to combine dynamic shared memory with templates
template<typename ValueType>
struct SharedMemory
{
    //! @brief Return a pointer to the runtime-sized shared memory array.
    //! @returns Pointer to runtime-sized shared memory array
    __device__
    ValueType* getPointer()
    {
        extern __device__ void Error_UnsupportedType(); // Ensure that we won't compile any un-specialized types
        Error_UnsupportedType();
        return ( ValueType* ) 0;
    }

};

template<>
struct SharedMemory<float>
{
    __device__
    float* getPointer()
    {
        extern __shared__ float s_float[];
        return s_float;
    }
};

template<>
struct SharedMemory<double>
{
    __device__
    double* getPointer()
    {
        extern __shared__ double s_double[];
        return s_double;
    }
};

//this is just like the other jacobi kernel, but it performs a coalesced prefetch of the old solution
//instead of using the texture memory
template<typename ValueType>
__global__ void csr_alternate_jacobi_kernel(
    const int* const csrIA,
    const int* const csrJA,
    const ValueType* const csrValues,
    const int numRows,
    const ValueType* const rhs,
    ValueType* const solution,
    const ValueType* const oldSolution,
    const ValueType omega )
{
    const int i = threadId( gridDim, blockIdx, blockDim, threadIdx );

    SharedMemory<ValueType> smem;
    ValueType* shared = smem.getPointer();

    if ( i < numRows )
    {
        //this is the prefetch
        shared[threadIdx.x] = oldSolution[i];
        __syncthreads();

        ValueType temp = rhs[i];
        const int rowStart = csrIA[i];
        const int rowEnd = csrIA[i + 1];
        const ValueType diag = csrValues[rowStart];

        for ( int jj = rowStart + 1; jj < rowEnd; ++jj )
        {
            temp -= csrValues[jj] * getSharedValue<ValueType>( shared, oldSolution, csrJA[jj] );
        }

        if ( omega == 0.5 )
        {
            solution[i] = omega * ( getSharedValue<ValueType>( shared, oldSolution, i ) + temp / diag );
        }
        else if ( omega == 1.0 )
        {
            solution[i] = temp / diag;
        }
        else
        {
            solution[i] = omega * ( temp / diag ) + ( 1.0 - omega ) * getSharedValue<ValueType>( shared, oldSolution, i );
        }
    }
}

template<typename ValueType>
void CUDACSRUtils::jacobi(
    ValueType* const solution,
    const IndexType* const csrIA,
    const IndexType* const csrJA,
    const ValueType* const csrValues,
    const ValueType* const oldSolution,
    const ValueType* const rhs,
    const ValueType omega,
    const IndexType numRows )
{
    SCAI_LOG_INFO( logger, "jacobi, #rows = " << numRows )

    SCAI_CHECK_CUDA_ACCESS

    cudaStream_t stream = 0;

    bool useTexture = CUDASettings::useTexture();

    CUDAStreamSyncToken* syncToken = CUDAStreamSyncToken::getCurrentSyncToken();

    if ( syncToken )
    {
        stream = syncToken->getCUDAStream();

        useTexture = false; // not yet supported
    }

    const int blockSize = CUDASettings::getBlockSize();

    dim3 dimBlock( blockSize, 1, 1 );

    dim3 dimGrid = makeGrid( numRows, dimBlock.x );

    SCAI_LOG_INFO( logger, "Start csr_jacobi_kernel<" << TypeTraits<ValueType>::id()
                   << ", useTexture = " << useTexture << ">" );

    if ( useTexture )
    {
        vectorBindTexture( oldSolution );

        SCAI_CUDA_RT_CALL( cudaFuncSetCacheConfig( csr_jacobi_kernel<ValueType, true>, cudaFuncCachePreferL1 ),
                           "LAMA_STATUS_CUDA_FUNCSETCACHECONFIG_FAILED" )

        csr_jacobi_kernel <ValueType, true> <<< dimGrid, dimBlock, 0, stream>>>( csrIA, csrJA, csrValues, numRows,
                rhs, solution, oldSolution, omega );
    }
    else
    {
        SCAI_CUDA_RT_CALL( cudaFuncSetCacheConfig( csr_jacobi_kernel<ValueType, false>, cudaFuncCachePreferL1 ),
                           "LAMA_STATUS_CUDA_FUNCSETCACHECONFIG_FAILED" )

        csr_jacobi_kernel<ValueType, false> <<< dimGrid, dimBlock, 0, stream>>>( csrIA, csrJA, csrValues, numRows, rhs,
                solution, oldSolution, omega );
    }

    if ( !syncToken )
    {
        cudaStreamSynchronize( stream );
    }

    if ( useTexture )
    {
        vectorUnbindTexture( oldSolution );
    }
}

/* --------------------------------------------------------------------------- */
/*                          Jacobi halo                                        */
/* --------------------------------------------------------------------------- */

template<typename ValueType, bool useTexture>
__global__
void csr_jacobiHalo_kernel(
    ValueType* const solution,
    const IndexType* const localIA,
    const ValueType* const localValues,
    const IndexType* const haloIA,
    const IndexType* const haloJA,
    const ValueType* const haloValues,
    const IndexType* const rowIndexes,
    const IndexType numNonEmptyRows,
    const ValueType* const oldSolution,
    const ValueType omega )
{
    const IndexType ii = threadId( gridDim, blockIdx, blockDim, threadIdx );

    if ( ii < numNonEmptyRows )
    {
        IndexType i = ii; // default: rowIndexes is identity

        if ( rowIndexes )
        {
            i = rowIndexes[ii];
        }

        ValueType temp = 0.0;

        const IndexType rowStart = haloIA[i];
        const IndexType rowEnd = haloIA[i + 1];

        for ( IndexType jj = rowStart; jj < rowEnd; ++jj )
        {
            temp += haloValues[jj] * fetchVectorX<ValueType, useTexture>( oldSolution, haloJA[jj] );
        }

        const ValueType diag = localValues[localIA[i]];

        solution[i] -= temp * ( omega / diag );
    }
}

template<typename ValueType>
void CUDACSRUtils::jacobiHalo(
    ValueType solution[],
    const IndexType localIA[],
    const ValueType localValues[],
    const IndexType haloIA[],
    const IndexType haloJA[],
    const ValueType haloValues[],
    const IndexType haloRowIndexes[],
    const ValueType oldSolution[],
    const ValueType omega,
    const IndexType numNonEmptyRows )
{
    SCAI_LOG_INFO( logger, "jacobiHalo, #non-empty rows = " << numNonEmptyRows )

    SCAI_CHECK_CUDA_ACCESS

    const int blockSize = CUDASettings::getBlockSize();
    dim3 dimBlock( blockSize, 1, 1 );
    dim3 dimGrid = makeGrid( numNonEmptyRows, dimBlock.x );

    bool useTexture = CUDASettings::useTexture();

    useTexture = false;

    if ( useTexture )
    {
        vectorBindTexture( oldSolution );

        SCAI_CUDA_RT_CALL( cudaFuncSetCacheConfig( csr_jacobiHalo_kernel<ValueType, true>, cudaFuncCachePreferL1 ),
                           "LAMA_STATUS_CUDA_FUNCSETCACHECONFIG_FAILED" )

        csr_jacobiHalo_kernel <ValueType, true> <<< dimGrid, dimBlock>>>( solution, localIA, localValues, haloIA,
                haloJA, haloValues, haloRowIndexes,
                numNonEmptyRows, oldSolution, omega );
    }
    else
    {
        SCAI_CUDA_RT_CALL( cudaFuncSetCacheConfig( csr_jacobiHalo_kernel<ValueType, false>, cudaFuncCachePreferL1 ),
                           "LAMA_STATUS_CUDA_FUNCSETCACHECONFIG_FAILED" )

        csr_jacobiHalo_kernel<ValueType, false> <<< dimGrid, dimBlock>>>( solution, localIA, localValues, haloIA,
                haloJA, haloValues, haloRowIndexes, numNonEmptyRows,
                oldSolution, omega );
    }

    SCAI_CUDA_RT_CALL( cudaGetLastError(), "LAMA_STATUS_CSRJACOBIHALO_CUDAKERNEL_FAILED" )
    SCAI_CUDA_RT_CALL( cudaStreamSynchronize( 0 ), "LAMA_STATUS_CSRJACOBIHALO_CUDAKERNEL_FAILED" )

    if ( useTexture )
    {
        vectorUnbindTexture( oldSolution );
    }
}

/* --------------------------------------------------------------------------- */
/*                          Jacobi halo with diagonal array                    */
/* --------------------------------------------------------------------------- */

template<typename ValueType, bool useTexture>
__global__
void csr_jacobiHaloWithDiag_kernel(
    ValueType* const solution,
    const ValueType* const localDiagValues,
    const IndexType* const haloIA,
    const IndexType* const haloJA,
    const ValueType* const haloValues,
    const IndexType* const rowIndexes,
    const IndexType numNonEmptyRows,
    const ValueType* const oldSolution,
    const ValueType omega )
{
    const IndexType ii = threadId( gridDim, blockIdx, blockDim, threadIdx );

    if ( ii < numNonEmptyRows )
    {
        IndexType i = ii; // default: rowIndexes is identity

        if ( rowIndexes )
        {
            i = rowIndexes[ii];
        }

        ValueType temp = 0.0;

        const IndexType rowStart = haloIA[i];
        const IndexType rowEnd = haloIA[i + 1];

        for ( IndexType jj = rowStart; jj < rowEnd; ++jj )
        {
            temp += haloValues[jj] * fetchVectorX<ValueType, useTexture>( oldSolution, haloJA[jj] );
        }

        const ValueType diag = localDiagValues[i];

        solution[i] -= temp * ( omega / diag );
    }
}

template<typename ValueType>
void CUDACSRUtils::jacobiHaloWithDiag(
    ValueType solution[],
    const ValueType localDiagValues[],
    const IndexType haloIA[],
    const IndexType haloJA[],
    const ValueType haloValues[],
    const IndexType haloRowIndexes[],
    const ValueType oldSolution[],
    const ValueType omega,
    const IndexType numNonEmptyRows )
{
    SCAI_LOG_INFO( logger, "jacobiHaloWithDiag, #non-empty rows = " << numNonEmptyRows )

    SCAI_CHECK_CUDA_ACCESS

    const int blockSize = CUDASettings::getBlockSize();
    dim3 dimBlock( blockSize, 1, 1 );
    dim3 dimGrid = makeGrid( numNonEmptyRows, dimBlock.x );

    bool useTexture = CUDASettings::useTexture();

    useTexture = false;

    if ( useTexture )
    {
        vectorBindTexture( oldSolution );

        SCAI_CUDA_RT_CALL( cudaFuncSetCacheConfig( csr_jacobiHaloWithDiag_kernel<ValueType, true>, cudaFuncCachePreferL1 ),
                           "LAMA_STATUS_CUDA_FUNCSETCACHECONFIG_FAILED" )
    }
    else
    {
        SCAI_CUDA_RT_CALL( cudaFuncSetCacheConfig( csr_jacobiHaloWithDiag_kernel<ValueType, false>, cudaFuncCachePreferL1 ),
                           "LAMA_STATUS_CUDA_FUNCSETCACHECONFIG_FAILED" )

    }

    if ( useTexture )
    {
        csr_jacobiHaloWithDiag_kernel <ValueType, true> <<< dimGrid, dimBlock>>>( solution, localDiagValues, haloIA,
                haloJA, haloValues, haloRowIndexes,
                numNonEmptyRows, oldSolution, omega );
    }
    else
    {
        csr_jacobiHaloWithDiag_kernel<ValueType, false> <<< dimGrid, dimBlock>>>( solution, localDiagValues, haloIA,
                haloJA, haloValues, haloRowIndexes, numNonEmptyRows,
                oldSolution, omega );
    }

    SCAI_CUDA_RT_CALL( cudaGetLastError(), "LAMA_STATUS_CSRJACOBIHALOWITHDIAG_CUDAKERNEL_FAILED" )
    SCAI_CUDA_RT_CALL( cudaStreamSynchronize( 0 ), "LAMA_STATUS_CSRJACOBIHALOWITHDIAG_CUDAKERNEL_FAILED" )

    if ( useTexture )
    {
        vectorUnbindTexture( oldSolution );
    }
}

/* ------------------------------------------------------------------------------------------------------------------ */
/*                                             helper                                                                 */
/* ------------------------------------------------------------------------------------------------------------------ */

__device__ __inline__ IndexType multHlp_getNumActiveThreads(
    IndexType aColIt,
    IndexType aColEnd,
    const IndexType* aIA,
    IndexType aRowIt,
    IndexType offset )
{
#ifdef CUDA_CAP_20
    IndexType end = __popc ( __ballot ( aColIt < aColEnd ) );
#else
    IndexType aColStart = aIA[aRowIt] + offset;
    IndexType end = ( aColEnd - aColStart );
#endif
    return end;
}

/* ------------------------------------------------------------------------------------------------------------------ */
/*                                             matrixAddSizes                                                         */
/* ------------------------------------------------------------------------------------------------------------------ */

template<int nWarps>
__global__ void matrixAddSizesKernel(
    IndexType* cIa,
    const IndexType numRows,
    const IndexType numColumns,
    bool diagonalProperty,
    const IndexType* aIa,
    const IndexType* aJa,
    const IndexType* bIa,
    const IndexType* bJa )
{
    __shared__ volatile IndexType sColA[nWarps];
    __shared__ volatile bool sFound[nWarps];

    IndexType localWarpId = threadIdx.x / warpSize;
    IndexType globalWarpId = ( blockIdx.x * blockDim.x + threadIdx.x ) / warpSize;
    IndexType laneId = ( blockIdx.x * blockDim.x + threadIdx.x ) % warpSize;
//IndexType numWarpsLocal  = blockDim.x / warpSize;
    IndexType numWarpsGlobal = ( blockDim.x * gridDim.x ) / warpSize;
    IndexType rowIt = globalWarpId;

    for ( ; __any( rowIt < numRows ); rowIt += numWarpsGlobal )
    {
        if ( rowIt < numRows )
        {
            if ( diagonalProperty && rowIt >= numColumns )
            {
                diagonalProperty = false;
            }

            IndexType aColIt = aIa[rowIt] + laneId;
            IndexType aColEnd = aIa[rowIt + 1];

            IndexType bColIt = bIa[rowIt] + laneId;
            IndexType bColEnd = bIa[rowIt + 1];

            if ( laneId == 0 )
            {
                cIa[rowIt] = bColEnd - bColIt;
            }

            for ( IndexType aColItOffset = 0; __any( aColIt < aColEnd ); aColIt += warpSize, aColItOffset += warpSize )
            {
                IndexType colA = aColIt < aColEnd ? aJa[aColIt] : -1;
                IndexType end = multHlp_getNumActiveThreads( aColIt, aColEnd, aIa, rowIt, aColItOffset );

                for ( IndexType k = 0; k < end && k < warpSize; k++ )
                {
                    if ( laneId == k )
                    {
                        sColA[localWarpId] = colA;
                    }

                    sFound[localWarpId] = false;

                    for ( IndexType bColItOffset = 0; !sFound[localWarpId] && __any( ( bColIt + bColItOffset ) < bColEnd );
                            bColItOffset += warpSize )
                    {
                        IndexType colB = ( bColIt + bColItOffset ) < bColEnd ? bJa[bColIt + bColItOffset] : -1;

                        if ( sColA[localWarpId] == colB )
                        {
                            sFound[localWarpId] = true;
                        }
                    }

                    if ( laneId == 0 && !sFound[localWarpId] )
                    {
                        cIa[rowIt]++;
                    }
                }
            }
        }
    }
}

IndexType CUDACSRUtils::matrixAddSizes(
    IndexType cIa[],
    const IndexType numRows,
    const IndexType numColumns,
    bool diagonalProperty,
    const IndexType aIa[],
    const IndexType aJa[],
    const IndexType bIa[],
    const IndexType bJa[] )
{
    SCAI_REGION( "CUDA.CSRUtils.matrixAddSizes" )

    SCAI_LOG_INFO(
        logger,
        "matrixAddSizes for " << numRows << " x " << numColumns << " matrix" << ", diagonalProperty = " << diagonalProperty )

    SCAI_CHECK_CUDA_ACCESS

// Reset cIa
    thrust::device_ptr<IndexType> cIaPtr( cIa );
    thrust::fill( cIaPtr, cIaPtr + numRows, 0 );

// TODO: Check if diagonal property needs special attention
    matrixAddSizesKernel<NUM_WARPS> <<< NUM_BLOCKS, NUM_THREADS>>>( cIa, numRows, numColumns, diagonalProperty,
            aIa, aJa, bIa, bJa );

    cudaStreamSynchronize( 0 );
    SCAI_CHECK_CUDA_ERROR

// Convert sizes array to offset array
    thrust::exclusive_scan( cIaPtr, cIaPtr + numRows + 1, cIaPtr );

// Copy numValues from cIa to Host
// TODO: use cuMem cpy
    thrust::device_ptr<IndexType> iaPtr( cIa );
    thrust::host_vector<IndexType> numValues( iaPtr + numRows, iaPtr + numRows + 1 );

    cudaStreamSynchronize( 0 );
    SCAI_CHECK_CUDA_ERROR

// TODO: write it!
    return numValues[0];
}

/* ------------------------------------------------------------------------------------------------------------------ */
/*                                             hashTable Methods                                                      */
/* ------------------------------------------------------------------------------------------------------------------ */

__device__
inline bool multHlp_insertIndexex( IndexType colB,
                                   IndexType sHashTableIndexes[],
                                   IndexType aRowIt,
                                   IndexType* chunkPtr,
                                   volatile int chunkList[],
                                   int numReservedChunks,
                                   IndexType* cIA )
{
    unsigned int fx = HASH_A * colB;
    unsigned int gx = ( fx + HASH_B ) % HASH_P;

    if ( numReservedChunks == 0 )
    {
        for ( IndexType i = 0; i < NUM_HASH_RETRIES; i++ )
        {
            int hash = ( gx + HASH_C0 * i + HASH_C1 * ( IndexType ) i * i ) % NUM_ELEMENTS_IN_SHARED;

            IndexType val = atomicCAS( &sHashTableIndexes[hash], -1, colB );

            if ( val == -1 )
            {
                atomicAdd( &cIA[aRowIt], 1 );
                return true;
            }

            if ( val == colB )
            {
                return true;
            }
        }

        return false;
    }

    for ( IndexType i = 0; i < NUM_HASH_RETRIES; i++ )
    {
        int globalHash = ( gx + HASH_C0 * i + HASH_C1 * ( IndexType ) i * i ) % ( NUM_ELEMENTS_PER_CHUNK * numReservedChunks );
        int localHash = globalHash % NUM_ELEMENTS_PER_CHUNK;
        int chunk = globalHash / NUM_ELEMENTS_PER_CHUNK;

        IndexType val = atomicCAS( &chunkPtr[chunkList[chunk] * NUM_ELEMENTS_PER_CHUNK + localHash], -1, colB );

        if ( val == -1 )
        {
            atomicAdd( &cIA[aRowIt], 1 );
            return true;
        }

        if ( val == colB )
        {
            return true;
        }
    }

    return false;
}

template <typename ValueType>
__device__
inline bool multHlp_insertValues( IndexType colB,
                                  IndexType* sHashTableIndexes,
                                  ValueType* sHashTableValues,
                                  IndexType* indexChunks,
                                  ValueType* valueChunks,
                                  volatile int chunkList[],
                                  int numReservedChunks,
                                  ValueType valB,
                                  ValueType sValA )
{
    unsigned int fx = HASH_A * colB;
    unsigned int gx = ( fx + HASH_B ) % HASH_P;

    if ( numReservedChunks == 0 )
    {
        for ( IndexType i = 0; i < NUM_HASH_RETRIES; i++ )
        {
            int hash = ( gx + HASH_C0 * i + HASH_C1 * ( IndexType ) i * i ) % NUM_ELEMENTS_IN_SHARED;

            IndexType val = atomicCAS( &sHashTableIndexes[hash], -1, colB );

            if ( val == -1 )
            {
                sHashTableValues[hash] = valB * sValA;
                return true;
            }

            if ( val == colB )
            {
                sHashTableValues[hash] += valB * sValA;
                return true;
            }
        }

        return false;
    }

    for ( IndexType i = 0; i < NUM_HASH_RETRIES; i++ )
    {
        int globalHash = ( gx + HASH_C0 * i + HASH_C1 * ( IndexType ) i * i ) % ( NUM_ELEMENTS_PER_CHUNK * numReservedChunks );
        int localHash = globalHash % NUM_ELEMENTS_PER_CHUNK;
        int chunk = globalHash / NUM_ELEMENTS_PER_CHUNK;

        IndexType val = atomicCAS( &indexChunks[chunkList[chunk] * NUM_ELEMENTS_PER_CHUNK + localHash], -1, colB );

        if ( val == -1 )
        {
            valueChunks[chunkList[chunk] * NUM_ELEMENTS_PER_CHUNK + localHash] = sValA * valB;
            return true;
        }

        if ( val == colB )
        {
            valueChunks[chunkList[chunk] * NUM_ELEMENTS_PER_CHUNK + localHash] += sValA * valB;
            return true;
        }
    }

    return false;
}

/* ------------------------------------------------------------------------------------------------------------------ */
/*                                             matrixMultiplySizes                                                    */
/* ------------------------------------------------------------------------------------------------------------------ */

__device__
inline bool multHlp_nextRow( IndexType* row,
                             IndexType numRows
#ifdef USE_LOAD_BALANCING
                             , IndexType* rowCounter
#endif
                           )
{
#ifdef USE_LOAD_BALANCING
    IndexType laneId = ( blockIdx.x * blockDim.x + threadIdx.x ) % warpSize;
    IndexType localWarpId = threadIdx.x / warpSize;
    __shared__ volatile int sRowIt[NUM_WARPS];

    if ( laneId == 0 )
    {
        sRowIt[localWarpId] = atomicAdd( rowCounter, 1 );
    }

    *row = sRowIt[localWarpId];

    if ( *row < numRows )
    {
        return true;
    }
    else
    {
        return false;
    }

#else
    IndexType numWarpsGlobal = ( blockDim.x * gridDim.x ) / warpSize;

    *row += numWarpsGlobal;

    if ( *row < numRows )
    {
        return true;
    }
    else
    {
        return false;
    }

#endif
}

__device__
inline void multHlp_releaseChunks ( IndexType* chunkList,
                                    volatile IndexType* sChunkList,
                                    volatile IndexType* sReservedChunks,
                                    IndexType chunkCount )
{
    IndexType laneId = ( blockIdx.x * blockDim.x + threadIdx.x ) % warpSize;

    if ( laneId == 0 )
    {
        for ( int i = *sReservedChunks - 1; i >= *sReservedChunks - chunkCount; --i )
        {
            IndexType headItem;
            IndexType old;

            do
            {
                headItem = chunkList[0];
                chunkList[sChunkList[i] + 1] = headItem;
                old = atomicCAS( const_cast<int*>( &chunkList[0] ), headItem, sChunkList[i] );
            }
            while ( old != headItem );
        }
    }

    *sReservedChunks = *sReservedChunks - chunkCount;
}

__device__
inline bool multHlp_reserveChunks( IndexType* chunkList,
                                   volatile IndexType* sChunkList,
                                   volatile IndexType* sReservedChunks,
                                   IndexType chunkCount )
{
    IndexType laneId = ( blockIdx.x * blockDim.x + threadIdx.x ) % warpSize;

    if ( chunkCount > NUM_CHUNKS_PER_WARP )
    {
//        printf("to many chunks %i\n", chunkCount);
        return false;
    }

    if ( laneId == 0 && chunkCount > 0 && *sReservedChunks != chunkCount )
    {
        if ( *sReservedChunks < chunkCount )
        {
            for ( int i = *sReservedChunks; i < chunkCount; ++i )
            {
                IndexType headItem;
                IndexType nextItem;
                IndexType old;

                do
                {
                    headItem = chunkList[0];

                    if ( headItem != -1 )
                    {
                        __threadfence();
                        nextItem = chunkList[headItem + 1];
                        old = atomicCAS( const_cast<int*>( &chunkList[0] ), headItem, nextItem );

                        if ( old == headItem )
                        {
                            sChunkList[i] = headItem;
                        }
                    }
                    else
                    {
//                        printf("no more chunks!\n");
                        return false;
                    }

                }
                while ( old != headItem );
            }

            *sReservedChunks = chunkCount;
            return true;
        }
        else
        {
            multHlp_releaseChunks ( chunkList, sChunkList, sReservedChunks, *sReservedChunks - chunkCount );
            return true;
        }
    }
    else
    {
        return true;
    }
}

__device__
inline void multHlp_initializeChunks ( IndexType* sHashTable,
                                       IndexType* chunks,
                                       const IndexType numElementsPerChunk,
                                       volatile IndexType* sChunkList,
                                       volatile IndexType sReservedChunks )
{
    IndexType laneId = ( blockIdx.x * blockDim.x + threadIdx.x ) % warpSize;

    if ( sReservedChunks == 0 )
    {
        for ( IndexType i = 0; i < NUM_ELEMENTS_IN_SHARED; i += warpSize )
        {
            if ( i + laneId < NUM_ELEMENTS_IN_SHARED )
            {
                sHashTable[i + laneId] = -1;
            }
        }

        return;
    }

    for ( int i = 0; i < sReservedChunks; ++i )
    {
        int chunkId = sChunkList[i];

        for ( int j = laneId; j < numElementsPerChunk; j += warpSize )
        {
            chunks[chunkId * numElementsPerChunk + j] = -1;
        }
    }
}

__device__
inline IndexType multHlp_growth ( IndexType numChunks )
{
    if ( numChunks == 0 )
    {
        return 2;
    }
    else
    {
        return numChunks * 2;
    }
}

__device__
inline IndexType multHlp_calcOptChunkCount ( IndexType row,
        const IndexType* cIA,
        const IndexType numElementsPerChunk )
{
    IndexType numElements = cIA[row + 1] - cIA[row];

    if ( numElements * 2 < NUM_ELEMENTS_IN_SHARED )
    {
        return 0;
    }
    else
    {
        return ( ( ( cIA[row + 1] - cIA[row] ) * 2 ) / numElementsPerChunk ) + 1;
    }
}

__global__
void matrixMultiplySizesKernel(
    const IndexType* aIA,
    const IndexType* aJA,
    const IndexType* bIA,
    const IndexType* bJA,
    IndexType* cIA,
    const IndexType numRows,
    const IndexType numColumns,
    IndexType* chunkPtr,
    IndexType* chunkList,
    IndexType numChunks,
    bool* hashError,
    bool diagonalProperty )
{
    __shared__ IndexType sHashTable[NUM_ELEMENTS_IN_SHARED];
    __shared__ volatile int sReservedChunks;
    __shared__ volatile int sChunkList[NUM_CHUNKS_PER_WARP];
    __shared__ volatile IndexType sColA;
    __shared__ volatile int sRowIt;
    __shared__ volatile bool sInsertMiss;

    IndexType globalWarpId = ( blockIdx.x * blockDim.x + threadIdx.x ) / warpSize;
    IndexType laneId = ( blockIdx.x * blockDim.x + threadIdx.x ) % warpSize;
    IndexType colB;
    IndexType aRowIt = globalWarpId;
    bool localSystemError = false;

    sReservedChunks = 0;

    if ( aRowIt < numRows )
    {
        do
        {
            do
            {
                sInsertMiss = false;

                IndexType aColIt = aIA[aRowIt] + laneId;
                IndexType aColEnd = aIA[aRowIt + 1];

                if ( laneId == 0 && diagonalProperty )
                {
                    cIA[aRowIt]++;
                }

                multHlp_initializeChunks( sHashTable,
                                          chunkPtr,
                                          NUM_ELEMENTS_PER_CHUNK,
                                          sChunkList,
                                          sReservedChunks );

                for ( IndexType offset = 0; __any( aColIt < aColEnd ); aColIt += warpSize, offset += warpSize )
                {
                    IndexType colA = aColIt < aColEnd ? aJA[aColIt] : -1;

                    IndexType end = multHlp_getNumActiveThreads( aColIt, aColEnd, aIA, aRowIt, offset );

                    for ( IndexType k = 0; k < end && k < warpSize; k++ )
                    {
                        if ( laneId == k )
                        {
                            sColA = colA;
                        }

                        IndexType bColIt = bIA[sColA] + laneId;
                        IndexType bColEnd = bIA[sColA + 1];

                        for ( ; __any( bColIt < bColEnd ); bColIt += warpSize )
                        {
                            colB = bColIt < bColEnd ? bJA[bColIt] : -1;

                            if ( colB != -1 && ( !diagonalProperty || colB != aRowIt ) )
                            {
                                bool inserted = multHlp_insertIndexex( colB,
                                                                       sHashTable,
                                                                       aRowIt,
                                                                       chunkPtr,
                                                                       sChunkList,
                                                                       sReservedChunks,
                                                                       cIA );

                                if ( !inserted )
                                {
                                    sInsertMiss = true;
                                }
                            }
                        }
                    }
                }

                // only release if insertion was ok, otherwire reserve some more
                // STEP x: release reserved chunks
                if ( laneId == 0 )
                {
                    if ( sInsertMiss )
                    {
                        cIA[aRowIt] = 0;

                        if ( !multHlp_reserveChunks( chunkList, sChunkList, &sReservedChunks, multHlp_growth( sReservedChunks ) ) )
                        {
                            // ABORT KERNEL HERE;
                            localSystemError = true;
                        }
                    }
                }

                if ( __any( localSystemError ) )
                {
                    *hashError = true;
                    return;
                }
            }
            while ( sInsertMiss );
        }
        while ( multHlp_nextRow( &aRowIt, numRows ) );
    }

    // release all remaining chunks
    multHlp_releaseChunks( chunkList, sChunkList, &sReservedChunks, sReservedChunks );
}

struct multHlp_chunkFill
{
    const int n;
    multHlp_chunkFill( int _n )
        : n( _n )
    {
    }
    __device__
    IndexType operator()( int i )
    {
        if ( i == ( n - 1 ) )
        {
            return -1;
        }

        return i;
    }
};

IndexType CUDACSRUtils::matrixMultiplySizes(
    IndexType cIa[],
    const IndexType numRows,
    const IndexType numColumns,
    const IndexType /* k */,
    bool diagonalProperty,
    const IndexType aIa[],
    const IndexType aJa[],
    const IndexType bIa[],
    const IndexType bJa[] )
{

    SCAI_REGION( "CUDA.CSR.matrixMultiplySizes" )

    SCAI_LOG_INFO(
        logger,
        "matrixMutliplySizes for " << numRows << " x " << numColumns << " matrix" << ", diagonalProperty = " << diagonalProperty )

    SCAI_CHECK_CUDA_ACCESS

    // Reset cIa
    thrust::device_ptr<IndexType> cIaPtr( cIa );
    thrust::fill( cIaPtr, cIaPtr + numRows, 0 );

    ContextPtr loc = Context::getContextPtr( context::CUDA );
    MemoryPtr mem = loc->getMemoryPtr();

    bool hashErrorHost = false;
    bool* hashError = ( bool* ) mem->allocate( sizeof( bool ) );
    cudaMemcpy( hashError, &hashErrorHost, sizeof( bool ), cudaMemcpyHostToDevice );

    size_t free;
    size_t total;
    cuMemGetInfo( &free, &total );

    int nnz_a;
    int nnz_b;
    cudaMemcpy( &nnz_a, &aIa[numRows], sizeof( IndexType ), cudaMemcpyDeviceToHost );
    cudaMemcpy( &nnz_b, &bIa[numColumns], sizeof( IndexType ), cudaMemcpyDeviceToHost );
    int avgDensity = ( nnz_a / numRows + nnz_b / numColumns ) / 2;

    int numChunks;
    int maxNumChunks = ( free - ( 100 * 1024 * 1024 ) ) / ( NUM_ELEMENTS_PER_CHUNK * sizeof ( IndexType ) * 2 );
    int chunksPerWarp = NUM_BLOCKS * ( ( avgDensity * 8 ) / NUM_ELEMENTS_PER_CHUNK + 1 );

    if ( chunksPerWarp > maxNumChunks )
    {
        numChunks = maxNumChunks;
    }
    else
    {
        numChunks = chunksPerWarp;
    }

    unsigned int hashTableAllocatedBytes = numChunks * NUM_ELEMENTS_PER_CHUNK * sizeof( IndexType );
    IndexType* hashTable = ( IndexType* ) mem->allocate( hashTableAllocatedBytes );

    // chunkList table needs one integers per chunk plus 1 start pointer
    unsigned int chunkListAllocatedBytes = numChunks * sizeof( IndexType ) + sizeof( IndexType );
    IndexType* chunkList = ( IndexType* ) mem->allocate( chunkListAllocatedBytes );

    thrust::device_ptr<IndexType> chunkListPtr( chunkList );
    thrust::transform( thrust::make_counting_iterator( 0 ),
                       thrust::make_counting_iterator( numChunks + 1 ),
                       chunkListPtr,
                       multHlp_chunkFill( numChunks + 1 ) );

    matrixMultiplySizesKernel <<< NUM_BLOCKS, NUM_THREADS>>>( aIa,
            aJa,
            bIa,
            bJa,
            cIa,
            numRows,
            numColumns,
            hashTable,
            chunkList,
            numChunks,
            hashError,
            diagonalProperty );

    cudaStreamSynchronize( 0 );
    SCAI_CHECK_CUDA_ERROR

    cudaMemcpy( &hashErrorHost, hashError, sizeof( bool ), cudaMemcpyDeviceToHost );

    if ( hashErrorHost )
    {
        COMMON_THROWEXCEPTION( "Multiplication failed!" );
    }

    // Free hashTable and hashError
    mem->free( ( void* ) hashError, sizeof( bool ) );
    mem->free( ( void* ) hashTable, hashTableAllocatedBytes );
    mem->free( ( void* ) chunkList, chunkListAllocatedBytes );

    // Convert sizes array to offset array
    thrust::exclusive_scan( cIaPtr, cIaPtr + numRows + 1, cIaPtr );

    IndexType numValues;
    cudaMemcpy( &numValues, &cIa[numRows], sizeof( IndexType ), cudaMemcpyDeviceToHost );

    return numValues;
}

/* ------------------------------------------------------------------------------------------------------------------ */
/*                                             matrixAdd                                                              */
/* ------------------------------------------------------------------------------------------------------------------ */

template<typename ValueType, int nWarps>
__global__
void matrixAddKernel(
    IndexType* cJA,
    ValueType* cValues,
    const IndexType* cIA,
    const IndexType numRows,
    const IndexType numColumns,
    bool diagonalProperty,
    const ValueType alpha,
    const IndexType* aIA,
    const IndexType* aJA,
    const ValueType* aValues,
    const ValueType beta,
    const IndexType* bIA,
    const IndexType* bJA,
    const ValueType* bValues )
{
// TODO: Just naive implementation, could be done faster, but works!
// TODO: Check if diagonal property needs special attention
    __shared__ volatile IndexType sColA[nWarps];
    __shared__ volatile ValueType sValA[nWarps];
    __shared__ volatile IndexType sFoundJa[nWarps];

    IndexType localWarpId = threadIdx.x / warpSize;
    IndexType globalWarpId = ( blockIdx.x * blockDim.x + threadIdx.x ) / warpSize;
    IndexType laneId = ( blockIdx.x * blockDim.x + threadIdx.x ) % warpSize;
//IndexType numWarpsLocal  = blockDim.x / warpSize;
    IndexType numWarpsGlobal = ( blockDim.x * gridDim.x ) / warpSize;
    IndexType rowIt = globalWarpId;

    for ( ; __any( rowIt < numRows ); rowIt += numWarpsGlobal )
    {
        if ( rowIt < numRows )
        {
            if ( diagonalProperty && rowIt >= numColumns )
            {
                diagonalProperty = false;
            }

            IndexType aColIt = aIA[rowIt] + laneId;
            IndexType aColEnd = aIA[rowIt + 1];

            IndexType bColIt = bIA[rowIt] + laneId;
            IndexType bColEnd = bIA[rowIt + 1];

            IndexType cColIt = cIA[rowIt] + laneId;

// Copy values of b to C
            for ( IndexType bColOffset = 0; __any( ( bColIt + bColOffset ) < bColEnd ); bColOffset += warpSize )
            {
                IndexType colB = ( bColIt + bColOffset ) < bColEnd ? bJA[bColIt + bColOffset] : -1;
                ValueType valB = ( bColIt + bColOffset ) < bColEnd ? bValues[bColIt + bColOffset] : static_cast<ValueType>( 0 );

                if ( colB != -1 )
                {
                    cJA[cColIt + bColOffset] = colB;
                    cValues[cColIt + bColOffset] = valB * beta;
                }
            }

// Offset in c after coping b to c
            IndexType cColOffset = bIA[rowIt + 1] - bIA[rowIt];

// Add values of a to c
            for ( IndexType aColItOffset = 0; __any( aColIt < aColEnd ); aColIt += warpSize, aColItOffset += warpSize )
            {
                IndexType colA = aColIt < aColEnd ? aJA[aColIt] : -1;
                ValueType valA = aColIt < aColEnd ? aValues[aColIt] : static_cast<ValueType>( 0 );
                IndexType end = multHlp_getNumActiveThreads( aColIt, aColEnd, aIA, rowIt, aColItOffset );

                for ( IndexType k = 0; k < end && k < warpSize; k++ )
                {
                    if ( laneId == k )
                    {
                        sColA[localWarpId] = colA;
                        sValA[localWarpId] = valA;
                        sFoundJa[localWarpId] = -1;
                    }

                    for ( IndexType bColItOffset = 0; ( sFoundJa[localWarpId] == -1 ) && __any( ( bColIt + bColItOffset ) < bColEnd );
                            bColItOffset += warpSize )
                    {
                        IndexType colB = ( bColIt + bColItOffset ) < bColEnd ? bJA[bColIt + bColItOffset] : -1;

                        if ( sColA[localWarpId] == colB )
                        {
                            sFoundJa[localWarpId] = laneId + bColItOffset;
                        }
                    }

                    if ( laneId == 0 )
                    {
                        if ( sFoundJa[localWarpId] == -1 )
                        {
                            // Element is new element, add new element
                            cJA[cColIt + cColOffset] = colA;
                            cValues[cColIt + cColOffset] = sValA[localWarpId] * alpha;
                            cColOffset++;
                        }
                        else
                        {
                            // Element exists, add values
                            // We can use cColIt, because this is thread with laneId = 0!
                            cValues[cColIt + sFoundJa[localWarpId]] += sValA[localWarpId] * alpha;
                        }
                    }
                }
            }
        }
    }
}

template<typename ValueType>
void CUDACSRUtils::matrixAdd(
    IndexType cJA[],
    ValueType cValues[],
    const IndexType cIA[],
    const IndexType numRows,
    const IndexType numColumns,
    bool diagonalProperty,
    const ValueType alpha,
    const IndexType aIA[],
    const IndexType aJA[],
    const ValueType aValues[],
    const ValueType beta,
    const IndexType bIA[],
    const IndexType bJA[],
    const ValueType bValues[] )
{
    SCAI_REGION( "CUDA.CSRUtils.matrixAdd" )

    SCAI_LOG_INFO( logger, "matrixAdd for " << numRows << "x" << numColumns << " matrix" )

    SCAI_CHECK_CUDA_ACCESS

    matrixAddKernel<ValueType, NUM_WARPS> <<< NUM_BLOCKS, NUM_THREADS>>>( cJA, cValues, cIA, numRows, numColumns,
            diagonalProperty, alpha, aIA, aJA, aValues, beta, bIA, bJA, bValues );

    cudaStreamSynchronize( 0 );
    SCAI_CHECK_CUDA_ERROR
}
/* ------------------------------------------------------------------------------------------------------------------ */
/*                                             matrixMultiply                                                         */
/* ------------------------------------------------------------------------------------------------------------------ */

template <typename ValueType>
__device__
inline void multHlp_copyHashtable ( volatile IndexType* sColA,
                                    const IndexType* cIA,
                                    IndexType laneId,
                                    IndexType aRowIt,
                                    const ValueType alpha,
                                    IndexType* cJA,
                                    ValueType* cValues,
                                    IndexType* sHashTableIndexes,
                                    ValueType* sHashTableValues,
                                    IndexType* indexChunks,
                                    ValueType* valueChunks,
                                    volatile int chunkList[],
                                    int numReservedChunks,
                                    bool diagonalProperty,
                                    ValueType diagonalElement )

{
    // TODO: rename sColA => destinationOffset!
    *sColA = 0;
    IndexType rowOffset = cIA[aRowIt];

    IndexType hashCol;
    ValueType hashVal;

    if ( diagonalProperty && laneId == 0 )
    {
        cJA[rowOffset] = aRowIt;
        cValues[rowOffset] = diagonalElement * alpha;
        *sColA = 1;
    }

    if ( numReservedChunks == 0 )
    {
        for ( int j = laneId; j < NUM_ELEMENTS_IN_SHARED; j += warpSize )
        {
            hashCol = sHashTableIndexes[j];
            hashVal = sHashTableValues[j];

#if SCAI_CUDA_COMPUTE_CAPABILITY >= 20
            IndexType localOffset;

            // TODO: be carefull here, ballot is warpsize Bit's long!
            IndexType ballot = __ballot ( hashCol != -1 );
            localOffset = __popc( ballot << ( warpSize - laneId ) );

            if ( hashCol != -1 )
            {
                cJA[rowOffset + *sColA + localOffset] = hashCol;
                cValues[rowOffset + *sColA + localOffset] = hashVal * alpha;
            }

            *sColA += __popc( ballot );
#else

            if ( hashCol != -1 )
            {
                IndexType offset = atomicAdd( ( int* )sColA, 1 );

                cJA[rowOffset + offset] = hashCol;
                cValues[rowOffset + offset] = hashVal * alpha;

            }

#endif
        }

        return;
    }

    for ( int i = 0; i < numReservedChunks; ++i )
    {
        for ( int j = laneId; j < NUM_ELEMENTS_PER_CHUNK; j += warpSize )
        {
            hashCol = indexChunks[chunkList[i] * NUM_ELEMENTS_PER_CHUNK + j];
            hashVal = valueChunks[chunkList[i] * NUM_ELEMENTS_PER_CHUNK + j];

#if SCAI_CUDA_COMPUTE_CAPABILITY >= 20
            IndexType localOffset;

            // TODO: be carefull here, ballot is warpsize Bit's long!
            IndexType ballot = __ballot ( hashCol != -1 );

            localOffset = __popc( ballot << ( warpSize - laneId ) );

            if ( hashCol != -1 )
            {
                cJA[rowOffset + *sColA + localOffset] = hashCol;
                cValues[rowOffset + *sColA + localOffset] = hashVal * alpha;
            }

            if ( laneId == 0 )
            {
                *sColA += __popc( ballot );
            }

#else

            if ( hashCol != -1 )
            {
                IndexType offset = atomicAdd( ( int* )sColA, 1 );

                cJA[rowOffset + offset] = hashCol;
                cValues[rowOffset + offset] = hashVal * alpha;

            }

#endif
        }
    }
}

template<typename ValueType>
__global__
void matrixMultiplyKernel(
    const IndexType* aIA,
    const IndexType* aJA,
    const ValueType* aValues,
    const IndexType* bIA,
    const IndexType* bJA,
    const ValueType* bValues,
    const IndexType* cIA,
    const ValueType alpha,
    IndexType* cJA,
    ValueType* cValues,
    const IndexType numRows,
    const IndexType numColumns,
    IndexType* indexChunks,
    ValueType* valueChunks,
    IndexType* chunkList,
    const int numChunks,
    bool* hashError,
    bool diagonalProperty )
{
    __shared__ IndexType sHashTableIndexes[NUM_ELEMENTS_IN_SHARED];
    __shared__ ValueType sHashTableValues[NUM_ELEMENTS_IN_SHARED];
    __shared__ volatile int sReservedChunks;
    __shared__ volatile IndexType sChunkList[NUM_CHUNKS_PER_WARP];
    __shared__ volatile IndexType sColA;
    __shared__ volatile ValueType sValA;
    __shared__ volatile int sRowIt;
    __shared__ volatile bool sInsertMiss;
    __shared__ volatile ValueType diagonalElement;

    IndexType globalWarpId = ( blockIdx.x * blockDim.x + threadIdx.x ) / warpSize;
    IndexType laneId = ( blockIdx.x * blockDim.x + threadIdx.x ) % warpSize;

    IndexType colB;
    IndexType aRowIt = globalWarpId;
    bool localSystemError = false;

    sReservedChunks = 0;

    if ( aRowIt < numRows )
    {
        do
        {
            IndexType optimalChunkCount = multHlp_calcOptChunkCount ( aRowIt, cIA, NUM_ELEMENTS_PER_CHUNK );

            // reserve Chunks
            if ( !multHlp_reserveChunks( chunkList, sChunkList, &sReservedChunks, optimalChunkCount ) )
            {
                // ABORT KERNEL HERE;
                localSystemError = true;
            }

            if ( __any( localSystemError ) )
            {
                *hashError = true;
                return;
            }

            do
            {
                sInsertMiss = false;
                IndexType aColIt = aIA[aRowIt] + laneId;
                IndexType aColEnd = aIA[aRowIt + 1];

                if ( laneId == 0 && diagonalProperty )
                {
                    diagonalElement = 0.0;
                }

                multHlp_initializeChunks( sHashTableIndexes,
                                          indexChunks,
                                          NUM_ELEMENTS_PER_CHUNK,
                                          sChunkList,
                                          sReservedChunks );

                for ( IndexType offset = 0; __any( aColIt < aColEnd ); aColIt += warpSize, offset += warpSize )
                {
                    IndexType colA = aColIt < aColEnd ? aJA[aColIt] : -1;
                    ValueType valA = aColIt < aColEnd ? aValues[aColIt] : static_cast<ValueType>( 0 );

                    IndexType end = multHlp_getNumActiveThreads( aColIt, aColEnd, aIA, aRowIt, offset );

                    for ( IndexType k = 0; k < end && k < warpSize; k++ )
                    {
                        if ( laneId == k )
                        {
                            sColA = colA;
                            sValA = valA;
                        }

                        IndexType bColIt = bIA[sColA] + laneId;
                        IndexType bColEnd = bIA[sColA + 1];

                        for ( ; __any( bColIt < bColEnd ); bColIt += warpSize )
                        {
                            colB = bColIt < bColEnd ? bJA[bColIt] : -1;
                            ValueType valB = bColIt < bColEnd ? bValues[bColIt] : static_cast<ValueType>( 0 );

                            if ( diagonalProperty && colB == aRowIt )
                            {
                                diagonalElement += sValA * valB;
                            }
                            else
                            {

                                if ( colB != -1 && ( !diagonalProperty || colB != aRowIt ) )
                                {
                                    bool inserted = multHlp_insertValues( colB,
                                                                          sHashTableIndexes,
                                                                          sHashTableValues,
                                                                          indexChunks,
                                                                          valueChunks,
                                                                          sChunkList,
                                                                          sReservedChunks,
                                                                          valB,
                                                                          sValA );

                                    if ( !inserted )
                                    {
                                        sInsertMiss = true;
                                    }
                                }
                            }
                        }
                    }
                }

                if ( !sInsertMiss )
                {
                    multHlp_copyHashtable ( &sColA,
                                            cIA,
                                            laneId,
                                            aRowIt,
                                            alpha,
                                            cJA,
                                            cValues,
                                            sHashTableIndexes,
                                            sHashTableValues,
                                            indexChunks,
                                            valueChunks,
                                            sChunkList,
                                            sReservedChunks,
                                            diagonalProperty,
                                            diagonalElement );
                }
                else
                {
                    if ( !multHlp_reserveChunks( chunkList, sChunkList, &sReservedChunks, multHlp_growth( sReservedChunks ) ) )
                    {
                        // ABORT KERNEL HERE;
                        localSystemError = true;
                    }

                    if ( __any( localSystemError ) )
                    {
                        *hashError = true;
                        return;
                    }
                }
            }
            while ( sInsertMiss );

        }
        while ( multHlp_nextRow( &aRowIt, numRows ) );
    }

    // release all remaining chunks
    multHlp_releaseChunks( chunkList, sChunkList, &sReservedChunks, sReservedChunks );
}

template<typename ValueType>
void CUDACSRUtils::matrixMultiply(
    const IndexType cIa[],
    IndexType cJa[],
    ValueType cValues[],
    const IndexType numRows,
    const IndexType numColumns,
    const IndexType /* k */,
    const ValueType alpha,
    bool diagonalProperty,
    const IndexType aIa[],
    const IndexType aJa[],
    const ValueType aValues[],
    const IndexType bIa[],
    const IndexType bJa[],
    const ValueType bValues[] )
{
    SCAI_REGION( "CUDA.CSRUtils.matrixMultiply" )

    SCAI_LOG_INFO( logger, "matrixMultiply for " << numRows << "x" << numColumns << " matrix" )

    SCAI_CHECK_CUDA_ACCESS

    ContextPtr loc = Context::getContextPtr( context::CUDA );
    MemoryPtr mem = loc->getMemoryPtr();

    bool hashErrorHost = false;
    bool* hashError = ( bool* ) mem->allocate( sizeof( bool ) );
    cudaMemcpy( hashError, &hashErrorHost, sizeof( bool ), cudaMemcpyHostToDevice );

    size_t free;
    size_t total;
    cuMemGetInfo( &free, &total );

    int nnz_a;
    int nnz_b;
    cudaMemcpy( &nnz_a, &aIa[numRows], sizeof( IndexType ), cudaMemcpyDeviceToHost );
    cudaMemcpy( &nnz_b, &bIa[numColumns], sizeof( IndexType ), cudaMemcpyDeviceToHost );
    int avgDensity = ( nnz_a / numRows + nnz_b / numColumns ) / 2;

    int numChunks;
    int maxNumChunks = ( free - ( 100 * 1024 * 1024 ) ) / ( NUM_ELEMENTS_PER_CHUNK * sizeof ( IndexType ) * 2 );
    int chunksPerWarp = NUM_BLOCKS * ( ( avgDensity * 8 ) / NUM_ELEMENTS_PER_CHUNK + 1 );

    if ( chunksPerWarp > maxNumChunks )
    {
        numChunks = maxNumChunks;
    }
    else
    {
        numChunks = chunksPerWarp;
    }

    unsigned int hashTableAllocatedBytes = numChunks * NUM_ELEMENTS_PER_CHUNK * ( sizeof( IndexType ) + sizeof( ValueType ) );
    void* chunks = ( void* ) mem->allocate( hashTableAllocatedBytes );

    IndexType* indexChunks = ( IndexType* ) chunks;
    ValueType* valueChunks = ( ValueType* ) ( indexChunks + numChunks * NUM_ELEMENTS_PER_CHUNK );

    // chunkList table needs one integers per chunk plus 1 start pointer
    unsigned int chunkListAllocatedBytes = numChunks * sizeof( IndexType ) + sizeof( IndexType );
    IndexType* chunkList = ( IndexType* ) mem->allocate( chunkListAllocatedBytes );

    thrust::device_ptr<IndexType> chunkListPtr( chunkList );
    thrust::transform( thrust::make_counting_iterator( 0 ),
                       thrust::make_counting_iterator( numChunks + 1 ),
                       chunkListPtr,
                       multHlp_chunkFill( numChunks + 1 ) );

    matrixMultiplyKernel <<< NUM_BLOCKS, NUM_THREADS>>>( aIa,
            aJa,
            aValues,
            bIa,
            bJa,
            bValues,
            cIa,
            alpha,
            cJa,
            cValues,
            numRows,
            numColumns,
            indexChunks,
            valueChunks,
            chunkList,
            numChunks,
            hashError,
            diagonalProperty );

    cudaStreamSynchronize( 0 );
    SCAI_CHECK_CUDA_ERROR

    cudaMemcpy( &hashErrorHost, hashError, sizeof( bool ), cudaMemcpyDeviceToHost );

    if ( hashErrorHost )
    {
        COMMON_THROWEXCEPTION( "Multiplication failed!" );
    }

    // Free hashTable and hashError
    mem->free( ( void* ) hashError, sizeof( bool ) );
    mem->free( ( void* ) chunks, hashTableAllocatedBytes );
    mem->free( ( void* ) chunkList, chunkListAllocatedBytes );

    cudaStreamSynchronize( 0 );
    SCAI_CHECK_CUDA_ERROR
}

/* ------------------------------------------------------------------------------------------------------------------ */

/* --------------------------------------------------------------------------- */
/*     Template instantiations via registration routine                        */
/* --------------------------------------------------------------------------- */

void CUDACSRUtils::Registrator::initAndReg( kregistry::KernelRegistry::KernelRegistryFlag flag )
{
<<<<<<< HEAD
    using common::context::CUDA;
    using kregistry::KernelRegistry;
=======
    SCAI_LOG_INFO( logger, "set CSR routines for CUDA in Interface" )

    using kregistry::KernelRegistry;

    common::context::ContextType ctx = common::context::CUDA;
>>>>>>> 7c1d9c1a

    SCAI_LOG_INFO( logger, "register CSRUtils CUDA-routines for CUDA at kernel registry [" << flag << "]" )

<<<<<<< HEAD
    KernelRegistry::set<CSRKernelTrait::sizes2offsets>( sizes2offsets, CUDA, flag );
    KernelRegistry::set<CSRKernelTrait::offsets2sizes>( offsets2sizes, CUDA, flag );
    KernelRegistry::set<CSRKernelTrait::hasDiagonalProperty>( hasDiagonalProperty, CUDA, flag );

    KernelRegistry::set<CSRKernelTrait::matrixAddSizes>( matrixAddSizes, CUDA, flag );
    KernelRegistry::set<CSRKernelTrait::matrixMultiplySizes>( matrixMultiplySizes, CUDA, flag );
}

template<typename ValueType>
void CUDACSRUtils::RegistratorV<ValueType>::initAndReg( kregistry::KernelRegistry::KernelRegistryFlag flag )
{
    using common::context::CUDA;
    using kregistry::KernelRegistry;

    SCAI_LOG_INFO( logger, "register CSRUtils CUDA-routines for CUDA at kernel registry [" << flag
        << " --> " << common::getScalarType<ValueType>() << "]" )

    KernelRegistry::set<CSRKernelTrait::convertCSR2CSC<ValueType> >( convertCSR2CSC, CUDA, flag );
    KernelRegistry::set<CSRKernelTrait::normalGEMV<ValueType> >( normalGEMV, CUDA, flag );
    KernelRegistry::set<CSRKernelTrait::sparseGEMV<ValueType> >( sparseGEMV, CUDA, flag );
    KernelRegistry::set<CSRKernelTrait::normalGEVM<ValueType> >( normalGEVM, CUDA, flag );
    KernelRegistry::set<CSRKernelTrait::sparseGEVM<ValueType> >( sparseGEVM, CUDA, flag );
    KernelRegistry::set<CSRKernelTrait::matrixAdd<ValueType> >( matrixAdd, CUDA, flag );
    KernelRegistry::set<CSRKernelTrait::matrixMultiply<ValueType> >( matrixMultiply, CUDA, flag );
    KernelRegistry::set<CSRKernelTrait::jacobi<ValueType> >( jacobi, CUDA, flag );
    KernelRegistry::set<CSRKernelTrait::jacobiHalo<ValueType> >( jacobiHalo, CUDA, flag );
    KernelRegistry::set<CSRKernelTrait::jacobiHaloWithDiag<ValueType> >( jacobiHaloWithDiag, CUDA, flag );
}
=======
    KernelRegistry::set<CSRKernelTrait::sizes2offsets>( sizes2offsets, ctx, flag );
    KernelRegistry::set<CSRKernelTrait::offsets2sizes>( offsets2sizes, ctx, flag );
    KernelRegistry::set<CSRKernelTrait::hasDiagonalProperty>( hasDiagonalProperty, ctx, flag );

    KernelRegistry::set<CSRKernelTrait::matrixAddSizes>( matrixAddSizes, ctx, flag );
    KernelRegistry::set<CSRKernelTrait::matrixMultiplySizes>( matrixMultiplySizes, ctx, flag );

#define LAMA_CSR_UTILS2_REGISTER(z, J, TYPE )                                                                  \
    KernelRegistry::set<CSRKernelTrait::scaleRows<TYPE, ARITHMETIC_CUDA_TYPE_##J> >( scaleRows, ctx, flag );   \

#define LAMA_CSR_UTILS_REGISTER(z, I, _)                                                                                 \
    KernelRegistry::set<CSRKernelTrait::convertCSR2CSC<ARITHMETIC_CUDA_TYPE_##I> >( convertCSR2CSC, ctx, flag );         \
    KernelRegistry::set<CSRKernelTrait::normalGEMV<ARITHMETIC_CUDA_TYPE_##I> >( normalGEMV, ctx, flag );                 \
    KernelRegistry::set<CSRKernelTrait::sparseGEMV<ARITHMETIC_CUDA_TYPE_##I> >( sparseGEMV, ctx, flag );                 \
    KernelRegistry::set<CSRKernelTrait::normalGEVM<ARITHMETIC_CUDA_TYPE_##I> >( normalGEVM, ctx, flag );                 \
    KernelRegistry::set<CSRKernelTrait::sparseGEVM<ARITHMETIC_CUDA_TYPE_##I> >( sparseGEVM, ctx, flag );                 \
    KernelRegistry::set<CSRKernelTrait::matrixAdd<ARITHMETIC_CUDA_TYPE_##I> >( matrixAdd, ctx, flag );                   \
    KernelRegistry::set<CSRKernelTrait::matrixMultiply<ARITHMETIC_CUDA_TYPE_##I> >( matrixMultiply, ctx, flag );         \
    KernelRegistry::set<CSRKernelTrait::jacobi<ARITHMETIC_CUDA_TYPE_##I> >( jacobi, ctx, flag );                         \
    KernelRegistry::set<CSRKernelTrait::jacobiHalo<ARITHMETIC_CUDA_TYPE_##I> >( jacobiHalo, ctx, flag );                 \
    KernelRegistry::set<CSRKernelTrait::jacobiHaloWithDiag<ARITHMETIC_CUDA_TYPE_##I> >( jacobiHaloWithDiag, ctx, flag ); \
                                                                                                                         \
    BOOST_PP_REPEAT( ARITHMETIC_CUDA_TYPE_CNT,                                                                           \
                     LAMA_CSR_UTILS2_REGISTER,                                                                           \
                     ARITHMETIC_CUDA_TYPE_##I )                                                                          \

    BOOST_PP_REPEAT( ARITHMETIC_CUDA_TYPE_CNT, LAMA_CSR_UTILS_REGISTER, _ )

#undef LAMA_CSR_UTILS_REGISTER
#undef LAMA_CSR_UTILS2_REGISTER
>>>>>>> 7c1d9c1a

template<typename ValueType, typename OtherValueType>
void CUDACSRUtils::RegistratorVO<ValueType, OtherValueType>::initAndReg( kregistry::KernelRegistry::KernelRegistryFlag flag )
{
    using common::context::CUDA;
    using kregistry::KernelRegistry;

    SCAI_LOG_INFO( logger, "register CSRUtils CUDA-routines for CUDA at kernel registry [" << flag
        << " --> " << common::getScalarType<ValueType>() << ", " << common::getScalarType<OtherValueType>() << "]" )

    KernelRegistry::set<CSRKernelTrait::scaleRows<ValueType, OtherValueType> >( scaleRows, CUDA, flag );
}

/* --------------------------------------------------------------------------- */
/*    Constructor/Desctructor with registration                                */
/* --------------------------------------------------------------------------- */

CUDACSRUtils::CUDACSRUtils()
{
    const kregistry::KernelRegistry::KernelRegistryFlag flag = kregistry::KernelRegistry::KERNEL_ADD;

    Registrator::initAndReg( flag );
    kregistry::mepr::RegistratorV<RegistratorV, ARITHMETIC_CUDA_LIST>::call( flag );
    kregistry::mepr::RegistratorVO<RegistratorVO, ARITHMETIC_CUDA_LIST, ARITHMETIC_CUDA_LIST>::call( flag );
}

CUDACSRUtils::~CUDACSRUtils()
{
    const kregistry::KernelRegistry::KernelRegistryFlag flag = kregistry::KernelRegistry::KERNEL_ERASE;

    Registrator::initAndReg( flag );
    kregistry::mepr::RegistratorV<RegistratorV, ARITHMETIC_CUDA_LIST>::call( flag );
    kregistry::mepr::RegistratorVO<RegistratorVO, ARITHMETIC_CUDA_LIST, ARITHMETIC_CUDA_LIST>::call( flag );
}

CUDACSRUtils CUDACSRUtils::guard;    // guard variable for registration

/* --------------------------------------------------------------------------- */
/*    Static initialiazion at program start                                    */
/* --------------------------------------------------------------------------- */

unsigned int CUDACSRUtils::lastHashTableSize = 1024;

} /* end namespace sparsekernel */

} /* end namespace scai */<|MERGE_RESOLUTION|>--- conflicted
+++ resolved
@@ -3292,91 +3292,53 @@
 
 void CUDACSRUtils::Registrator::initAndReg( kregistry::KernelRegistry::KernelRegistryFlag flag )
 {
-<<<<<<< HEAD
-    using common::context::CUDA;
     using kregistry::KernelRegistry;
-=======
+
+    const common::context::ContextType ctx = common::context::CUDA;
+
     SCAI_LOG_INFO( logger, "set CSR routines for CUDA in Interface" )
 
-    using kregistry::KernelRegistry;
-
-    common::context::ContextType ctx = common::context::CUDA;
->>>>>>> 7c1d9c1a
-
-    SCAI_LOG_INFO( logger, "register CSRUtils CUDA-routines for CUDA at kernel registry [" << flag << "]" )
-
-<<<<<<< HEAD
-    KernelRegistry::set<CSRKernelTrait::sizes2offsets>( sizes2offsets, CUDA, flag );
-    KernelRegistry::set<CSRKernelTrait::offsets2sizes>( offsets2sizes, CUDA, flag );
-    KernelRegistry::set<CSRKernelTrait::hasDiagonalProperty>( hasDiagonalProperty, CUDA, flag );
-
-    KernelRegistry::set<CSRKernelTrait::matrixAddSizes>( matrixAddSizes, CUDA, flag );
-    KernelRegistry::set<CSRKernelTrait::matrixMultiplySizes>( matrixMultiplySizes, CUDA, flag );
-}
-
-template<typename ValueType>
-void CUDACSRUtils::RegistratorV<ValueType>::initAndReg( kregistry::KernelRegistry::KernelRegistryFlag flag )
-{
-    using common::context::CUDA;
-    using kregistry::KernelRegistry;
-
-    SCAI_LOG_INFO( logger, "register CSRUtils CUDA-routines for CUDA at kernel registry [" << flag
-        << " --> " << common::getScalarType<ValueType>() << "]" )
-
-    KernelRegistry::set<CSRKernelTrait::convertCSR2CSC<ValueType> >( convertCSR2CSC, CUDA, flag );
-    KernelRegistry::set<CSRKernelTrait::normalGEMV<ValueType> >( normalGEMV, CUDA, flag );
-    KernelRegistry::set<CSRKernelTrait::sparseGEMV<ValueType> >( sparseGEMV, CUDA, flag );
-    KernelRegistry::set<CSRKernelTrait::normalGEVM<ValueType> >( normalGEVM, CUDA, flag );
-    KernelRegistry::set<CSRKernelTrait::sparseGEVM<ValueType> >( sparseGEVM, CUDA, flag );
-    KernelRegistry::set<CSRKernelTrait::matrixAdd<ValueType> >( matrixAdd, CUDA, flag );
-    KernelRegistry::set<CSRKernelTrait::matrixMultiply<ValueType> >( matrixMultiply, CUDA, flag );
-    KernelRegistry::set<CSRKernelTrait::jacobi<ValueType> >( jacobi, CUDA, flag );
-    KernelRegistry::set<CSRKernelTrait::jacobiHalo<ValueType> >( jacobiHalo, CUDA, flag );
-    KernelRegistry::set<CSRKernelTrait::jacobiHaloWithDiag<ValueType> >( jacobiHaloWithDiag, CUDA, flag );
-}
-=======
     KernelRegistry::set<CSRKernelTrait::sizes2offsets>( sizes2offsets, ctx, flag );
     KernelRegistry::set<CSRKernelTrait::offsets2sizes>( offsets2sizes, ctx, flag );
     KernelRegistry::set<CSRKernelTrait::hasDiagonalProperty>( hasDiagonalProperty, ctx, flag );
 
     KernelRegistry::set<CSRKernelTrait::matrixAddSizes>( matrixAddSizes, ctx, flag );
     KernelRegistry::set<CSRKernelTrait::matrixMultiplySizes>( matrixMultiplySizes, ctx, flag );
-
-#define LAMA_CSR_UTILS2_REGISTER(z, J, TYPE )                                                                  \
-    KernelRegistry::set<CSRKernelTrait::scaleRows<TYPE, ARITHMETIC_CUDA_TYPE_##J> >( scaleRows, ctx, flag );   \
-
-#define LAMA_CSR_UTILS_REGISTER(z, I, _)                                                                                 \
-    KernelRegistry::set<CSRKernelTrait::convertCSR2CSC<ARITHMETIC_CUDA_TYPE_##I> >( convertCSR2CSC, ctx, flag );         \
-    KernelRegistry::set<CSRKernelTrait::normalGEMV<ARITHMETIC_CUDA_TYPE_##I> >( normalGEMV, ctx, flag );                 \
-    KernelRegistry::set<CSRKernelTrait::sparseGEMV<ARITHMETIC_CUDA_TYPE_##I> >( sparseGEMV, ctx, flag );                 \
-    KernelRegistry::set<CSRKernelTrait::normalGEVM<ARITHMETIC_CUDA_TYPE_##I> >( normalGEVM, ctx, flag );                 \
-    KernelRegistry::set<CSRKernelTrait::sparseGEVM<ARITHMETIC_CUDA_TYPE_##I> >( sparseGEVM, ctx, flag );                 \
-    KernelRegistry::set<CSRKernelTrait::matrixAdd<ARITHMETIC_CUDA_TYPE_##I> >( matrixAdd, ctx, flag );                   \
-    KernelRegistry::set<CSRKernelTrait::matrixMultiply<ARITHMETIC_CUDA_TYPE_##I> >( matrixMultiply, ctx, flag );         \
-    KernelRegistry::set<CSRKernelTrait::jacobi<ARITHMETIC_CUDA_TYPE_##I> >( jacobi, ctx, flag );                         \
-    KernelRegistry::set<CSRKernelTrait::jacobiHalo<ARITHMETIC_CUDA_TYPE_##I> >( jacobiHalo, ctx, flag );                 \
-    KernelRegistry::set<CSRKernelTrait::jacobiHaloWithDiag<ARITHMETIC_CUDA_TYPE_##I> >( jacobiHaloWithDiag, ctx, flag ); \
-                                                                                                                         \
-    BOOST_PP_REPEAT( ARITHMETIC_CUDA_TYPE_CNT,                                                                           \
-                     LAMA_CSR_UTILS2_REGISTER,                                                                           \
-                     ARITHMETIC_CUDA_TYPE_##I )                                                                          \
-
-    BOOST_PP_REPEAT( ARITHMETIC_CUDA_TYPE_CNT, LAMA_CSR_UTILS_REGISTER, _ )
-
-#undef LAMA_CSR_UTILS_REGISTER
-#undef LAMA_CSR_UTILS2_REGISTER
->>>>>>> 7c1d9c1a
+}
+
+template<typename ValueType>
+void CUDACSRUtils::RegistratorV<ValueType>::initAndReg( kregistry::KernelRegistry::KernelRegistryFlag flag )
+{
+    using kregistry::KernelRegistry;
+
+    const common::context::ContextType ctx = common::context::CUDA;
+
+    SCAI_LOG_INFO( logger, "register CSRUtils CUDA-routines for CUDA at kernel registry [" << flag
+        << " --> " << common::getScalarType<ValueType>() << "]" )
+
+    KernelRegistry::set<CSRKernelTrait::convertCSR2CSC<ValueType> >( convertCSR2CSC, ctx, flag );
+    KernelRegistry::set<CSRKernelTrait::normalGEMV<ValueType> >( normalGEMV, ctx, flag );
+    KernelRegistry::set<CSRKernelTrait::sparseGEMV<ValueType> >( sparseGEMV, ctx, flag );
+    KernelRegistry::set<CSRKernelTrait::normalGEVM<ValueType> >( normalGEVM, ctx, flag );
+    KernelRegistry::set<CSRKernelTrait::sparseGEVM<ValueType> >( sparseGEVM, ctx, flag );
+    KernelRegistry::set<CSRKernelTrait::matrixAdd<ValueType> >( matrixAdd, ctx, flag );
+    KernelRegistry::set<CSRKernelTrait::matrixMultiply<ValueType> >( matrixMultiply, ctx, flag );
+    KernelRegistry::set<CSRKernelTrait::jacobi<ValueType> >( jacobi, ctx, flag );
+    KernelRegistry::set<CSRKernelTrait::jacobiHalo<ValueType> >( jacobiHalo, ctx, flag );
+    KernelRegistry::set<CSRKernelTrait::jacobiHaloWithDiag<ValueType> >( jacobiHaloWithDiag, ctx, flag );
+}
 
 template<typename ValueType, typename OtherValueType>
 void CUDACSRUtils::RegistratorVO<ValueType, OtherValueType>::initAndReg( kregistry::KernelRegistry::KernelRegistryFlag flag )
 {
-    using common::context::CUDA;
     using kregistry::KernelRegistry;
+
+    const common::context::ContextType ctx = common::context::CUDA;
 
     SCAI_LOG_INFO( logger, "register CSRUtils CUDA-routines for CUDA at kernel registry [" << flag
         << " --> " << common::getScalarType<ValueType>() << ", " << common::getScalarType<OtherValueType>() << "]" )
 
-    KernelRegistry::set<CSRKernelTrait::scaleRows<ValueType, OtherValueType> >( scaleRows, CUDA, flag );
+    KernelRegistry::set<CSRKernelTrait::scaleRows<ValueType, OtherValueType> >( scaleRows, ctx, flag );
 }
 
 /* --------------------------------------------------------------------------- */
