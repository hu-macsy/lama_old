--- conflicted
+++ resolved
@@ -2227,89 +2227,52 @@
 
 void CUDAELLUtils::Registrator::initAndReg( kregistry::KernelRegistry::KernelRegistryFlag flag )
 {
-<<<<<<< HEAD
-    using common::context::CUDA;
     using kregistry::KernelRegistry;
-=======
-    SCAI_LOG_INFO( logger, "register ELL routines for CUDA in KernelRegistry" )
-
-    using kregistry::KernelRegistry;
-
-    common::context::ContextType ctx = common::context::CUDA;
->>>>>>> 7c1d9c1a
+
+    const common::context::ContextType ctx = common::context::CUDA;
 
     SCAI_LOG_INFO( logger, "register ELLUtils CUDA-routines for CUDA at kernel registry [" << flag << "]" )
 
-<<<<<<< HEAD
-    KernelRegistry::set<ELLKernelTrait::countNonEmptyRowsBySizes>( countNonEmptyRowsBySizes, CUDA, flag );
-    KernelRegistry::set<ELLKernelTrait::setNonEmptyRowsBySizes>( setNonEmptyRowsBySizes, CUDA, flag );
-    KernelRegistry::set<ELLKernelTrait::hasDiagonalProperty>( hasDiagonalProperty, CUDA, flag );
-    KernelRegistry::set<ELLKernelTrait::check>( check, CUDA, flag );
-}
-
-template<typename ValueType>
-void CUDAELLUtils::RegistratorV<ValueType>::initAndReg( kregistry::KernelRegistry::KernelRegistryFlag flag )
-{
-    using common::context::CUDA;
-    using kregistry::KernelRegistry;
-
-    SCAI_LOG_INFO( logger, "register ELLUtils CUDA-routines for CUDA at kernel registry [" << flag
-        << " --> " << common::getScalarType<ValueType>() << "]" )
-
-    KernelRegistry::set<ELLKernelTrait::normalGEMV<ValueType> >( normalGEMV, CUDA, flag );
-    KernelRegistry::set<ELLKernelTrait::normalGEVM<ValueType> >( normalGEVM, CUDA, flag );
-    KernelRegistry::set<ELLKernelTrait::sparseGEMV<ValueType> >( sparseGEMV, CUDA, flag );
-    KernelRegistry::set<ELLKernelTrait::sparseGEVM<ValueType> >( sparseGEVM, CUDA, flag );
-    KernelRegistry::set<ELLKernelTrait::jacobi<ValueType> >( jacobi, CUDA, flag );
-    KernelRegistry::set<ELLKernelTrait::jacobiHalo<ValueType> >( jacobiHalo, CUDA, flag );
-    KernelRegistry::set<ELLKernelTrait::getValue<ValueType> >( getValue, CUDA, flag );
-    KernelRegistry::set<ELLKernelTrait::fillELLValues<ValueType> >( fillELLValues, CUDA, flag );
-}
-=======
     KernelRegistry::set<ELLKernelTrait::countNonEmptyRowsBySizes>( countNonEmptyRowsBySizes, ctx, flag );
     KernelRegistry::set<ELLKernelTrait::setNonEmptyRowsBySizes>( setNonEmptyRowsBySizes, ctx, flag );
     KernelRegistry::set<ELLKernelTrait::hasDiagonalProperty>( hasDiagonalProperty, ctx, flag );
-    KernelRegistry::set<ELLKernelTrait::check>( check, ctx, flag );
-
-#define LAMA_ELL_UTILS2_REGISTER(z, J, TYPE )                                                                      \
-    KernelRegistry::set<ELLKernelTrait::getRow<TYPE, ARITHMETIC_HOST_TYPE_##J> >( getRow, ctx, flag );             \
-    KernelRegistry::set<ELLKernelTrait::scaleValue<TYPE, ARITHMETIC_HOST_TYPE_##J> >( scaleValue, ctx, flag );     \
-    KernelRegistry::set<ELLKernelTrait::setCSRValues<TYPE, ARITHMETIC_HOST_TYPE_##J> >( setCSRValues, ctx, flag ); \
-    KernelRegistry::set<ELLKernelTrait::getCSRValues<TYPE, ARITHMETIC_HOST_TYPE_##J> >( getCSRValues, ctx, flag ); \
-     
-#define LAMA_ELL_UTILS_REGISTER(z, I, _)                                                                       \
-    KernelRegistry::set<ELLKernelTrait::normalGEMV<ARITHMETIC_HOST_TYPE_##I> >( normalGEMV, ctx, flag );       \
-    KernelRegistry::set<ELLKernelTrait::normalGEVM<ARITHMETIC_HOST_TYPE_##I> >( normalGEVM, ctx, flag );       \
-    KernelRegistry::set<ELLKernelTrait::sparseGEMV<ARITHMETIC_HOST_TYPE_##I> >( sparseGEMV, ctx, flag );       \
-    KernelRegistry::set<ELLKernelTrait::sparseGEVM<ARITHMETIC_HOST_TYPE_##I> >( sparseGEVM, ctx, flag );       \
-    KernelRegistry::set<ELLKernelTrait::jacobi<ARITHMETIC_HOST_TYPE_##I> >( jacobi, ctx, flag );               \
-    KernelRegistry::set<ELLKernelTrait::jacobiHalo<ARITHMETIC_HOST_TYPE_##I> >( jacobiHalo, ctx, flag );       \
-    KernelRegistry::set<ELLKernelTrait::getValue<ARITHMETIC_HOST_TYPE_##I> >( getValue, ctx, flag );           \
-    KernelRegistry::set<ELLKernelTrait::fillELLValues<ARITHMETIC_HOST_TYPE_##I> >( fillELLValues, ctx, flag ); \
-                                                                                                               \
-    BOOST_PP_REPEAT( ARITHMETIC_CUDA_TYPE_CNT,                                                                 \
-                     LAMA_ELL_UTILS2_REGISTER,                                                                 \
-                     ARITHMETIC_CUDA_TYPE_##I )                                                                \
-     
-    BOOST_PP_REPEAT( ARITHMETIC_CUDA_TYPE_CNT, LAMA_ELL_UTILS_REGISTER, _ )
-
-#undef LAMA_ELL_UTILS_REGISTER
-#undef LAMA_ELL_UTILS2_REGISTER
->>>>>>> 7c1d9c1a
+    KernelRegistry::set<ELLKernelTrait::check>( check, CUDA, flag );
+}
+
+template<typename ValueType>
+void CUDAELLUtils::RegistratorV<ValueType>::initAndReg( kregistry::KernelRegistry::KernelRegistryFlag flag )
+{
+    using kregistry::KernelRegistry;
+
+    const common::context::ContextType ctx = common::context::CUDA;
+
+    SCAI_LOG_INFO( logger, "register ELLUtils CUDA-routines for CUDA at kernel registry [" << flag
+        << " --> " << common::getScalarType<ValueType>() << "]" )
+
+    KernelRegistry::set<ELLKernelTrait::normalGEMV<ValueType> >( normalGEMV, ctx, flag );
+    KernelRegistry::set<ELLKernelTrait::normalGEVM<ValueType> >( normalGEVM, ctx, flag );
+    KernelRegistry::set<ELLKernelTrait::sparseGEMV<ValueType> >( sparseGEMV, ctx, flag );
+    KernelRegistry::set<ELLKernelTrait::sparseGEVM<ValueType> >( sparseGEVM, ctx, flag );
+    KernelRegistry::set<ELLKernelTrait::jacobi<ValueType> >( jacobi, ctx, flag );
+    KernelRegistry::set<ELLKernelTrait::jacobiHalo<ValueType> >( jacobiHalo, ctx, flag );
+    KernelRegistry::set<ELLKernelTrait::getValue<ValueType> >( getValue, ctx, flag );
+    KernelRegistry::set<ELLKernelTrait::fillELLValues<ValueType> >( fillELLValues, ctx, flag );
+}
 
 template<typename ValueType, typename OtherValueType>
 void CUDAELLUtils::RegistratorVO<ValueType, OtherValueType>::initAndReg( kregistry::KernelRegistry::KernelRegistryFlag flag )
 {
-    using common::context::CUDA;
     using kregistry::KernelRegistry;
+
+    const common::context::ContextType ctx = common::context::CUDA;
 
     SCAI_LOG_INFO( logger, "register ELLUtils CUDA-routines for CUDA at kernel registry [" << flag
         << " --> " << common::getScalarType<ValueType>() << ", " << common::getScalarType<OtherValueType>() << "]" )
 
-    KernelRegistry::set<ELLKernelTrait::scaleValue<ValueType, OtherValueType> >( scaleValue, CUDA, flag );
-    KernelRegistry::set<ELLKernelTrait::getRow<ValueType, OtherValueType> >( getRow, CUDA, flag );
-    KernelRegistry::set<ELLKernelTrait::setCSRValues<ValueType, OtherValueType> >( setCSRValues, CUDA, flag );
-    KernelRegistry::set<ELLKernelTrait::getCSRValues<ValueType, OtherValueType> >( getCSRValues, CUDA, flag );
+    KernelRegistry::set<ELLKernelTrait::scaleValue<ValueType, OtherValueType> >( scaleValue, ctx, flag );
+    KernelRegistry::set<ELLKernelTrait::getRow<ValueType, OtherValueType> >( getRow, ctx, flag );
+    KernelRegistry::set<ELLKernelTrait::setCSRValues<ValueType, OtherValueType> >( setCSRValues, ctx, flag );
+    KernelRegistry::set<ELLKernelTrait::getCSRValues<ValueType, OtherValueType> >( getCSRValues, ctx, flag );
 }
 
 /* --------------------------------------------------------------------------- */
