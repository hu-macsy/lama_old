--- conflicted
+++ resolved
@@ -191,22 +191,13 @@
 	    	BINARY_DIR tasking
             )
 
-<<<<<<< HEAD
-ExternalProject_Add ( scai_memory
-            DEPENDS ${SCAI_MEMORY_INTERNAL_DEPS}
-            PREFIX memory
-            SOURCE_DIR ${CMAKE_SOURCE_DIR}/memory
-            CMAKE_ARGS "-DSCAI_COMPLETE_BUILD=1"
-            CMAKE_CACHE_ARGS "${CMAKE_ARGS}"
-	    	BINARY_DIR memory
-=======
 ExternalProject_Add ( scai_hmemo
             DEPENDS ${SCAI_HMEMO_INTERNAL_DEPS}
             PREFIX hmemo
             SOURCE_DIR ${CMAKE_SOURCE_DIR}/hmemo
-            CMAKE_ARGS "${CMAKE_ARGS}"
+            CMAKE_ARGS "-DSCAI_COMPLETE_BUILD=1"
+            CMAKE_CACHE_ARGS "${CMAKE_ARGS}"
 	    	BINARY_DIR hmemo
->>>>>>> 0eba1250
             )
 
 ExternalProject_Add ( lama
