###
 # @file CMakeLists.txt.tb
 #
 # @license
 # Copyright (c) 2009-2017
 # Fraunhofer Institute for Algorithms and Scientific Computing SCAI
 # for Fraunhofer-Gesellschaft
 #
 # This file is part of the SCAI framework LAMA.
 #
 # LAMA is free software: you can redistribute it and/or modify it under the
 # terms of the GNU Affero General Public License as published by the Free
 # Software Foundation, either version 3 of the License, or (at your option)
 # any later version.
 #
 # LAMA is distributed in the hope that it will be useful, but WITHOUT ANY
 # WARRANTY; without even the implied warranty of MERCHANTABILITY or FITNESS
 # FOR A PARTICULAR PURPOSE. See the GNU Affero General Public License for
 # more details.
 #
 # You should have received a copy of the GNU Affero General Public License
 # along with LAMA. If not, see <http://www.gnu.org/licenses/>.
 #
 # Other Usage
 # Alternatively, this file may be used in accordance with the terms and
 # conditions contained in a signed written agreement between you and
 # Fraunhofer SCAI. Please contact our distributor via info[at]scapos.com.
 # @endlicense
 #
 # @brief CMake configuration file for involved SCAI projects.
 # @author Thomas Brandes
 # @date 03.07.2017
###

cmake_minimum_required ( VERSION 2.8.8 )

project ( LAMA_ALL CXX )

##  Define the list of all SCAI module projects
##  NOTE: list can be extended

set ( SCAI_ALL_MODULES common logging tracing tasking kregistry hmemo 
                       blaskernel utilskernel sparsekernel dmemo lama solver  )

### Define modules that should be used ( inclusive all dependent ones )
### Default: use all modules; but it can be changed via cmake gui
### dependencies are not resolved here but will be verified during configuration

set ( SCAI_USED_MODULES ${SCAI_ALL_MODULES} CACHE STRING "Used SCAI module projects" )

### Define some general variables used for identifaction 

set ( SCAI_VERSION_NAME "Barrancas Blancas" )
set ( SCAI_COPYRIGHT_YEAR 2017 )
set ( SCAI_VERSION 2.2.0 )
set ( SCAI_LIBRARY_PREFIX "scai" )             # more unique names for all SCAI module libraries

### Set Module Path

set ( CMAKE_MODULE_PATH "${CMAKE_CURRENT_SOURCE_DIR}/../CMake/Modules" )

### set cmake quiet for untyped messages
if    ( NOT SCAI_CMAKE_VERBOSE )
    include ( Functions/setCMakeQuiet )
endif ( NOT SCAI_CMAKE_VERBOSE )

### General stuff for all projects

include ( VersionCheck/Compiler )
include ( Compiler/SetCPPFlags )

## C++11 or Boost

include ( Compiler/CheckC++11 )

if ( NOT CXX_SUPPORTS_C11 )
    include( Package/Boost )
    message( STATUS "No C11 support, use Boost include dir ${BOOST_INCLUDE_DIR}" )
    include_directories( ${BOOST_INCLUDE_DIR} )
endif ()

## Define all variables (in CACHE) that are used for individual choices 

include ( Functions/scai_build_variable )

scai_build_variable ( NAME      CMAKE_BUILD_TYPE
                      CHOICES   "Debug" "Release" "RelWithDebInfo" "MinSizeRel" ""
                      DEFAULT   "Debug"
                      DOCSTRING "Set build type" )

scai_build_variable ( NAME      USE_CODE_COVERAGE
                      BOOL
                      DEFAULT   False
                      DOCSTRING "use of code coverage" )

scai_build_variable ( NAME      BUILD_TEST
                      BOOL
                      DEFAULT   True
                      DOCSTRING "build of test" )

scai_build_variable ( NAME      BUILD_EXAMPLES
                      BOOL
                      DEFAULT   True
                      DOCSTRING "build of examples" )

scai_build_variable ( NAME      BUILD_DOC
                      BOOL
                      DEFAULT   True
                      DOCSTRING "build of user doc" )

scai_build_variable ( NAME      SCAI_LIBRARY_TYPE
                      CHOICES   STATIC SHARED
                      DEFAULT   SHARED
                      DOCSTRING "Choose the type of linking" )

scai_build_variable ( NAME      SCAI_DOC_TYPE 
                      CHOICES   "html" "json" "xml" "latex"
                      DEFAULT   html
                      DOCSTRING "Choose type of user documentation" )

if ( CMAKE_BUILD_TYPE STREQUAL "Release" )
    set ( SCAI_ASSERT_DEFAULT "INFO" )
else ()
    set ( SCAI_ASSERT_DEFAULT "DEBUG" )
endif ()

scai_build_variable ( NAME      SCAI_ASSERT_LEVEL
                      CHOICES   "DEBUG" "ERROR" "OFF"
                      DEFAULT   ${SCAI_ASSERT_DEFAULT}
                      DOCSTRING "Choose minimal level of assert @ compile time" )
   
if ( CMAKE_BUILD_TYPE STREQUAL "Release" )
    set ( SCAI_LOGGING_DEFAULT "INFO" )
else ()
    set ( SCAI_LOGGING_DEFAULT "DEBUG" )
endif ()

scai_build_variable ( NAME      SCAI_LOGGING_LEVEL
                      CHOICES   "TRACE" "DEBUG" "INFO" "WARN" "ERROR" "OFF"
                      DEFAULT   ${SCAI_LOGGING_DEFAULT}
                      DOCSTRING "Choose minimal level of logging @ compile time" )

scai_build_variable ( NAME      SCAI_TRACING
                      BOOL 
                      DEFAULT   On
                      DOCSTRING "tracing of regions for performance analysis" )

## BUILD_TEST is enabled -> search BoostTest, load macro files

if ( BUILD_TEST )
    include( Package/BoostTest )
    include( scai_macro/scai_test_scripts )  # macro used in test directories
    include( scai_macro/scai_unit_test    )  # macro used in test directories
endif ()

if ( BUILD_EXAMPLES )
    include( scai_macro/scai_run_script        )  # macro used in example directories
    include( scai_macro/scai_example_makefile  )  # macro used in example directories
endif ()

### Sphinx is used for user documentation and a module project 
### does not have to specify it as external dependency

include ( Package/Sphinx )

### CUDA and OpenMP are required to set compiler flags

include ( Package/OpenMP )
include ( Package/CUDA )

include ( ConcludeFlags )

## Include all  functions that might be called in any module project

include ( scai_macro/scai_module )
include ( scai_macro/scai_project )
include ( scai_macro/scai_subdirectories )
include ( scai_macro/scai_library )
include ( scai_macro/scai_summary )

include ( Functions/relative_install )

### Traverse all module projects for configuration

foreach ( module ${SCAI_USED_MODULES} )

    message( STATUS "Configuring SCAI module ${module}" )

    # Note: names of subdirectories are same as module names

    add_subdirectory( ${module} )

endforeach ()

include ( Package/Doxygen )

## add custom target doc_${MODULE_NAME} to generate Sphinx user documentation 

set ( MODULE_NAME "lama_all" )
set ( INTERNAL_DEPS ${SCAI_USED_MODULES} )

include ( CustomCommands/SphinxDoc )

## add custom target doxygendoc

include ( CustomCommands/DoxygenDoc )

## add custom target distClean

include ( CustomCommands/DistClean )

## summary of what is found

<<<<<<< HEAD
include ( Summary )
=======
include ( Summaries/scai )
>>>>>>> 3c61925a
<|MERGE_RESOLUTION|>--- conflicted
+++ resolved
@@ -50,9 +50,9 @@
 
 ### Define some general variables used for identifaction 
 
-set ( SCAI_VERSION_NAME "Barrancas Blancas" )
+set ( SCAI_VERSION_NAME   "Barrancas Blancas" )
 set ( SCAI_COPYRIGHT_YEAR 2017 )
-set ( SCAI_VERSION 2.2.0 )
+set ( SCAI_VERSION        2.2.0 )
 set ( SCAI_LIBRARY_PREFIX "scai" )             # more unique names for all SCAI module libraries
 
 ### Set Module Path
@@ -211,8 +211,4 @@
 
 ## summary of what is found
 
-<<<<<<< HEAD
 include ( Summary )
-=======
-include ( Summaries/scai )
->>>>>>> 3c61925a
