--- conflicted
+++ resolved
@@ -54,14 +54,11 @@
 	CheckValueAtCompleteBuild ( logging )
 endif ( NOT SCAI_COMPLETE_BUILD )
 
-<<<<<<< HEAD
-=======
 include ( CheckC++11 )
 if    ( NOT CXX_SUPPORTS_C11 OR BUILD_TEST )
     include( Package/Boost )
 endif ( NOT CXX_SUPPORTS_C11 OR BUILD_TEST )
 
->>>>>>> bad28767
 ### include all search packages
 include ( InternalDependencies )
 # no external dependencies
