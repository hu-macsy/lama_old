###
 # @file scai/ipbcls/CMakeLists.txt
 #
 # @license
 # Copyright (c) 2009-2017
 # Fraunhofer Institute for Algorithms and Scientific Computing SCAI
 # for Fraunhofer-Gesellschaft
 #
 # This file is part of the SCAI framework LAMA.
 #
 # LAMA is free software: you can redistribute it and/or modify it under the
 # terms of the GNU Affero General Public License as published by the Free
 # Software Foundation, either version 3 of the License, or (at your option)
 # any later version.
 #
 # LAMA is distributed in the hope that it will be useful, but WITHOUT ANY
 # WARRANTY; without even the implied warranty of MERCHANTABILITY or FITNESS
 # FOR A PARTICULAR PURPOSE. See the GNU Affero General Public License for
 # more details.
 #
 # You should have received a copy of the GNU Affero General Public License
 # along with LAMA. If not, see <http://www.gnu.org/licenses/>.
 #
 # Other Usage
 # Alternatively, this file may be used in accordance with the terms and
 # conditions contained in a signed written agreement between you and
 # Fraunhofer SCAI. Please contact our distributor via info[at]scapos.com.
 # @endlicense
 #
 # @brief CMake configuration file for SCAI module ipbcls
 # @author Thomas Brandes
 # @date 04.03.2018
###

## Include required scai macros

include ( scai_macro/scai_module )
include ( scai_macro/scai_project )
include ( scai_macro/scai_subdirectories )
include ( scai_macro/scai_library )
include ( scai_function/relative_install )
 
## Define new SCAI module project with its internal/external dependencies
 
scai_module (

    MODULE_NAME   ipbcls 

<<<<<<< HEAD
    INTERNAL_DEPS common logging tracing lama solver partitioning
=======
    INTERNAL_DEPS common logging lama solver
>>>>>>> 7ebf18d3
) 

### Add classes/headers to source files CXX_SOURCES, CXX_HEADERS, ...

scai_project (

    CLASSES                  # .cpp, .hpp

        ConstrainedLeastSquares
        NewtonStepCG

    HEADERS

    )

## add subdirectories

scai_subdirectories ( EXAMPLES TEST )

### for external amg ###

### add library ###

## Define library via macro using MODULE_NAME, INTERNAL_DEPS, EXTERNAL_DEPS
## and global variables SCAI_LIBRARY_PREFIX, SCAI_VERSION, ....

# Might be some additional ipbcls libraries have been defined

scai_library ( PREFIX  ${SCAI_LIBRARY_PREFIX}
               TYPE    ${SCAI_LIBRARY_TYPE}
               VERSION ${SCAI_VERSION}
               ${CXX_SOURCES} )

target_link_libraries ( ${MODULE_LIBRARY} ${IPBCLS_SUB_LIBRARIES} )

### install ###

## install headers

relative_install ( FILES ${CXX_HEADERS} DESTINATION "include/scai/${MODULE_NAME}" )

## install library.hpp
install ( FILES ../ipbcls.hpp DESTINATION include/scai )

## add custom target doc_${MODULE_NAME} to generate Sphinx user documentation 

include ( CustomCommands/SphinxDoc )
<|MERGE_RESOLUTION|>--- conflicted
+++ resolved
@@ -1,4 +1,3 @@
-###
  # @file scai/ipbcls/CMakeLists.txt
  #
  # @license
@@ -46,11 +45,7 @@
 
     MODULE_NAME   ipbcls 
 
-<<<<<<< HEAD
     INTERNAL_DEPS common logging tracing lama solver partitioning
-=======
-    INTERNAL_DEPS common logging lama solver
->>>>>>> 7ebf18d3
 ) 
 
 ### Add classes/headers to source files CXX_SOURCES, CXX_HEADERS, ...
