/**
 * @file CUDAUtils.hpp
 *
 * @license
 * Copyright (c) 2009-2015
 * Fraunhofer Institute for Algorithms and Scientific Computing SCAI
 * for Fraunhofer-Gesellschaft
 *
 * Permission is hereby granted, free of charge, to any person obtaining a copy
 * of this software and associated documentation files (the "Software"), to deal
 * in the Software without restriction, including without limitation the rights
 * to use, copy, modify, merge, publish, distribute, sublicense, and/or sell
 * copies of the Software, and to permit persons to whom the Software is
 * furnished to do so, subject to the following conditions:
 *
 * The above copyright notice and this permission notice shall be included in
 * all copies or substantial portions of the Software.
 *
 * THE SOFTWARE IS PROVIDED "AS IS", WITHOUT WARRANTY OF ANY KIND, EXPRESS OR
 * IMPLIED, INCLUDING BUT NOT LIMITED TO THE WARRANTIES OF MERCHANTABILITY,
 * FITNESS FOR A PARTICULAR PURPOSE AND NONINFRINGEMENT. IN NO EVENT SHALL THE
 * AUTHORS OR COPYRIGHT HOLDERS BE LIABLE FOR ANY CLAIM, DAMAGES OR OTHER
 * LIABILITY, WHETHER IN AN ACTION OF CONTRACT, TORT OR OTHERWISE, ARISING FROM,
 * OUT OF OR IN CONNECTION WITH THE SOFTWARE OR THE USE OR OTHER DEALINGS IN THE
 * SOFTWARE.
 * @endlicense
 *
 * @brief Implementation of general utilities with CUDA
 * @author Thomas Brandes
 * @date 02.07.2012
 * @since 1.0.0
 */

#pragma once

// for dll_import
#include <scai/common/config.hpp>

// internal scai libraries
#include <scai/logging.hpp>

#include <scai/common/SCAITypes.hpp>
#include <scai/common/ReductionOp.hpp>
#include <scai/common/macros/assert.hpp>
#include <scai/kregistry/mepr/Registrator.hpp>

namespace scai
{

namespace utilskernel
{

/** General utilities of the LAMA Interface implemented in CUDA  */

class COMMON_DLL_IMPORTEXPORT CUDAUtils
{
public:

    /*  CUDA implementation of UtilKernelTrait::validIndexes  */

    static bool validIndexes( const IndexType array[], const IndexType n, const IndexType size );

    /*  CUDA implementation of UtilKernelTrait::reduce  */

    template<typename ValueType>
    static ValueType reduce( const ValueType array[], const IndexType n, const common::reduction::ReductionOp op );

    /*  CUDA implementation of UtilKernelTrait::setVal  */

    template<typename ValueType>
    static void setVal( ValueType array[], const IndexType n, const ValueType val, const common::reduction::ReductionOp op );

    /*  CUDA implementation of UtilKernelTrait::setOrder  */

    template<typename ValueType>
    static void setOrder( ValueType array[], const IndexType n );

    /*  CUDA implementation of UtilKernelTrait::getValue  */

    template<typename ValueType>
    static ValueType getValue( const ValueType* array, const IndexType i );

    /** CUDA implementation for UtilKernelTrait::scale. */

    template<typename ValueType>
    static void scale( ValueType values[], const ValueType value, const IndexType n );

    /** CUDA implementation for UtilKernelTrait::setScale. */

    template<typename ValueType,typename otherValueType>
    static void setScale(
        ValueType outValues[],
        const ValueType value,
        const otherValueType inValues[],
        const IndexType n );

    /** CUDA function implements UtilKernelTrait::absMaxVal */

    template<typename ValueType>
    static ValueType absMaxVal( const ValueType array[], const IndexType n );

    /** CUDA function implements UtilKernelTrait::absMaxDiffVal */

    template<typename ValueType>
    static ValueType absMaxDiffVal( const ValueType array1[], const ValueType array2[], const IndexType n );

    /** CUDA implementation for UtilKernelTrait::isSorted */

    template<typename ValueType>
    static bool isSorted( const ValueType array[], const IndexType n, bool acending );

    /** CUDA implementation for UtilKernelTrait::set */

    template<typename ValueType,typename otherValueType>
    static void set( ValueType out[], const otherValueType in[], const IndexType n, const common::reduction::ReductionOp op );

    /** CUDA implementation for UtilKernelTrait::setGather, out[i]] = in[ indexes[i] ] */

    template<typename ValueType,typename otherValueType>
    static void setGather( ValueType out[], const otherValueType in[], const IndexType indexes[], const IndexType n );

    /** CUDA implementation for UtilKernelTrait::setScatter, out[ indexes[i] ] = in [i] */

    template<typename ValueType,typename otherValueType>
    static void setScatter( ValueType out[], const IndexType indexes[], const otherValueType in[], const IndexType n );

    /** CUDA implementation for UtilKernelTrait::invert */

    template<typename ValueType>
    static void invert( ValueType array[], const IndexType n );

<<<<<<< HEAD
    /** CUDA implementation for UtilKernelTrait::addScalar */

    template<typename ValueType>
    static void addScalar( ValueType array[], const IndexType n, const ValueType scalar );
=======
    /** CUDA implementation for UtilKernelTrait::scan */

    template<typename ValueType>
    static ValueType scan( ValueType array[], const IndexType n );

    /** CUDA implementation for UtilKernelTrait::sort */

    template<typename ValueType>
    static void sort( ValueType array[], IndexType perm[], const IndexType n );
>>>>>>> 272e4f19

private:

    SCAI_LOG_DECL_STATIC_LOGGER( logger )

    template<typename ValueType>
    static ValueType reduceSum( const ValueType array[], const IndexType n );

    template<typename ValueType>
    static ValueType reduceMaxVal( const ValueType array[], const IndexType n );

    template<typename ValueType>
    static ValueType reduceMinVal( const ValueType array[], const IndexType n );

    template<typename ValueType>
    static ValueType reduceAbsMaxVal( const ValueType array[], const IndexType n );

    /** Routine that registers all methods at the kernel registry. */

    SCAI_KREGISTRY_DECL_REGISTRATOR( Registrator )
    SCAI_KREGISTRY_DECL_REGISTRATOR( RegistratorV, template<typename ValueType> )
    SCAI_KREGISTRY_DECL_REGISTRATOR( RegistratorVO, template<typename ValueType, typename OtherValueType> )

    /** Constructor for registration. */

    CUDAUtils();

    /** Destructor for unregistration. */

    ~CUDAUtils();

    /** Static variable for registration at static initialization. */

    static CUDAUtils guard;
};

} /* end namespace utilskernel */

} /* end namespace scai */<|MERGE_RESOLUTION|>--- conflicted
+++ resolved
@@ -129,12 +129,11 @@
     template<typename ValueType>
     static void invert( ValueType array[], const IndexType n );
 
-<<<<<<< HEAD
     /** CUDA implementation for UtilKernelTrait::addScalar */
 
     template<typename ValueType>
     static void addScalar( ValueType array[], const IndexType n, const ValueType scalar );
-=======
+
     /** CUDA implementation for UtilKernelTrait::scan */
 
     template<typename ValueType>
@@ -144,7 +143,6 @@
 
     template<typename ValueType>
     static void sort( ValueType array[], IndexType perm[], const IndexType n );
->>>>>>> 272e4f19
 
 private:
 
