--- conflicted
+++ resolved
@@ -68,14 +68,11 @@
     template<typename ValueType>
     static void conj( ValueType mValues[], const IndexType n );
 
-<<<<<<< HEAD
-=======
     /** CUDA implementation for UtilKernelTrait::vectorScale */
 
     template<typename ValueType>
     static void vectorScale( ValueType result[], const ValueType x[], const ValueType y[], const IndexType n );
 
->>>>>>> 2b977dd8
     /*  CUDA implementation of UtilKernelTrait::validIndexes  */
 
     static bool validIndexes( const IndexType array[], const IndexType n, const IndexType size );
