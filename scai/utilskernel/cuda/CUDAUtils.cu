--- conflicted
+++ resolved
@@ -297,35 +297,6 @@
 /* --------------------------------------------------------------------------- */
 
 template<typename ValueType>
-<<<<<<< HEAD
-__global__
-void minScalarKernel( ValueType out[], const ValueType in[], const ValueType val, const IndexType n )
-{
-    const IndexType i = threadId( gridDim, blockIdx, blockDim, threadIdx );
-
-    if ( i < n )
-    {
-        out[i] = common::Math::min( val, in[i] );
-    }
-}
-
-template<typename ValueType>
-__global__
-void maxScalarKernel( ValueType out[], const ValueType in[], const ValueType val, const IndexType n )
-{
-    const IndexType i = threadId( gridDim, blockIdx, blockDim, threadIdx );
-
-    if ( i < n )
-    {
-        out[i] = common::Math::max( val, in[i] );
-    }
-}
-
-/* --------------------------------------------------------------------------- */
-
-template<typename ValueType>
-=======
->>>>>>> 7e1210b0
 void CUDAUtils::setVal( ValueType array[], const IndexType n, const ValueType val, const binary::BinaryOp op )
 {
     SCAI_REGION( "CUDA.Utils.setVal" )
