/**
 * @file HArrayUtils.cpp
 *
 * @license
 * Copyright (c) 2009-2017
 * Fraunhofer Institute for Algorithms and Scientific Computing SCAI
 * for Fraunhofer-Gesellschaft
 *
 * This file is part of the SCAI framework LAMA.
 *
 * LAMA is free software: you can redistribute it and/or modify it under the
 * terms of the GNU Affero General Public License as published by the Free
 * Software Foundation, either version 3 of the License, or (at your option)
 * any later version.
 *
 * LAMA is distributed in the hope that it will be useful, but WITHOUT ANY
 * WARRANTY; without even the implied warranty of MERCHANTABILITY or FITNESS
 * FOR A PARTICULAR PURPOSE. See the GNU Affero General Public License for
 * more details.
 *
 * You should have received a copy of the GNU Affero General Public License
 * along with LAMA. If not, see <http://www.gnu.org/licenses/>.
 *
 * Other Usage
 * Alternatively, this file may be used in accordance with the terms and
 * conditions contained in a signed written agreement between you and
 * Fraunhofer SCAI. Please contact our distributor via info[at]scapos.com.
 * @endlicense
 *
 * @brief Implemenation of the utility routines for HArrays using corresponding kernel routines.
 * @author Thomas Brandes
 * @date 10.10.2011
 */

// hpp
#include <scai/utilskernel/HArrayUtils.hpp>

// local library
#include <scai/utilskernel/UtilKernelTrait.hpp>
#include <scai/utilskernel/SparseKernelTrait.hpp>
#include <scai/utilskernel/LAMAKernel.hpp>
#include <scai/utilskernel/openmp/OpenMPUtils.hpp>

#include <scai/utilskernel/mepr/UtilsWrapper.hpp>

// internal scai libraries
#include <scai/hmemo.hpp>

#include <scai/blaskernel/BLASKernelTrait.hpp>
#include <scai/tracing.hpp>

#include <scai/common/SCAITypes.hpp>
#include <scai/common/TypeTraits.hpp>
#include <scai/common/Math.hpp>
#include <scai/common/Constants.hpp>
#include <scai/common/ScalarType.hpp>

#include <scai/common/macros/assert.hpp>
#include <scai/common/macros/loop.hpp>

// std
#include <iostream>

namespace scai
{

using namespace hmemo;

using common::BinaryOp;
using common::CompareOp;
using common::UnaryOp;
using common::isBinarySupported;
using common::TypeTraits;

namespace utilskernel
{

SCAI_LOG_DEF_LOGGER( HArrayUtils::logger, "HArrayUtils" )

/* --------------------------------------------------------------------------- */

void HArrayUtils::assign( _HArray& target, const _HArray& source, const ContextPtr prefLoc )
{
    if ( &target == &source )
    {
        SCAI_LOG_INFO( logger, "assign skipped, target and source are aliased" )
    }
    else
    {
        setArray( target, source, BinaryOp::COPY, prefLoc );
    }
}

/* --------------------------------------------------------------------------- */

void HArrayUtils::setArray(
    _HArray& target,
    const _HArray& source,
    const BinaryOp op,
    const ContextPtr prefLoc )
{
    mepr::UtilsWrapperTT<SCAI_ARRAY_TYPES_HOST_LIST, SCAI_ARRAY_TYPES_HOST_LIST>::setArray( target, source, op, prefLoc );
}

/* --------------------------------------------------------------------------- */

template<typename TargetValueType, typename SourceValueType>
void HArrayUtils::setArrayImpl(
    HArray<TargetValueType>& target,
    const HArray<SourceValueType>& source,
    const BinaryOp op,
    const ContextPtr prefLoc )
{
    SCAI_ASSERT_ERROR( common::isBinarySupported<TargetValueType>( op ),
                       op << " not supported for " << TypeTraits<TargetValueType>::id() )

    // set should be available on interface for each loc

    static LAMAKernel<UtilKernelTrait::set<TargetValueType, SourceValueType> > set;

    ContextPtr loc = prefLoc;

    if ( !loc )
    {
        if ( op == BinaryOp::COPY )
        {
            // if no context is given we assign where source has a valid copy available
            loc = source.getValidContext();
        }
        else
        {
            // if no context is given we assign where target has a valid copy available
            loc = target.getValidContext();
        }
    }

    set.getSupportedContext( loc );

    const IndexType n = source.size();

    SCAI_CONTEXT_ACCESS( loc )

    if ( op == BinaryOp::COPY )
    {
        ReadAccess<SourceValueType> sourceVals( source, loc );
        WriteOnlyAccess<TargetValueType> targetVals( target, loc, n );
        set[loc]( targetVals.get(), sourceVals.get(), n, op );
    }
    else
    {
        ReadAccess<SourceValueType> sourceVals( source, loc );
        WriteAccess<TargetValueType> targetVals( target, loc );
        set[loc]( targetVals.get(), sourceVals.get(), n, op );
    }
}

/* --------------------------------------------------------------------------- */

template<typename ValueType>
void HArrayUtils::appendArray(
    hmemo::HArray<ValueType>& array1,
    const hmemo::HArray<ValueType>& array2,
    hmemo::ContextPtr context )
{
    const IndexType n1 = array1.size();
    const IndexType n2 = array2.size();

    static LAMAKernel<UtilKernelTrait::set<ValueType, ValueType> > set;

    ContextPtr loc = context;

    if ( !loc )
    {
        loc = array1.getValidContext();
    }

    set.getSupportedContext( loc );

    SCAI_CONTEXT_ACCESS( loc )

    WriteAccess<ValueType> wArray1( array1, loc );
    wArray1.resize( n1 + n2 );
    ReadAccess<ValueType> rArray2( array2, loc );

    set[loc]( wArray1.get() + n1, rArray2.get(), n2, common::BinaryOp::COPY );
}

/* --------------------------------------------------------------------------- */

void HArrayUtils::setArraySection(
    _HArray& target,
    const IndexType targetOffset,
    const IndexType targetStride,
    const _HArray& source,
    const IndexType sourceOffset,
    const IndexType sourceStride,
    const IndexType n,
    const BinaryOp op,
    const ContextPtr prefLoc )
{
    mepr::UtilsWrapperTT<SCAI_ARRAY_TYPES_HOST_LIST, SCAI_ARRAY_TYPES_HOST_LIST>::
    setArraySection(
        target, targetOffset, targetStride,
        source, sourceOffset, sourceStride,
        n, op, prefLoc );
}

/* --------------------------------------------------------------------------- */

template<typename TargetValueType, typename SourceValueType>
void HArrayUtils::setArraySectionImpl(
    HArray<TargetValueType>& target,
    const IndexType targetOffset,
    const IndexType targetStride,
    const HArray<SourceValueType>& source,
    const IndexType sourceOffset,
    const IndexType sourceStride,
    const IndexType n,
    const BinaryOp op,
    const ContextPtr prefLoc )
{
    SCAI_ASSERT_ERROR( isBinarySupported<TargetValueType>( op ),
                       op << " not supported for " << TypeTraits<TargetValueType>::id() )

    // in contrary to setArray we assume correctly allocated target

    static LAMAKernel<UtilKernelTrait::setSection<TargetValueType, SourceValueType> > setSection;

    ContextPtr loc = prefLoc;

    if ( loc == ContextPtr() )
    {
        // optional argument has not been set, take default

        loc = source.getValidContext();
    }

    setSection.getSupportedContext( loc );

    SCAI_CONTEXT_ACCESS( loc )

    ReadAccess<SourceValueType> sourceVals( source, loc );
    WriteAccess<TargetValueType> targetVals( target, loc );

    setSection[loc]( targetVals.get() + targetOffset, targetStride,
                     sourceVals.get() + sourceOffset, sourceStride,
                     n, op );
}

/* --------------------------------------------------------------------------- */

void HArrayUtils::_gather(
    _HArray& target,
    const _HArray& source,
    const HArray<IndexType>& indexes,
    const BinaryOp op,
    const ContextPtr prefLoc )
{
    // use metaprogramming to call the gather version with the correct value types for target and source
    mepr::UtilsWrapperTT<SCAI_ARRAY_TYPES_HOST_LIST, SCAI_ARRAY_TYPES_HOST_LIST>::gather( target, source, indexes, op, prefLoc );
}

/* --------------------------------------------------------------------------- */

template<typename SourceValueType>
void HArrayUtils::sparseGather(
    _HArray& target,
    const SourceValueType sourceZeroValue,
    const HArray<SourceValueType>& sourceNonZeroValues,
    const HArray<IndexType>& sourceNonZeroIndexes,
    const HArray<IndexType>& indexes,
    const BinaryOp op,
    const ContextPtr prefLoc )
{
    // use metaprogramming to call sparseGatherImpl version with the correct value type for target

    mepr::UtilsWrapperT<SourceValueType, SCAI_ARRAY_TYPES_HOST_LIST>::
           sparseGather( target, sourceZeroValue, sourceNonZeroValues, sourceNonZeroIndexes, indexes, op, prefLoc );

}

/* --------------------------------------------------------------------------- */

template<typename TargetValueType, typename SourceValueType>
void HArrayUtils::sparseGatherImpl(
    HArray<TargetValueType>& target,
    const SourceValueType sourceZeroValue,
    const HArray<SourceValueType>& sourceNonZeroValues,
    const HArray<IndexType>& sourceNonZeroIndexes,
    const HArray<IndexType>& indexes,
    const BinaryOp op,
    const ContextPtr prefLoc )
{
    SCAI_LOG_INFO( logger, "sparseGather<" << TypeTraits<TargetValueType>::id()
                            << ", " << TypeTraits<SourceValueType>::id() << ">" )

    const IndexType n = indexes.size();   // number of values to access

    // choose location for the operation where source array is currently valid

    static LAMAKernel<UtilKernelTrait::setGatherSparse<TargetValueType, SourceValueType> > setGatherSparse;

    ContextPtr loc = prefLoc;

    // default: assume that we need the target values where the indexes are

    if ( loc == ContextPtr() )
    {
        loc = indexes.getValidContext();
    }

    setGatherSparse.getSupportedContext( loc );

    if ( op == BinaryOp::COPY )
    {
        target.clear();       // old values are no more needed
        target.resize( n );    
    }
    else
    {
        SCAI_ASSERT_EQ_ERROR( target.size(), indexes.size(), "size mismatch" )
    }

    SCAI_ASSERT_EQ_ERROR( sourceNonZeroValues.size(), sourceNonZeroIndexes.size(), "serious size mismatch" )

    const IndexType nnz = sourceNonZeroValues.size();

    WriteAccess<TargetValueType> wTarget( target, loc );
    ReadAccess<SourceValueType> rSourceVals( sourceNonZeroValues, loc );
    ReadAccess<IndexType> rSourceIndexes( sourceNonZeroIndexes, loc );
    ReadAccess<IndexType> rIndexes( indexes, loc );

    setGatherSparse[loc] ( wTarget.get(), sourceZeroValue, rSourceVals.get(), rSourceIndexes.get(), nnz, rIndexes.get(), op, n );
}

/* --------------------------------------------------------------------------- */

void HArrayUtils::_scatter(
    _HArray& target,
    const HArray<IndexType>& indexes,
    const bool unique,
    const _HArray& source,
    const BinaryOp op,
    const ContextPtr prefLoc )
{
    // use metaprogramming to call the scatter version with the correct value types for target and source
    mepr::UtilsWrapperTT<SCAI_ARRAY_TYPES_HOST_LIST, SCAI_ARRAY_TYPES_HOST_LIST>::scatter( target, indexes, unique, source, op, prefLoc );
}

/* --------------------------------------------------------------------------- */

template<typename TargetValueType, typename SourceValueType>
void HArrayUtils::gather(
    HArray<TargetValueType>& target,
    const HArray<SourceValueType>& source,
    const HArray<IndexType>& indexes,
    const BinaryOp op,
    const ContextPtr prefLoc )
{
    SCAI_ASSERT_ERROR( isBinarySupported<TargetValueType>( op ),
                       op << " not supported for " << TypeTraits<TargetValueType>::id() )

    // check alias, only possible for same value type

    if ( target.getValueType() == source.getValueType() )
    {
        const HArray<TargetValueType>& tsource = reinterpret_cast<const HArray<TargetValueType>&>( source );
        SCAI_ASSERT_NE_ERROR( &target, &tsource, "gather: alias of source and target unsupported" )
    }

    SCAI_REGION( "HArray.gather" )

    SCAI_LOG_INFO( logger, "target[ " << target.size() << " ] " << op << " = source [ indexes [ "
                   << indexes.size() << " ] : " << source.size() << " ]" )

    // choose location for the operation where source array is currently valid
    static LAMAKernel<UtilKernelTrait::setGather<TargetValueType, SourceValueType> > setGather;
    ContextPtr loc = prefLoc;

    if ( loc == ContextPtr() )
    {
        loc = source.getValidContext();
    }

    setGather.getSupportedContext( loc );
    const IndexType n = indexes.size();

    if ( op == BinaryOp::COPY )
    {
        //  target[i] = source[ indexes[i] ]
        //  alias of target and indexes is supported

        SCAI_CONTEXT_ACCESS( loc )
        ReadAccess<SourceValueType> rSource( source, loc );
        ReadAccess<IndexType> rIndexes( indexes, loc );
        WriteOnlyAccess<TargetValueType> wTarget( target, loc, n );

        setGather[loc] ( wTarget.get(), rSource.get(), rIndexes.get(), op, n );
    }
    else
    {
        //  target[i] op= source[ indexes[i] ]

        SCAI_ASSERT_GE_ERROR( target.size(), n, "target array too small" )

        WriteAccess<TargetValueType> wTarget( target, loc );
        SCAI_CONTEXT_ACCESS( loc )
        ReadAccess<SourceValueType> rSource( source, loc );
        ReadAccess<IndexType> rIndexes( indexes, loc );
        setGather[loc] ( wTarget.get(), rSource.get(), rIndexes.get(), op, n );
    }
}

/* --------------------------------------------------------------------------- */

template<typename TargetValueType, typename SourceValueType>
void HArrayUtils::scatter(
    HArray<TargetValueType>& target,
    const HArray<IndexType>& indexes,
    const bool unique,
    const HArray<SourceValueType>& source,
    const BinaryOp op,
    const ContextPtr prefLoc )
{
    if ( unique )
    {
        // each supported binary operator can be used

        SCAI_ASSERT_ERROR( isBinarySupported<TargetValueType>( op ),
                           op << " not supported for " << TypeTraits<TargetValueType>::id() )
    }
    else
    {
        // only binary operators that allow atomic updates

        SCAI_ASSERT(  op == BinaryOp::COPY || op == BinaryOp::ADD || op == BinaryOp::SUB  ,
                      "Unsupported reduction op " << op << " for not unique indexes" )
    }

    SCAI_REGION( "HArray.scatter" )

    SCAI_LOG_INFO( logger, "target[ indexes[ " << indexes.size() << " ] : " << target.size()
                   << " ] = source[ " << source.size() << " ]" )

    if ( target.size() == 0 )
    {
        SCAI_ASSERT_EQ_ERROR( 0, indexes.size(), "scatter on empty array" )
        return;
    }

    SCAI_ASSERT_DEBUG( HArrayUtils::validIndexes( indexes, target.size(), prefLoc ),
                       "illegal scatter index, target has size " << target.size() )

    static LAMAKernel<UtilKernelTrait::setScatter<TargetValueType, SourceValueType> > setScatter;
    ContextPtr loc = prefLoc;

    if ( loc == ContextPtr() )
    {
        loc = source.getValidContext();
    }

    setScatter.getSupportedContext( loc );
    const IndexType n = indexes.size();
    WriteAccess<TargetValueType> wTarget( target, loc );
    SCAI_CONTEXT_ACCESS( loc )
    ReadAccess<SourceValueType> rSource( source, loc );
    ReadAccess<IndexType> rIndexes( indexes, loc );
    //  target[ indexes[i] ] = source[i]
    setScatter[loc] ( wTarget.get(), rIndexes.get(), unique, rSource.get(), op, n );
}

/* --------------------------------------------------------------------------- */

template<typename ValueType>
void HArrayUtils::setScalar(
    HArray<ValueType>& target,
    const ValueType value,
    const BinaryOp op,
    ContextPtr prefLoc )
{
    SCAI_ASSERT_ERROR( isBinarySupported<ValueType>( op ),
                       op << " not supported for " << TypeTraits<ValueType>::id() )

    static LAMAKernel<UtilKernelTrait::setVal<ValueType> > setVal;
    ContextPtr loc = prefLoc;

    if ( loc == ContextPtr() )
    {
        // default location: where we have valid copy of the data
        loc = target.getValidContext();
    }

    setVal.getSupportedContext( loc );
    const IndexType n = target.size();
    SCAI_LOG_INFO( logger, target << " = " << value << ", to do at " << *loc << ", n = " << n )

    if ( op == BinaryOp::COPY )
    {
        // Note: very important is to specify the size n here as it might not have been allocated
        WriteOnlyAccess<ValueType> wTarget( target, loc, n );
        SCAI_CONTEXT_ACCESS( loc )
        setVal[loc]( wTarget.get(), n, value, op );
    }
    else
    {
        WriteAccess<ValueType> wTarget( target, loc );
        SCAI_CONTEXT_ACCESS( loc )
        setVal[loc]( wTarget.get(), n, value, op );
    }
}

/* --------------------------------------------------------------------------- */

template<typename ValueType>
void HArrayUtils::setSameValue(
    HArray<ValueType>& target,
    const IndexType n,
    const ValueType value,
    ContextPtr ctx )
{
    static LAMAKernel<UtilKernelTrait::setVal<ValueType> > setVal;

    ContextPtr loc = ctx;

    if ( loc == ContextPtr() )
    {
        // default location: where we have valid copy of the data
        loc = target.getValidContext();
    }

    setVal.getSupportedContext( loc );

    WriteOnlyAccess<ValueType> wTarget( target, loc, n );
    SCAI_CONTEXT_ACCESS( loc )
    setVal[loc]( wTarget.get(), n, value, common::BinaryOp::COPY );
}

/* --------------------------------------------------------------------------- */

template<typename ValueType>
void HArrayUtils::_setSameValue(
    hmemo::_HArray& target,
    const IndexType n,
    const ValueType val,
    hmemo::ContextPtr ctx )
{
    // use meta-programming to resolve the type of target array

    mepr::UtilsWrapperT<ValueType, SCAI_ARRAY_TYPES_HOST_LIST>::setSameValue( target, n, val, ctx );
}

/* --------------------------------------------------------------------------- */

template<typename ValueType>
void HArrayUtils::setVal(
    HArray<ValueType>& target,
    const IndexType index,
    const ValueType val,
    const BinaryOp op )
{
    SCAI_ASSERT_ERROR( isBinarySupported<ValueType>( op ),
                       op << " not supported for " << TypeTraits<ValueType>::id() )

    // setting single value will directly copy to the device with the valid incarnation

    ContextPtr loc = target.getValidContext();

    if ( op == BinaryOp::COPY )
    {
        WriteAccess<ValueType> wTarget( target, loc );
        wTarget.setValue( val, index );
    }
    else
    {
        static LAMAKernel<UtilKernelTrait::setVal<ValueType> > setVal;
        setVal.getSupportedContext( loc );

        SCAI_CONTEXT_ACCESS( loc )

        WriteAccess<ValueType> wTarget( target, loc );
        setVal[loc]( wTarget.get() + index, 1, val, op );
    }
}

/* --------------------------------------------------------------------------- */

template<typename ValueType>
ValueType HArrayUtils::getVal(
    const HArray<ValueType>& array,
    const IndexType index )
{
    SCAI_ASSERT_DEBUG( index < array.size(), "index = " << index << " out of range for array = " << array );
    // get the data from a valid context, avoids any memory copy.
    ContextPtr loc = array.getValidContext();
    ReadAccess<ValueType> rArray( array, loc );
    ValueType val;
    rArray.getValue( val, index );
    return val;
}

/* --------------------------------------------------------------------------- */

template<typename ValueType>
ValueType HArrayUtils::reduce(
    const HArray<ValueType>& array,
    const BinaryOp redOp,
    const ContextPtr prefLoc )
{
    static LAMAKernel<UtilKernelTrait::reduce<ValueType> > reduce;
    // preferred location: where valid values of the array are available
    ContextPtr loc = array.getValidContext( prefLoc );
    reduce.getSupportedContext( loc );
    ReadAccess<ValueType> readArray( array, loc );
    SCAI_CONTEXT_ACCESS( loc )
    ValueType zero = common::zeroBinary<ValueType>( redOp );
    ValueType redVal = reduce[loc]( readArray.get(), readArray.size(), zero, redOp );
    return redVal;
}

/* --------------------------------------------------------------------------- */

template<typename ValueType>
ValueType HArrayUtils::asum( const HArray<ValueType>& array, const ContextPtr prefLoc )
{
    const IndexType n = array.size();

    if ( n == 0 )
    {
        return ValueType( 0 );
    }

    static LAMAKernel<blaskernel::BLASKernelTrait::asum<ValueType> > asum;
    // preferred location: where valid values of the array are available
    ContextPtr loc = array.getValidContext( prefLoc );
    asum.getSupportedContext( loc );
    ReadAccess<ValueType> readArray( array, loc );
    SCAI_CONTEXT_ACCESS( loc )
    ValueType result = asum[loc]( n, readArray.get(), 1 );
    return result;
}

/* --------------------------------------------------------------------------- */

template<typename ValueType>
ValueType HArrayUtils::nrm2( const HArray<ValueType>& array, const ContextPtr prefLoc )
{
    const IndexType n = array.size();

    if ( n == 0 )
    {
        return ValueType( 0 );
    }

    static LAMAKernel<blaskernel::BLASKernelTrait::nrm2<ValueType> > nrm2;
    // preferred location: where valid values of the array are available
    ContextPtr loc = array.getValidContext( prefLoc );
    nrm2.getSupportedContext( loc );
    ReadAccess<ValueType> readArray( array, loc );
    SCAI_CONTEXT_ACCESS( loc )
    ValueType result = nrm2[loc]( n, readArray.get(), 1 );
    return result;
}

/* --------------------------------------------------------------------------- */

template<typename ValueType>
ValueType HArrayUtils::absMaxDiffVal(
    const HArray<ValueType>& array1,
    const HArray<ValueType>& array2,
    ContextPtr prefLoc )
{
    // is just a special case of a reduction with two combined arrays

    return reduce2( array1, array2, BinaryOp::SUB, BinaryOp::ABS_MAX, prefLoc );
}

/* --------------------------------------------------------------------------- */

template<typename ValueType>
ValueType HArrayUtils::reduce2(
    const HArray<ValueType>& array1,
    const HArray<ValueType>& array2,
    const BinaryOp binOp,
    const BinaryOp redOp,
    ContextPtr prefLoc )
{
    SCAI_ASSERT_ERROR( isBinarySupported<ValueType>( binOp ),
                       binOp << " not supported for " << TypeTraits<ValueType>::id() )

    ValueType zero = common::zeroBinary<ValueType>( redOp ); // checks also for valid op

    SCAI_ASSERT_EQUAL( array1.size(), array2.size(), "array size mismatch for reduce2" )

    const IndexType n = array1.size();

    static LAMAKernel<UtilKernelTrait::reduce2<ValueType> > reduce2;

    ContextPtr loc = prefLoc;

    // Rule for default location: where array1 has valid values

    if ( loc == ContextPtr() )
    {
        loc = array1.getValidContext();
    }

    reduce2.getSupportedContext( loc );

    ReadAccess<ValueType> readArray1( array1, loc );
    ReadAccess<ValueType> readArray2( array2, loc );

    SCAI_CONTEXT_ACCESS( loc )

    ValueType redVal = reduce2[loc]( readArray1.get(),
                                     readArray2.get(),
                                     n,
                                     binOp,
                                     zero,
                                     redOp );
    return redVal;
}

/* --------------------------------------------------------------------------- */

template<typename ValueType>
bool HArrayUtils::all(
    const HArray<ValueType>& array1,
    const CompareOp op,
    const HArray<ValueType>& array2,
    ContextPtr prefLoc )
{
    const IndexType n = array1.size();

    static LAMAKernel<UtilKernelTrait::allCompare<ValueType> > allCompare;

    ContextPtr loc = prefLoc;

    // Rule for default location: where array1 has valid values

    if ( loc == ContextPtr() )
    {
        loc = array1.getValidContext();
    }

    allCompare.getSupportedContext( loc );

    ReadAccess<ValueType> readArray1( array1, loc );
    ReadAccess<ValueType> readArray2( array2, loc );

    SCAI_CONTEXT_ACCESS( loc )

    bool allVal = allCompare[loc]( readArray1.get(),
                                   readArray2.get(),
                                   n,
                                   op );
    return allVal;
}

/* --------------------------------------------------------------------------- */

template<typename ValueType>
bool HArrayUtils::allScalar(
    const HArray<ValueType>& array,
    const CompareOp op,
    const ValueType val,
    ContextPtr prefLoc )
{
    const IndexType n = array.size();

    static LAMAKernel<UtilKernelTrait::allCompareScalar<ValueType> > allCompare;

    ContextPtr loc = prefLoc;

    // Rule for default location: where array1 has valid values

    if ( loc == ContextPtr() )
    {
        loc = array.getValidContext();
    }

    allCompare.getSupportedContext( loc );

    ReadAccess<ValueType> readArray( array, loc );

    SCAI_CONTEXT_ACCESS( loc )

    bool allVal = allCompare[loc]( readArray.get(),
                                   val,
                                   n,
                                   op );
    return allVal;
}

/* --------------------------------------------------------------------------- */

template<typename ValueType>
ValueType HArrayUtils::dotProduct(
    const HArray<ValueType>& array1,
    const HArray<ValueType>& array2,
    ContextPtr prefLoc )
{
    SCAI_ASSERT_EQUAL( array1.size(), array2.size(), "array size mismatch for dotproduct" )
    static LAMAKernel<blaskernel::BLASKernelTrait::dot<ValueType> > dot;
    ContextPtr loc = prefLoc;

    // Rule for default location: where array1 has valid values

    if ( loc == ContextPtr() )
    {
        loc = array1.getValidContext();
    }

    dot.getSupportedContext( loc );
    ReadAccess<ValueType> readArray1( array1, loc );
    ReadAccess<ValueType> readArray2( array2, loc );
    SCAI_CONTEXT_ACCESS( loc )
    const ValueType res = dot[loc]( readArray1.size(), readArray1.get(), 1, readArray2.get(), 1 );
    return res;

    // Note: other solution: reduce2( array1, array2, n, BinaryOp::MULT, 0, BinaryOp::ADD )
}

/* --------------------------------------------------------------------------- */

template<typename ValueType>
void HArrayUtils::axpy(
    HArray<ValueType>& result,
    const ValueType alpha,
    const HArray<ValueType>& x,
    ContextPtr prefLoc )
{
    SCAI_LOG_INFO( logger, "result += " << alpha << " * x"
                   ", x = " << x << ", result = " << result )

    if ( alpha == common::Constants::ZERO )
    {
        return;
    }

    SCAI_ASSERT_EQUAL( result.size(), x.size(), "size mismatch" )
    IndexType n = x.size();
    static LAMAKernel<blaskernel::BLASKernelTrait::axpy<ValueType> > axpy;
    ContextPtr loc = prefLoc;

    if ( loc == ContextPtr() )
    {
        loc = result.getValidContext();
    }

    axpy.getSupportedContext( loc );  // axpy must be available at loc
    ReadAccess<ValueType> xAccess( x, loc );
    WriteAccess<ValueType> resultAccess( result, loc, true );
    SCAI_CONTEXT_ACCESS( loc )
    axpy[loc]( n, alpha, xAccess.get(), 1, resultAccess.get(), 1 );
}

/* --------------------------------------------------------------------------- */

template<typename ValueType>
void HArrayUtils::arrayPlusArray(
    HArray<ValueType>& result,
    const ValueType alpha,
    const HArray<ValueType>& x,
    const ValueType beta,
    const HArray<ValueType>& y,
    ContextPtr prefLoc )
{
    SCAI_LOG_INFO( logger, "result = " << alpha << " * x + " << beta << " * y" <<
                   ", x = " << x << ", y = " << y << ", result = " << result )

    // check for zero terms as we do not need read access and assert correct sizes
 
    bool noSwapScalar = false;

    if ( beta == common::Constants::ZERO )
    {
        // result = alpha * x [ + 0 * y ]

        if ( alpha == common::Constants::ZERO )
        {
            // result = 0 * x + 0 * y, be careful about size of result

            IndexType n = common::Math::max( x.size(), y.size() );
            result.clear();
            result.resize( n );
            setScalar( result, ValueType( 0 ), BinaryOp::COPY, prefLoc );
        }
        else
        {
            binaryOpScalar( result, x, alpha, BinaryOp::MULT, noSwapScalar, prefLoc );
        }

        return;
    }

    if ( alpha == common::Constants::ZERO )
    {
        // result = beta * y
        binaryOpScalar( result, y, beta, BinaryOp::MULT, noSwapScalar, prefLoc );
        return;
    }

    if ( &y == &result && beta == common::Constants::ONE )
    {
        axpy( result, alpha, x, prefLoc );
        return;
    }

    if ( &x == &result && alpha == common::Constants::ONE )
    {
        axpy( result, beta, y, prefLoc );
        return;
    }

    SCAI_ASSERT_EQUAL( x.size(), y.size(), "size mismatch" )
    const IndexType n = x.size();
    static LAMAKernel<blaskernel::BLASKernelTrait::sum<ValueType> > sum;
    ContextPtr loc = prefLoc;

    if ( loc == ContextPtr() )
    {
        loc = x.getValidContext();
    }

    sum.getSupportedContext( loc );
    // no alias checks are done here
    ReadAccess<ValueType> xAccess( x, loc );
    ReadAccess<ValueType> yAccess( y, loc );
    WriteOnlyAccess<ValueType> resultAccess( result, loc, x.size() );
    SCAI_CONTEXT_ACCESS( loc )
    sum[loc]( n, alpha, xAccess.get(), beta, yAccess.get(), resultAccess.get() );
}

template<typename ValueType>
void HArrayUtils::arrayPlusScalar(
    HArray<ValueType>& result,
    const ValueType alpha,
    const HArray<ValueType>& x,
    const ValueType beta,
    ContextPtr prefLoc )
{
    // operation is result = alpha * x + b (elementwise)
    SCAI_LOG_INFO( logger, "result = " << alpha << " * x + " << beta << ", x = " << x
                   << ", result = " << result )

    // check for zero terms as we do not need read access and assert correct sizes

    if ( alpha == common::Constants::ZERO ) // result = b
    {
<<<<<<< HEAD
        result.resize( x.size() );
        setScalar( result, beta, BinaryOp::COPY, prefLoc );
=======
        setSameValue( result, x.size(), beta, prefLoc );
>>>>>>> 7f56fcc7
        return;
    }

    if ( &x == &result && alpha == common::Constants::ONE ) // result += b (elementwise)
    {
        setScalar( result, beta, BinaryOp::ADD, prefLoc );
        return;
    }

    if ( alpha == common::Constants::ONE ) // result = x + b (elementwise)
    {
        binaryOpScalar( result, x, beta, BinaryOp::ADD, false, prefLoc );
        return;
    }

    if ( beta == common::Constants::ZERO )
    {
        if ( alpha == common::Constants::ZERO ) // result = 0
        {
            setSameValue<ValueType>( result, x.size(), 0, prefLoc );
        }
        else // result = alpha * x
        {
            binaryOpScalar( result, x, alpha, BinaryOp::MULT, false, prefLoc );
        }

        return;
    }

    // else full operation: result = alpha * x + b (elementwise)

    const IndexType n = x.size();

    static LAMAKernel<UtilKernelTrait::scaleVectorAddScalar<ValueType> > scaleVectorAddScalar;

    ContextPtr loc = prefLoc;

    // default location for check: where we have valid entries

    if ( loc == ContextPtr() )
    {
        loc = x.getValidContext();
    }

    scaleVectorAddScalar.getSupportedContext( loc );

    // due to possible alias of result and x, write access must follow read

    ReadAccess<ValueType> rX( x, loc );
    WriteOnlyAccess<ValueType> wResult( result, loc, n );

    SCAI_CONTEXT_ACCESS( loc )

    scaleVectorAddScalar[loc]( wResult.get(), rX.get(), n, alpha, beta );
}

/* --------------------------------------------------------------------------- */

template<typename ValueType>
void HArrayUtils::arrayTimesArray(
    HArray<ValueType>& result,
    const ValueType alpha,
    const HArray<ValueType>& x,
    const HArray<ValueType>& y,
    ContextPtr prefLoc )
{
    SCAI_ASSERT_EQUAL( x.size(), y.size(), "size mismatch" )
    const IndexType n = x.size();

    if ( alpha == common::Constants::ZERO )
    {
        // result = alpha * x * y -> result = 0

        setSameValue<ValueType>( result, n, 0, prefLoc );
        return;
    }

    static LAMAKernel<UtilKernelTrait::binaryOp<ValueType> > binaryOp;

    ContextPtr loc = prefLoc;

    if ( loc == ContextPtr() )
    {
        loc = x.getValidContext();
    }

    binaryOp.getSupportedContext( loc );

    // no alias checks are done here
    {
        ReadAccess<ValueType> xAccess( x, loc );
        ReadAccess<ValueType> yAccess( y, loc );
        WriteOnlyAccess<ValueType> resultAccess( result, loc, x.size() );
        SCAI_CONTEXT_ACCESS( loc )
        binaryOp[loc]( resultAccess.get(), xAccess.get(), yAccess.get(), n, BinaryOp::MULT );
    }

    if ( alpha != common::Constants::ONE )
    {
        setScalar( result, alpha, BinaryOp::MULT, prefLoc );
    }
}

/* --------------------------------------------------------------------------- */

template<typename ValueType>
void HArrayUtils::unaryOp(
    HArray<ValueType>& result,
    const HArray<ValueType>& x,
    const UnaryOp op,
    ContextPtr prefLoc )
{
    SCAI_ASSERT( common::isUnarySupported<ValueType>( op ),
                 op << " not supported for " << TypeTraits<ValueType>::id() )

    const IndexType n = x.size();

    static LAMAKernel<UtilKernelTrait::unaryOp<ValueType> > unaryOpKernel;

    ContextPtr loc = prefLoc;

    // default location for check: where we have valid entries

    if ( loc == ContextPtr() )
    {
        loc = x.getValidContext();
    }

    unaryOpKernel.getSupportedContext( loc );

    SCAI_CONTEXT_ACCESS( loc )

    // due to possible alias of result and x, write access must follow read

    ReadAccess<ValueType> rX( x, loc );
    WriteOnlyAccess<ValueType> wResult( result, loc, n );

    unaryOpKernel[loc]( wResult.get(), rX.get(), n, op );
}

/* --------------------------------------------------------------------------- */

template<typename ValueType>
void HArrayUtils::binaryOp(
    HArray<ValueType>& result,
    const HArray<ValueType>& x,
    const HArray<ValueType>& y,
    const BinaryOp op,
    ContextPtr prefLoc )
{
    SCAI_ASSERT( isBinarySupported<ValueType>( op ),
                 op << " not supported for " << TypeTraits<ValueType>::id() )

    const IndexType n = x.size();

    SCAI_ASSERT_GE_ERROR( y.size(), n, "binaryOp: y has to small size" )

    static LAMAKernel<UtilKernelTrait::binaryOp<ValueType> > binaryOp;

    ContextPtr loc = prefLoc;

    // default location for check: where we have valid entries

    if ( loc == ContextPtr() )
    {
        loc = x.getValidContext();
    }

    binaryOp.getSupportedContext( loc );

    SCAI_CONTEXT_ACCESS( loc )

    // due to possible alias of result and x, write access must follow read

    ReadAccess<ValueType> rX( x, loc );
    ReadAccess<ValueType> rY( y, loc );
    WriteOnlyAccess<ValueType> wResult( result, loc, n );

    binaryOp[loc]( wResult.get(), rX.get(), rY.get(), n, op );
}

/* --------------------------------------------------------------------------- */

template<typename ValueType>
void HArrayUtils::binaryOpScalar(
    HArray<ValueType>& result,
    const HArray<ValueType>& x,
    const ValueType y,
    const BinaryOp op,
    const bool swapScalar,
    ContextPtr prefLoc )
{
    SCAI_ASSERT( isBinarySupported<ValueType>( op ),
                 op << " not supported for " << TypeTraits<ValueType>::id() )

    const IndexType n = x.size();

    static LAMAKernel<UtilKernelTrait::binaryOpScalar<ValueType> > binaryOpScalar;

    ContextPtr loc = prefLoc;

    // default location for check: where we have valid entries

    if ( loc == ContextPtr() )
    {
        loc = x.getValidContext();
    }

    binaryOpScalar.getSupportedContext( loc );

    SCAI_CONTEXT_ACCESS( loc )

    // due to possible alias of result and x, write access must follow read

    ReadAccess<ValueType> rX( x, loc );
    WriteOnlyAccess<ValueType> wResult( result, loc, n );

    binaryOpScalar[loc]( wResult.get(), rX.get(), y, n, op, swapScalar );
}

/* --------------------------------------------------------------------------- */

bool HArrayUtils::validIndexes(
    const HArray<IndexType>& array,
    const IndexType size,
    const ContextPtr prefLoc )
{
    const IndexType n = array.size();
    static LAMAKernel<UtilKernelTrait::validIndexes> validIndexes;
    ContextPtr loc = prefLoc;

    // default location for check: where we have valid entries

    if ( loc == ContextPtr() )
    {
        loc = array.getValidContext();
    }

    validIndexes.getSupportedContext( loc );
    SCAI_CONTEXT_ACCESS( loc )
    ReadAccess<IndexType> rValues( array, loc );
    bool valid = validIndexes[loc]( rValues.get(), n, size );
    return valid;
}

/* --------------------------------------------------------------------------- */

template<typename ValueType>
bool HArrayUtils::isSorted(
    const HArray<ValueType>& array,
    const CompareOp op,
    ContextPtr prefLoc )
{
    const IndexType n = array.size();
    static LAMAKernel<UtilKernelTrait::isSorted<ValueType> > isSorted;
    ContextPtr loc = prefLoc;

    // default location for check: where we have valid entries

    if ( loc == ContextPtr() )
    {
        loc = array.getValidContext();
    }

    isSorted.getSupportedContext( loc );
    SCAI_CONTEXT_ACCESS( loc )
    ReadAccess<ValueType> rValues( array, loc );
    bool sorted = isSorted[loc]( rValues.get(), n, op );
    return sorted;
}

/* --------------------------------------------------------------------------- */

void HArrayUtils::setOrder( HArray<IndexType>& array, IndexType n, ContextPtr prefLoc )
{
    static LAMAKernel<UtilKernelTrait::setOrder<IndexType> > setOrder;
    ContextPtr loc = prefLoc;

    if ( loc == ContextPtr() )
    {
        loc = array.getValidContext();   // should be first context
    }

    setOrder.getSupportedContext( loc );
    SCAI_CONTEXT_ACCESS( loc )
    WriteOnlyAccess<IndexType> wArray( array, loc, n );
    setOrder[loc]( wArray.get(), n );
}

/* --------------------------------------------------------------------------- */

template<typename ValueType>
void HArrayUtils::setSequence( HArray<ValueType>& array, ValueType startValue, ValueType inc, IndexType n, ContextPtr prefLoc )
{
    static LAMAKernel<UtilKernelTrait::setSequence<ValueType> > setSequence;
    ContextPtr loc = prefLoc;

    if ( loc == ContextPtr() )
    {
        loc = array.getValidContext();   // should be first context
    }

    setSequence.getSupportedContext( loc );
    SCAI_CONTEXT_ACCESS( loc )
    WriteOnlyAccess<ValueType> wArray( array, loc, n );
    setSequence[loc]( wArray.get(), startValue, inc, n );
}

/* --------------------------------------------------------------------------- */

void HArrayUtils::setRandom( _HArray& array,
                             const IndexType bound,
                             const ContextPtr prefLoc )
{
    // use meta-programming to call fillRandomImpl<ValueType> with the type of array

    mepr::UtilsWrapper< SCAI_ARRAY_TYPES_HOST_LIST>::fillRandom( array, bound, 1.0f, prefLoc );
}

/* --------------------------------------------------------------------------- */

void HArrayUtils::setSparseRandom( _HArray& array,
                                   const float fillRate,
                                   const IndexType bound,
                                   const ContextPtr prefLoc )
{
    // use meta-programming to call fillRandomImpl<ValueType> with the type of array

    mepr::UtilsWrapper< SCAI_ARRAY_TYPES_HOST_LIST>::fillRandom( array, bound, fillRate, prefLoc );
}

/* --------------------------------------------------------------------------- */

template<typename ValueType>
void HArrayUtils::fillRandomImpl( HArray<ValueType>& array,
                                  const IndexType bound,
                                  const float fillRate,
                                  const ContextPtr prefLoc )
{
    ContextPtr loc = Context::getHostPtr();   // currently only available on host

    const IndexType n = array.size();

    if ( fillRate >= 1.0f )
    {
        WriteOnlyAccess<ValueType> wArray( array, loc, n );

        for ( IndexType i = 0; i < n; ++i )
        {
            wArray[i] = common::Math::random<ValueType>( bound );
        }
    }
    else
    {
        if ( n > 0 && !array.isInitialized() )
        {
            COMMON_THROWEXCEPTION( "filling of uninitialized array: " << array )
        }

        WriteAccess<ValueType> wArray( array, loc );

        for ( IndexType i = 0; i < n; ++i )
        {
            bool fillIt = common::Math::randomBool( fillRate );
 
            if ( fillIt )
            {
                wArray[i] = common::Math::random<ValueType>( bound );
            }
        }
    }

    if ( prefLoc != ContextPtr() )
    {
        array.prefetch( prefLoc );
    }
}

/* --------------------------------------------------------------------------- */

void HArrayUtils::randomSparseIndexes( HArray<IndexType>& array, const IndexType n, const float probability )
{
    IndexType cnt = 0;

    WriteOnlyAccess<IndexType> wArray( array, n );

    for ( IndexType i = 0; i < n; ++i )
    {
        bool takeIt = common::Math::randomBool( probability );

        if ( takeIt )
        {
            wArray[ cnt++ ] = i;
        }
    }

    wArray.resize( cnt );
}

/* --------------------------------------------------------------------------- */

template<typename ValueType>
ValueType HArrayUtils::scan1(
    HArray<ValueType>& array,
    ContextPtr prefLoc )
{
    const IndexType n = array.size();

    static LAMAKernel<UtilKernelTrait::scan<ValueType> > scan;

    ContextPtr loc = prefLoc;

    // default location for check: where we have valid entries

    if ( loc == ContextPtr() )
    {
        loc = array.getValidContext();
    }

    scan.getSupportedContext( loc );

    SCAI_CONTEXT_ACCESS( loc )

    WriteAccess<ValueType> wValues( array, loc );

    wValues.resize( n + 1 );   // One additional element will be added at the end

    bool exclusive = true;
    bool append = true;
    ValueType zero = 0;

    ValueType total = scan[loc]( wValues.get(), n, zero, exclusive, append );

    return total;
}

/* --------------------------------------------------------------------------- */

template<typename ValueType>
ValueType HArrayUtils::scan(
    HArray<ValueType>& array,
    const ValueType first,
    const bool exclusive,
    ContextPtr prefLoc )
{
    const IndexType n = array.size();

    static LAMAKernel<UtilKernelTrait::scan<ValueType> > scan;

    ContextPtr loc = prefLoc;

    // default location for check: where we have valid entries

    if ( loc == ContextPtr() )
    {
        loc = array.getValidContext();
    }

    scan.getSupportedContext( loc );

    SCAI_CONTEXT_ACCESS( loc )

    WriteAccess<ValueType> wValues( array, loc );
 
    bool append = false;   // do not change the size

    ValueType total = scan[loc]( wValues.get(), n, first, exclusive, append );

    return total;
}

/* --------------------------------------------------------------------------- */

template<typename ValueType>
ValueType HArrayUtils::unscan(
    HArray<ValueType>& array,
    ContextPtr prefLoc )
{
    const IndexType n = array.size();

    if ( n < 1 )
    {
        return ValueType( 0 );
    }

    static LAMAKernel<UtilKernelTrait::unscan<ValueType> > unscan;
    ContextPtr loc = prefLoc;

    // default location for check: where we have valid entries

    if ( loc == ContextPtr() )
    {
        loc = array.getValidContext();
    }

    unscan.getSupportedContext( loc );
    SCAI_CONTEXT_ACCESS( loc )
    WriteAccess<ValueType> wValues( array, loc );
    ValueType first = unscan[loc]( wValues.get(), n - 1 );

    // One additional element will be removed from end
    wValues.resize( n - 1 );

    return first;
}

/* --------------------------------------------------------------------------- */

template<typename ValueType>
void HArrayUtils::sort(
    HArray<IndexType>* perm,
    HArray<ValueType>* outValues,
    const HArray<ValueType>& inValues,
    const bool ascending,
    ContextPtr prefLoc )
{
    const IndexType n = inValues.size();

    if ( n == 0 )
    {
        if ( perm )
        {
            perm->clear();
        }

        return;
    }

    static LAMAKernel<UtilKernelTrait::sort<ValueType> > sort;

    ContextPtr loc = prefLoc;

    // default location for check: where we have valid entries

    if ( loc == ContextPtr() )
    {
        loc = inValues.getValidContext();
    }

    sort.getSupportedContext( loc );

    SCAI_CONTEXT_ACCESS( loc )

    // ReadAccess for inValues is always before WriteAccess for outValues, so alias is okay

    ReadAccess<ValueType> rValues( inValues, loc );

    if ( perm == NULL )
    {
        WriteOnlyAccess<ValueType> wValues( *outValues, loc, n );
        sort[loc]( NULL, wValues.get(), rValues.get(), n, ascending );
    }
    else if ( outValues == NULL )
    {
        WriteOnlyAccess<IndexType> wPerm( *perm, loc, n );
        sort[loc]( wPerm.get(), NULL, rValues.get(), n, ascending );
    }
    else
    {
        WriteOnlyAccess<ValueType> wValues( *outValues, loc, n );
        WriteOnlyAccess<IndexType> wPerm( *perm, loc, n );
        sort[loc]( wPerm.get(), wValues.get(), rValues.get(), n, ascending );
    }
}

/* --------------------------------------------------------------------------- */

template<typename ValueType>
void HArrayUtils::sortSparseEntries(
    HArray<IndexType>& indexes,
    HArray<ValueType>& values,
    const bool ascending,
    ContextPtr prefLoc )
{
    SCAI_ASSERT_EQ_ERROR( indexes.size(), values.size(), "keys and values must have same number of entries" )

    const IndexType n = indexes.size();

    if ( n < 2 )
    {
        return;
    }

    static LAMAKernel<UtilKernelTrait::sortInPlace<ValueType> > sortInPlace;

    ContextPtr loc = prefLoc;

    // default location for check: where we have valid entries

    if ( loc == ContextPtr() )
    {
        loc = indexes.getValidContext();
    }

    sortInPlace.getSupportedContext( loc );

    SCAI_CONTEXT_ACCESS( loc )

    WriteAccess<IndexType> wIndexes( indexes, loc );
    WriteAccess<ValueType> wValues( values, loc );
    sortInPlace[loc]( wIndexes.get(), wValues.get(), n, ascending );
}

/* --------------------------------------------------------------------------- */

template<typename BucketType>
void HArrayUtils::bucketSort(
    HArray<IndexType>& offsets,
    HArray<IndexType>& perm,
    const HArray<BucketType>& array,
    const BucketType nb,
    ContextPtr prefLoc )
{
    const IndexType n = array.size();

    if ( n == 0 )
    {
        perm.clear();
        IndexType zero = 0;
        offsets.setSameValue( nb + 1, zero );  // offsets = { 0, 0, ..., 0 }
        return;
    }

    static LAMAKernel<UtilKernelTrait::countBuckets<BucketType> > countBuckets;
    static LAMAKernel<UtilKernelTrait::scan<IndexType> > scan;
    static LAMAKernel<UtilKernelTrait::sortInBuckets<BucketType> > sortInBuckets;

    ContextPtr loc = prefLoc;

    // default location for check: where we have valid entries

    if ( loc == ContextPtr() )
    {
        loc = array.getValidContext();
    }

    countBuckets.getSupportedContext( loc, scan, sortInBuckets );

    SCAI_CONTEXT_ACCESS( loc )

    ReadAccess<BucketType> bucketMap( array, loc );
    WriteOnlyAccess<IndexType> sizes( offsets, loc, static_cast<IndexType>( nb + 1 ) );

    countBuckets[loc]( sizes.get(), nb, bucketMap, n );
    IndexType first = 0;
    IndexType total = scan[loc]( sizes.get(), nb, first, true, true );

    // Note: total can be < n if array contains values < 0 or >= nb

    WriteOnlyAccess<IndexType> wPerm( perm, loc, total );
    sortInBuckets[loc]( wPerm, sizes, nb, bucketMap, n );
}

/* --------------------------------------------------------------------------- */

template<typename BucketType>
void HArrayUtils::bucketCount(
    HArray<IndexType>& bucketSizes,
    const HArray<BucketType>& array,
    const BucketType nb,
    ContextPtr prefLoc )
{
    const IndexType n = array.size();

    if ( n == 0 )
    {
        IndexType zeroVal = 0;
        bucketSizes.setSameValue( nb, zeroVal );
        return;
    }

    static LAMAKernel<UtilKernelTrait::countBuckets<BucketType> > countBuckets;

    ContextPtr loc = prefLoc;

    // default location for check: where we have valid entries

    if ( loc == ContextPtr() )
    {
        loc = array.getValidContext();
    }

    countBuckets.getSupportedContext( loc );

    SCAI_CONTEXT_ACCESS( loc )

    ReadAccess<BucketType> bucketMap( array, loc );

    bucketSizes.reserve( loc, nb + 1 );

    WriteOnlyAccess<IndexType> wSizes( bucketSizes, loc, nb );

    countBuckets[loc]( wSizes, nb, bucketMap, n );
}

/* --------------------------------------------------------------------------- */

void HArrayUtils::inversePerm(
    HArray<IndexType>& invPerm,
    const HArray<IndexType>& perm,
    ContextPtr prefLoc )
{
    IndexType n = perm.size();

    if ( n == 0 )
    {
        invPerm.clear();  // reset it to zero, done
        return;
    }

    SCAI_ASSERT_NE_ERROR( &invPerm, &perm, "inversePerm: alias not supported" )

    ContextPtr loc = prefLoc;

    // default location for check: where we have valid entries

    if ( loc == ContextPtr() )
    {
        loc = perm.getValidContext();
    }

    static LAMAKernel<UtilKernelTrait::setInversePerm> setInversePerm;
    static LAMAKernel<UtilKernelTrait::setVal<IndexType> > setVal;
    static LAMAKernel<UtilKernelTrait::reduce<IndexType> > reduce;

    setInversePerm.getSupportedContext( loc, setVal, reduce );

    // it is also checked that perm is really a permutation, otherwise invPerm would contain strange values

    {
        WriteOnlyAccess<IndexType> wInversePerm( invPerm, loc, n );
        ReadAccess<IndexType> rPerm( perm, loc );
        SCAI_CONTEXT_ACCESS( loc )
        setVal[loc]( wInversePerm.get(), n, n, BinaryOp::COPY );
        setInversePerm[loc]( wInversePerm.get(), rPerm.get(), n );
        IndexType maxIndex = reduce[loc]( wInversePerm.get(), n, 0, BinaryOp::MAX );
        SCAI_ASSERT_ERROR( maxIndex < n, "Perm array does not cover all row indexes, #n = " << n );
    }
}

/* --------------------------------------------------------------------------- */

template<typename ValueType>
void HArrayUtils::mergeSort(
    HArray<ValueType>& values,
    const HArray<IndexType>& offsets,
    bool ascending,
    ContextPtr ctx )
{
    mergeSortOptional( values, NULL, offsets, ascending, ctx );
}

template<typename ValueType>
void HArrayUtils::mergeSort(
    HArray<ValueType>& values,
    HArray<IndexType>& perm,
    const HArray<IndexType>& offsets,
    bool ascending,
    ContextPtr ctx )
{
    mergeSortOptional( values, &perm, offsets, ascending, ctx );
}

template<typename ValueType>
void HArrayUtils::mergeSortOptional(
    HArray<ValueType>& values,
    HArray<IndexType>* perm,
    const HArray<IndexType>& offsets,
    bool ascending,
    ContextPtr )
{
    IndexType n  = values.size();       // number of values to sort
    IndexType nb = offsets.size() - 1;  // number of sorted subarray

    SCAI_LOG_INFO( logger, "mergeSort of values[" << n << "] with " << nb << " sorted subarrays." )

    if ( perm )
    {
        SCAI_ASSERT_EQ_ERROR( values.size(), perm->size(), "array size mismatch" )
    }

    // we need a (writeable) copy of the offset array for running offsets

    HArray<IndexType> copyOffsets( offsets );

    // Temporary array required for the sorted values, in-place not supported

    HArray<ValueType> sorted;
    HArray<IndexType> newPerm;

    {
        WriteAccess<IndexType> wOffsets( copyOffsets );
        ReadAccess<IndexType> rOffsets( offsets );
        WriteOnlyAccess<ValueType> wSorted( sorted, n );
        ReadAccess<ValueType> rValues( values );

        std::unique_ptr<WriteOnlyAccess<IndexType> > wPerm;
        std::unique_ptr<ReadAccess<IndexType> > rPerm;

        if ( perm )
        {
            wPerm.reset( new WriteOnlyAccess<IndexType>( newPerm, n ) );
            rPerm.reset( new ReadAccess<IndexType>( *perm ) );
        }

        for ( IndexType i = 0; i < n; ++i )
        {
            // find the next minimal element

            IndexType nextIndex = invalidIndex;

            for ( IndexType k = 0; k < nb; ++k )
            {
                if ( wOffsets[k] == rOffsets[k + 1] )
                {
                    continue;  // no more values in subarray k
                }

                if ( nextIndex == invalidIndex )
                {
                    nextIndex = k;
                }
                else if ( ascending && rValues[wOffsets[k]] < rValues[wOffsets[nextIndex]] )
                {
                    nextIndex = k;
                }
                else if ( !ascending && rValues[wOffsets[k]] > rValues[wOffsets[nextIndex]] )
                {
                    nextIndex = k;
                }
            }

            SCAI_ASSERT_NE_ERROR( nextIndex, invalidIndex, "no more elements found" )

            IndexType& pos = wOffsets[nextIndex];

            SCAI_LOG_DEBUG( logger, "Next elem in subarray = " << nextIndex
                            << ", pos = " << pos << ", val = " << rValues[pos] );

            // sort in the next minimal element

            wSorted[i] = rValues[pos];

            if ( perm )
            {
                ( *wPerm )[i] = ( *rPerm )[pos];
            }

            pos++;
        }

        // Proof: wOffsets[k] == rOffsets[k+1]

        for ( IndexType k = 0; k < nb; ++k )
        {
            SCAI_ASSERT_EQ_ERROR( rOffsets[k + 1], wOffsets[k], "serious problem during mergesort" )
        }
    }

    // set the sorted values back in the input array, also for perm if available

    values.swap( sorted );

    if ( perm )
    {
        perm->swap( newPerm );
    }
}

#ifdef SCAI_COMPLEX_SUPPORTED

template<>
void HArrayUtils::mergeSortOptional(
    HArray<ComplexFloat>& ,
    HArray<IndexType>*,
    const HArray<IndexType>&,
    bool,
    ContextPtr )
{
    COMMON_THROWEXCEPTION( "unsupported" )
}

template<>
void HArrayUtils::mergeSortOptional(
    HArray<ComplexDouble>& ,
    HArray<IndexType>*,
    const HArray<IndexType>&,
    bool,
    ContextPtr )
{
    COMMON_THROWEXCEPTION( "unsupported" )
}

template<>
void HArrayUtils::mergeSortOptional(
    HArray<ComplexLongDouble>& ,
    HArray<IndexType>*,
    const HArray<IndexType>&,
    bool,
    ContextPtr )
{
    COMMON_THROWEXCEPTION( "unsupported" )
}

#endif

/* --------------------------------------------------------------------------- */

template<typename ValueType>
void HArrayUtils::elimDoubles(
    HArray<IndexType>& indexes,
    HArray<ValueType>& values,
    const common::BinaryOp op )
{
    SCAI_ASSERT_EQ_ERROR( indexes.size(), values.size(), "serious size mismatch" )

    IndexType n = indexes.size();

    if ( n <= 1 )
    {
        return;
    }

    // mergeSparse elims also double values on sorted lists, just set one list empty

    static LAMAKernel<SparseKernelTrait::mergeSparse<ValueType> > mergeSparse;

    // default location for merge

    ContextPtr loc = indexes.getValidContext();

    mergeSparse.getSupportedContext( loc );

    SCAI_CONTEXT_ACCESS( loc )

    {
        WriteAccess<IndexType> wIndexes( indexes, loc );
        WriteAccess<ValueType> wValues( values, loc );

        IndexType nMerged = mergeSparse[loc]( wIndexes.get(), wValues.get(),
                                              wIndexes.get(), wValues.get(), n,
                                              NULL, NULL, 0, op );

        // nMerged can be smaller than n if one index list contained multiple values

        wIndexes.resize( nMerged );
        wValues.resize( nMerged );
    }
}

/* --------------------------------------------------------------------------- */

template<typename ValueType>
void HArrayUtils::buildSparseIndexes(
    HArray<IndexType>& sparseIndexes,
    const HArray<ValueType>& denseArray,
    ContextPtr prefLoc )
{
    const IndexType n = denseArray.size();
    static LAMAKernel<SparseKernelTrait::countNonZeros<ValueType> > countNonZeros;
    static LAMAKernel<SparseKernelTrait::compress<ValueType, ValueType> > compress;
    ContextPtr loc = prefLoc;

    // default location for conversion: where we have the dense values

    if ( loc == ContextPtr() )
    {
        loc = denseArray.getValidContext();
    }

    compress.getSupportedContext( loc, countNonZeros );
    SCAI_CONTEXT_ACCESS( loc )
    ValueType eps = TypeTraits<ValueType>::eps1();
    ReadAccess<ValueType> rDenseArray( denseArray, loc );
    // we count the non-zeros at first to have sizes for sparse data
    ValueType zero = 0;
    IndexType sparseN = countNonZeros[loc]( rDenseArray.get(), n, zero, eps );
    WriteOnlyAccess<IndexType> wSparseIndexes( sparseIndexes, loc, sparseN );
    sparseN = compress[loc]( NULL, wSparseIndexes.get(), rDenseArray.get(), n, zero, eps );
}

/* --------------------------------------------------------------------------- */

void HArrayUtils::buildSparseArrayZero(
    _HArray& sparseArray,
    HArray<IndexType>& sparseIndexes,
    const _HArray& denseArray,
    ContextPtr prefLoc )
{
    mepr::UtilsWrapperTT< SCAI_ARRAY_TYPES_HOST_LIST, SCAI_ARRAY_TYPES_HOST_LIST>::
    buildSparse( sparseArray, sparseIndexes, denseArray, prefLoc );
}

/* --------------------------------------------------------------------------- */

template<typename TargetType, typename SourceType>
void HArrayUtils::buildSparseArrayImpl(
    HArray<TargetType>& sparseArray,
    HArray<IndexType>& sparseIndexes,
    const HArray<SourceType>& denseArray,
    const SourceType zeroValue,
    ContextPtr prefLoc )
{
    const IndexType n = denseArray.size();
    static LAMAKernel<SparseKernelTrait::countNonZeros<SourceType> > countNonZeros;
    static LAMAKernel<SparseKernelTrait::compress<TargetType, SourceType> > compress;
    ContextPtr loc = prefLoc;

    // default location for conversion: where we have the dense values

    if ( loc == ContextPtr() )
    {
        loc = denseArray.getValidContext();
    }

    compress.getSupportedContext( loc, countNonZeros );
    SCAI_CONTEXT_ACCESS( loc )
    SourceType eps = TypeTraits<SourceType>::eps1();
    ReadAccess<SourceType> rDenseArray( denseArray, loc );
    // we count the non-zeros at first to have sizes for sparse data
    IndexType sparseN = countNonZeros[loc]( rDenseArray.get(), n, zeroValue, eps );
    SCAI_LOG_DEBUG( logger, "counted nonZeros for zero = " << zeroValue << ", dense " << n << " is now " << sparseN )
    WriteOnlyAccess<TargetType> wSparseArray( sparseArray, loc, sparseN );
    WriteOnlyAccess<IndexType> wSparseIndexes( sparseIndexes, loc, sparseN );
    IndexType sparseN1 = compress[loc]( wSparseArray.get(), wSparseIndexes.get(), rDenseArray.get(), n, zeroValue, eps );
    SCAI_ASSERT_EQ_ERROR( sparseN, sparseN1, "zero = " << zeroValue << ", counted nonzeros does not match with compessed size" )
}

/* --------------------------------------------------------------------------- */

template<typename ValueType>
IndexType HArrayUtils::insertSorted(
    HArray<ValueType>& array,
    const ValueType value, 
    ContextPtr )
{
    typedef typename common::TypeTraits<ValueType>::RealType RealType;

    if ( common::TypeTraits<ValueType>::stype != common::TypeTraits<RealType>::stype )
    {
        COMMON_THROWEXCEPTION( "unsupported" )
        return 0;
    }
    else
    {
        RealType value1 = value;

        IndexType n = array.size();
 
        HArray<RealType>& array1 = reinterpret_cast<HArray<RealType>&>( array );

        WriteAccess<RealType> wArray( array1 );

        wArray.resize( n + 1 );

        IndexType pos = n;

        // move up entries of index array until we have a smaller element

        for ( IndexType i = n;  i-- > 0;  )
        {
            if ( wArray[i] > value1 ) 
            {
                pos = i;
                wArray[i+1] = wArray[i];
            }
            else
            {
                break;
            }
        }

        wArray[pos] = value1;

        return pos;
    }
}

/* --------------------------------------------------------------------------- */

template<typename ValueType>
void HArrayUtils::insertAtPos(
    HArray<ValueType>& array,
    const IndexType pos,
    const ValueType value,
    ContextPtr )
{
    IndexType n = array.size();

    SCAI_ASSERT_VALID_INDEX_DEBUG( pos, n + 1, "illegal insert position" )

    WriteAccess<ValueType> wArray( array );

    wArray.resize( n + 1 );

    // set the value at pos and swap the remaining values up like a bubble

    ValueType swapValue = value;

    for ( IndexType i = pos; i <= n; ++i )
    {
        std::swap( swapValue, wArray[i] );
    }
}

/* --------------------------------------------------------------------------- */

template<typename ValueType>
void HArrayUtils::buildDenseArray(
    HArray<ValueType>& denseArray,
    const IndexType denseN,
    const HArray<ValueType>& sparseArray,
    const HArray<IndexType>& sparseIndexes,
    const ValueType zero,
    ContextPtr prefLoc )
{
    SCAI_LOG_INFO( logger, "buildDenseArray<" << common::TypeTraits<ValueType>::id() << ">, N = " << denseN 
                             << ", zero = " << zero << ", nnz = " << sparseArray.size() )

    const IndexType sparseN = sparseArray.size();

    SCAI_ASSERT_LE_ERROR( sparseN, denseN, "sparse array cannot have more entries than dense array." )

    SCAI_ASSERT_DEBUG( HArrayUtils::validIndexes( sparseIndexes, denseN, prefLoc ),
                       "Illegal index for sparse indexes, dense array size = " << denseN );

    setSameValue( denseArray, denseN, zero, prefLoc );

    bool unique = true;
    HArrayUtils::scatter( denseArray, sparseIndexes, unique, sparseArray, BinaryOp::COPY, prefLoc );
}

/* --------------------------------------------------------------------------- */

IndexType HArrayUtils::findPosInSortedIndexes( const HArray<IndexType>& indexes, const IndexType index )
{
    ReadAccess<IndexType> rIndexes( indexes );

    IndexType first = 0;
    IndexType last  = indexes.size();

    while ( first < last )
    {
        IndexType middle = first + ( last - first ) / 2;

        if ( rIndexes[middle] == index )
        {
            return middle;
        }
        else if ( rIndexes[middle] > index )
        {
            last = middle;
        }
        else
        {
            first = middle + 1;
        }
    }

    return invalidIndex;
}

/* --------------------------------------------------------------------------- */

void HArrayUtils::findPosInSortedIndexesV( HArray<IndexType>& outPos,
                                           const HArray<IndexType>& indexes, 
                                           const HArray<IndexType> inPos )
{
    const IndexType n = inPos.size();
    const IndexType m = indexes.size();

    // Note: alias of outPos and inPos is safe !!

    ReadAccess<IndexType> rIn( inPos );
    ReadAccess<IndexType> rIndexes( indexes );
    WriteOnlyAccess<IndexType> wOut( outPos, n );
    OpenMPUtils::binarySearch( wOut.get(), rIndexes.get(), m, rIn.get(), n );
}

/* --------------------------------------------------------------------------- */

template<typename ValueType>
void HArrayUtils::addSparse(
    HArray<IndexType>& resultIndexes,
    HArray<ValueType>& resultValues,
    const HArray<IndexType>& indexes1,
    const HArray<ValueType>& values1,
    const ValueType zero1,
    const ValueType alpha,
    const HArray<IndexType>& indexes2,
    const HArray<ValueType>& values2,
    const ValueType zero2,
    const ValueType beta,
    ContextPtr prefLoc )
{
    static LAMAKernel<SparseKernelTrait::countAddSparse> countAddSparse;
    static LAMAKernel<SparseKernelTrait::addSparse<ValueType> > addSparse;

    ContextPtr loc = prefLoc;

    // default location for conversion: where we have the dense values

    if ( loc == ContextPtr() )
    {
        loc = indexes1.getValidContext();
    }

    addSparse.getSupportedContext( loc, countAddSparse );

    SCAI_CONTEXT_ACCESS( loc )

    ReadAccess<IndexType> rIndexes1( indexes1, loc );
    ReadAccess<IndexType> rIndexes2( indexes2, loc );

    IndexType n1 = indexes1.size();
    IndexType n2 = indexes2.size();

    IndexType n = countAddSparse[loc]( rIndexes1.get(), n1, rIndexes2.get(), n2 );

    if ( n == n1 && n == n2 )
    {
        SCAI_LOG_DEBUG( logger, "addSparse, same pattern for both operands" )

        rIndexes1.release();
        rIndexes2.release();

        if ( ( &resultIndexes != &indexes1 ) && ( &resultIndexes != &indexes2 ) )
        {
            // no alias, so we have to copy the indexes

            resultIndexes = indexes1;
        }

        arrayPlusArray( resultValues, alpha, values1, beta, values2, loc );
    }
    else
    {
        SCAI_LOG_DEBUG( logger, "addSparse, different pattern, n = " << n << ", n1 = " << n1 << ", n2 = " << n2 )

        WriteOnlyAccess<IndexType> wIndexes( resultIndexes, loc, n );
        WriteOnlyAccess<ValueType> wValues( resultValues, loc, n );

        ReadAccess<ValueType> rValues1( values1, loc );
        ReadAccess<ValueType> rValues2( values2, loc );

        addSparse[loc]( wIndexes.get(), wValues.get(),
                        rIndexes1.get(), rValues1.get(), zero1, n1, alpha,
                        rIndexes2.get(), rValues2.get(), zero2, n2, beta );
    }
}

/* --------------------------------------------------------------------------- */

template<typename ValueType>
void HArrayUtils::binaryOpSparse(
    HArray<IndexType>& resultIndexes,
    HArray<ValueType>& resultValues,
    const HArray<IndexType>& indexes1,
    const HArray<ValueType>& values1,
    const ValueType zero1,
    const HArray<IndexType>& indexes2,
    const HArray<ValueType>& values2,
    const ValueType zero2,
    const BinaryOp op,
    ContextPtr prefLoc )
{
    static LAMAKernel<SparseKernelTrait::countAddSparse> countAddSparse;
    static LAMAKernel<SparseKernelTrait::binopSparse<ValueType> > binopSparse;

    ContextPtr loc = prefLoc;

    // default location for conversion: where we have the dense values

    if ( loc == ContextPtr() )
    {
        loc = indexes1.getValidContext();
    }

    binopSparse.getSupportedContext( loc, countAddSparse );

    SCAI_CONTEXT_ACCESS( loc )

    ReadAccess<IndexType> rIndexes1( indexes1, loc );
    ReadAccess<IndexType> rIndexes2( indexes2, loc );

    IndexType n1 = indexes1.size();
    IndexType n2 = indexes2.size();

    IndexType n = countAddSparse[loc]( rIndexes1.get(), n1, rIndexes2.get(), n2 );

    if ( n == n1 && n == n2 )
    {
        // sparse input arrays have same pattern, so we can call binary op for values

        rIndexes1.release();
        rIndexes2.release();

         
        resultIndexes = indexes1;
        binaryOp( resultValues, values1, values2, op, prefLoc );
    }
    else
    {
        WriteOnlyAccess<IndexType> wIndexes( resultIndexes, loc, n );
        WriteOnlyAccess<ValueType> wValues( resultValues, loc, n );

        ReadAccess<ValueType> rValues1( values1, loc );
        ReadAccess<ValueType> rValues2( values2, loc );

        binopSparse[loc]( wIndexes.get(), wValues.get(),
                          rIndexes1.get(), rValues1.get(), zero1, n1, 
                          rIndexes2.get(), rValues2.get(), zero2, n2, op );
    }
}

/* --------------------------------------------------------------------------- */

template<typename ValueType>
IndexType HArrayUtils::allSparse(
    bool& allFlag,
    const HArray<IndexType>& indexes1,
    const HArray<ValueType>& values1,
    const ValueType zero1,
    const HArray<IndexType>& indexes2,
    const HArray<ValueType>& values2,
    const ValueType zero2,
    const CompareOp op,
    ContextPtr prefLoc )
{
    static LAMAKernel<SparseKernelTrait::allCompareSparse<ValueType> > allCompareSparse;

    ContextPtr loc = prefLoc;

    // default location for conversion: where we have the dense values

    if ( loc == ContextPtr() )
    {
        loc = indexes1.getValidContext();
    }

    allCompareSparse.getSupportedContext( loc );

    SCAI_CONTEXT_ACCESS( loc )

    ReadAccess<IndexType> rIndexes1( indexes1, loc );
    ReadAccess<IndexType> rIndexes2( indexes2, loc );

    IndexType n1 = indexes1.size();
    IndexType n2 = indexes2.size();

    ReadAccess<ValueType> rValues1( values1, loc );
    ReadAccess<ValueType> rValues2( values2, loc );

    return allCompareSparse[loc]( allFlag,
                                  rIndexes1.get(), rValues1.get(), zero1, n1, 
                                  rIndexes2.get(), rValues2.get(), zero2, n2, op );

}

/* --------------------------------------------------------------------------- */

template<typename ValueType>
void HArrayUtils::mergeSparse(
    HArray<IndexType>& resultIndexes,
    HArray<ValueType>& resultValues,
    const HArray<IndexType>& indexes1,
    const HArray<ValueType>& values1,
    const HArray<IndexType>& indexes2,
    const HArray<ValueType>& values2,
    const BinaryOp op,
    ContextPtr prefLoc )
{
    static LAMAKernel<SparseKernelTrait::countAddSparse> countAddSparse;
    static LAMAKernel<SparseKernelTrait::mergeSparse<ValueType> > mergeSparse;

    ContextPtr loc = prefLoc;

    // default location for conversion: where we have the dense values

    if ( loc == ContextPtr() )
    {
        loc = indexes1.getValidContext();
    }

    mergeSparse.getSupportedContext( loc, countAddSparse );

    SCAI_CONTEXT_ACCESS( loc )

    ReadAccess<IndexType> rIndexes1( indexes1, loc );
    ReadAccess<IndexType> rIndexes2( indexes2, loc );

    IndexType n1 = indexes1.size();
    IndexType n2 = indexes2.size();

    IndexType n = countAddSparse[loc]( rIndexes1.get(), n1, rIndexes2.get(), n2 );

    SCAI_LOG_INFO( logger, "counted new sparse n = " << n << " from " << n1 << " + " << n2 )

    {
        WriteOnlyAccess<IndexType> wIndexes( resultIndexes, loc, n );
        WriteOnlyAccess<ValueType> wValues( resultValues, loc, n );

        ReadAccess<ValueType> rValues1( values1, loc );
        ReadAccess<ValueType> rValues2( values2, loc );

        IndexType nMerged = mergeSparse[loc]( wIndexes.get(), wValues.get(),
                                              rIndexes1.get(), rValues1.get(), n1, 
                                              rIndexes2.get(), rValues2.get(), n2, op );

        // nMerged can be smaller than n if one index list contained multiple values

        resultIndexes.resize( nMerged );
        resultValues.resize( nMerged );
    }
}

template <typename ValueType>
void HArrayUtils::mergeAndMap(
    hmemo::HArray<ValueType> & result,
    hmemo::HArray<IndexType> & xMap,
    hmemo::HArray<IndexType> & yMap,
    const hmemo::HArray<ValueType> & x,
    const hmemo::HArray<ValueType> & y,
    const common::CompareOp comparator,
    hmemo::ContextPtr prefLoc )
{
    // Currently we do all operations on the host, so ignore prefLoc
    (void) prefLoc;

    const auto stype = common::TypeTraits<ValueType>::stype;

    SCAI_ASSERT_ERROR(!common::isComplex(stype),
                      "merge is not applicable to complex numbers. ValueType == " << stype);
    SCAI_ASSERT_DEBUG(HArrayUtils::isSorted(x, comparator), "x must be sorted according to the specified comparator " << comparator);
    SCAI_ASSERT_DEBUG(HArrayUtils::isSorted(y, comparator), "y must be sorted according to the specified comparator " << comparator);

    using hmemo::ReadAccess;
    using hmemo::WriteAccess;
    using hmemo::WriteOnlyAccess;

    ReadAccess<ValueType> rx(x);
    ReadAccess<ValueType> ry(y);
    WriteOnlyAccess<IndexType> wxMap(xMap, x.size());
    WriteOnlyAccess<IndexType> wyMap(yMap, y.size());

    auto & z = result;
    const auto zSize = rx.size() + ry.size();
    WriteOnlyAccess<ValueType> wz(z, zSize);

    IndexType xIndex = 0;
    IndexType yIndex = 0;
    IndexType zIndex = 0;

    while ( xIndex < rx.size() && yIndex < ry.size() )
    {
        SCAI_ASSERT_DEBUG(zIndex < z.size(), "zIndex should never go out of bounds");

        const auto & xElement = rx[xIndex];
        const auto & yElement = ry[yIndex];

        if (common::compare(xElement, comparator, yElement))
        {
            wxMap[xIndex] = zIndex;
            wz[zIndex] = xElement;
            ++xIndex;
        }
        else
        {
            wyMap[yIndex] = zIndex;
            wz[zIndex] = yElement;
            ++yIndex;
        }
        ++zIndex;
    }

    while ( xIndex < rx.size() )
    {
        wxMap[xIndex] = zIndex;
        wz[zIndex++] = rx[xIndex++];
    }

    while ( yIndex < ry.size() )
    {
        wyMap[yIndex] = zIndex;
        wz[zIndex++] = ry[yIndex++];
    }

    SCAI_ASSERT(xIndex == x.size(), "must have read all elements in x.");
    SCAI_ASSERT(yIndex == y.size(), "must have read all elements in y.");
    SCAI_ASSERT(zIndex == z.size(), "must have written to all elements in z.");
}

/* --------------------------------------------------------------------------- */

template<typename ValueType>
void HArrayUtils::selectComplexPart(
    HArray<RealType<ValueType> >& realValues,
    const HArray<ValueType>& complexValues,
    const common::ComplexPart kind,
    ContextPtr )
{
    // ToDo: define and use kernel routine for any device

    IndexType n = complexValues.size();

    ReadAccess<ValueType> rComplex( complexValues );
    WriteOnlyAccess<RealType<ValueType> > wReal( realValues, n );

    if ( kind == common::ComplexPart::REAL )
    {
        for ( IndexType i = 0; i < n; ++i )
        {
            wReal[i] = common::Math::real( rComplex[i] );
        }
    }
    else
    {
        for ( IndexType i = 0; i < n; ++i )
        {
            wReal[i] = common::Math::imag( rComplex[i] );
        }
    }
}

/* --------------------------------------------------------------------------- */

template<typename ValueType>
void HArrayUtils::buildComplex(
    HArray<ValueType>& complexValues,
    const HArray<RealType<ValueType> >& realValues,
    const HArray<RealType<ValueType> >& imagValues,
    ContextPtr )
{
    // ToDo: define and use kernel routine for any context

    SCAI_ASSERT_EQ_ERROR( realValues.size(), imagValues.size(), "serious size mismatch" )

    IndexType n = realValues.size();

    ReadAccess<RealType<ValueType> > rReal( realValues );
    ReadAccess<RealType<ValueType> > rImag( imagValues );
    WriteOnlyAccess<ValueType> wComplex( complexValues, n );

    ValueType i = common::TypeTraits<ValueType>::imaginaryUnit();

    for ( IndexType k = 0; k < n; ++k )
    {
        wComplex[k] = rReal[k] + i * rImag[k];
    }
}

/* --------------------------------------------------------------------------- */

/** Makro for the instantiation of routines with two template arguments for source and target type. */

#define HARRAUTILS_SPECIFIER_LVL2( TargetType, SourceType )                          \
    template void HArrayUtils::gather<TargetType, SourceType>(                       \
            hmemo::HArray<TargetType>&,                                              \
            const hmemo::HArray<SourceType>&,                                        \
            const hmemo::HArray<IndexType>&,                                         \
            const BinaryOp,                                                          \
            const hmemo::ContextPtr );                                               \
    template void HArrayUtils::sparseGatherImpl<TargetType, SourceType>(             \
            hmemo::HArray<TargetType>&,                                              \
            const SourceType,                                                        \
            const hmemo::HArray<SourceType>&,                                        \
            const hmemo::HArray<IndexType>&,                                         \
            const hmemo::HArray<IndexType>&,                                         \
            const BinaryOp,                                                          \
            const hmemo::ContextPtr );                                               \
    template void HArrayUtils::setArrayImpl<TargetType, SourceType>(                 \
            hmemo::HArray<TargetType>&,                                              \
            const hmemo::HArray<SourceType>&,                                        \
            const BinaryOp,                                                          \
            hmemo::ContextPtr );                                                     \
    template void HArrayUtils::setArraySectionImpl<TargetType, SourceType>(          \
            hmemo::HArray<TargetType>&, const IndexType, const IndexType,            \
            const hmemo::HArray<SourceType>&, const IndexType, const IndexType,      \
            const IndexType,                                                         \
            const BinaryOp,                                                          \
            hmemo::ContextPtr );                                                     \
    template void HArrayUtils::scatter<TargetType, SourceType>(                      \
            hmemo::HArray<TargetType>&,                                              \
            const hmemo::HArray<IndexType>&,                                         \
            const bool,                                                              \
            const hmemo::HArray<SourceType>&,                                        \
            const BinaryOp,                                                          \
            const hmemo::ContextPtr );                                               \
    template void HArrayUtils::buildSparseArrayImpl<TargetType, SourceType>(         \
            hmemo::HArray<TargetType>&,                                              \
            hmemo::HArray<IndexType>&,                                               \
            const hmemo::HArray<SourceType>&,                                        \
            const SourceType,                                                        \
            hmemo::ContextPtr );

/** Makro for the instantiation of routines with one template argument for the value type. */

#define HARRAYUTILS_SPECIFIER( ValueType )                              \
    template void HArrayUtils::sparseGather<ValueType>(                 \
            hmemo::_HArray&,                                            \
            const ValueType,                                            \
            const hmemo::HArray<ValueType>&,                            \
            const hmemo::HArray<IndexType>&,                            \
            const hmemo::HArray<IndexType>&,                            \
            const BinaryOp,                                             \
            const hmemo::ContextPtr );                                  \
    template void HArrayUtils::setVal<ValueType>(                       \
            hmemo::HArray<ValueType>&,                                  \
            const IndexType,                                            \
            const ValueType,                                            \
            const BinaryOp );                                           \
    template ValueType HArrayUtils::getVal<ValueType>(                  \
            const hmemo::HArray<ValueType>&,                            \
            const IndexType );                                          \
    template void HArrayUtils::setScalar<ValueType>(                    \
            hmemo::HArray<ValueType>&,                                  \
            const ValueType,                                            \
            const BinaryOp,                                             \
            hmemo::ContextPtr);                                         \
    template void HArrayUtils::setSameValue<ValueType>(                 \
            hmemo::HArray<ValueType>&,                                  \
            const IndexType,                                            \
            const ValueType,                                            \
            hmemo::ContextPtr);                                         \
    template void HArrayUtils::_setSameValue<ValueType>(                \
            hmemo::_HArray&,                                            \
            const IndexType,                                            \
            const ValueType,                                            \
            hmemo::ContextPtr);                                         \
    template void HArrayUtils::appendArray<ValueType>(                  \
            hmemo::HArray<ValueType>&,                                  \
            const hmemo::HArray<ValueType>&,                            \
            hmemo::ContextPtr );                                        \
    template ValueType HArrayUtils::reduce<ValueType>(                  \
            const hmemo::HArray<ValueType>&,                            \
            const BinaryOp,                                             \
            hmemo::ContextPtr );                                        \
    template ValueType HArrayUtils::reduce2<ValueType>(                 \
            const hmemo::HArray<ValueType>&,                            \
            const hmemo::HArray<ValueType>&,                            \
            const BinaryOp,                                             \
            const BinaryOp,                                             \
            hmemo::ContextPtr );                                        \
    template bool HArrayUtils::all<ValueType>(                          \
            const hmemo::HArray<ValueType>&,                            \
            const CompareOp,                                            \
            const hmemo::HArray<ValueType>&,                            \
            hmemo::ContextPtr );                                        \
    template bool HArrayUtils::allScalar<ValueType>(                    \
            const hmemo::HArray<ValueType>&,                            \
            const CompareOp,                                            \
            const ValueType,                                            \
            hmemo::ContextPtr );                                        \
    template ValueType HArrayUtils::absMaxDiffVal<ValueType>(           \
            const hmemo::HArray<ValueType>&,                            \
            const hmemo::HArray<ValueType>&,                            \
            hmemo::ContextPtr );                                        \
    template void HArrayUtils::axpy<ValueType>(                         \
            hmemo::HArray<ValueType>&,                                  \
            const ValueType,                                            \
            const hmemo::HArray<ValueType>&,                            \
            hmemo::ContextPtr );                                        \
    template void HArrayUtils::arrayPlusArray<ValueType>(               \
            hmemo::HArray<ValueType>&,                                  \
            const ValueType,                                            \
            const hmemo::HArray<ValueType>&,                            \
            const ValueType,                                            \
            const hmemo::HArray<ValueType>&,                            \
            hmemo::ContextPtr );                                        \
    template void HArrayUtils::arrayPlusScalar<ValueType>(              \
            hmemo::HArray<ValueType>&,                                  \
            const ValueType,                                            \
            const hmemo::HArray<ValueType>&,                            \
            const ValueType, hmemo::ContextPtr );                       \
    template void HArrayUtils::arrayTimesArray<ValueType>(              \
            hmemo::HArray<ValueType>&,                                  \
            const ValueType,                                            \
            const hmemo::HArray<ValueType>&,                            \
            const hmemo::HArray<ValueType>&,                            \
            hmemo::ContextPtr );                                        \
    template ValueType HArrayUtils::dotProduct<ValueType>(              \
            const hmemo::HArray<ValueType>&,                            \
            const hmemo::HArray<ValueType>&,                            \
            hmemo::ContextPtr );                                        \
    template ValueType HArrayUtils::asum<ValueType>(                    \
            const hmemo::HArray<ValueType>&,                            \
            hmemo::ContextPtr );                                        \
    template ValueType HArrayUtils::nrm2<ValueType>(                    \
            const hmemo::HArray<ValueType>&,                            \
            hmemo::ContextPtr );                                        \
    template bool HArrayUtils::isSorted<ValueType>(                     \
            const hmemo::HArray<ValueType>&,                            \
            const CompareOp,                                            \
            hmemo::ContextPtr );                                        \
    template ValueType HArrayUtils::scan1<ValueType>(                   \
            hmemo::HArray<ValueType>&,                                  \
            hmemo::ContextPtr );                                        \
    template ValueType HArrayUtils::scan<ValueType>(                    \
            hmemo::HArray<ValueType>&,                                  \
            const ValueType first,                                      \
            const bool exclusive,                                       \
            hmemo::ContextPtr );                                        \
    template ValueType HArrayUtils::unscan<ValueType>(                  \
            hmemo::HArray<ValueType>&, hmemo::ContextPtr );             \
    template void HArrayUtils::sort<ValueType>(                         \
            hmemo::HArray<IndexType>*,                                  \
            hmemo::HArray<ValueType>*,                                  \
            const hmemo::HArray<ValueType>&,                            \
            const bool,                                                 \
            hmemo::ContextPtr );                                        \
    template void HArrayUtils::sortSparseEntries<ValueType>(            \
            hmemo::HArray<IndexType>&,                                  \
            hmemo::HArray<ValueType>&,                                  \
            const bool,                                                 \
            hmemo::ContextPtr );                                        \
    template void HArrayUtils::mergeSort<ValueType>(                    \
            hmemo::HArray<ValueType>&,                                  \
            const hmemo::HArray<IndexType>&,                            \
            const bool,                                                 \
            hmemo::ContextPtr );                                        \
    template void HArrayUtils::mergeSort<ValueType>(                    \
            hmemo::HArray<ValueType>&,                                  \
            hmemo::HArray<IndexType>&,                                  \
            const hmemo::HArray<IndexType>&,                            \
            const bool,                                                 \
            hmemo::ContextPtr );                                        \
    template void HArrayUtils::elimDoubles<ValueType>(                  \
            hmemo::HArray<IndexType>&,                                  \
            hmemo::HArray<ValueType>&,                                  \
            const BinaryOp );                                           \
    template void HArrayUtils::setSequence<ValueType>(                  \
            hmemo::HArray<ValueType>&,                                  \
            ValueType,                                                  \
            ValueType,                                                  \
            IndexType,                                                  \
            hmemo::ContextPtr );                                        \
    template void HArrayUtils::fillRandomImpl<ValueType>(               \
            hmemo::HArray<ValueType>&,                                  \
            IndexType,                                                  \
            float,                                                      \
            hmemo::ContextPtr );                                        \
    template void HArrayUtils::buildSparseIndexes<ValueType>(           \
            hmemo::HArray<IndexType>&,                                  \
            const hmemo::HArray<ValueType>&,                            \
            hmemo::ContextPtr );                                        \
    template IndexType HArrayUtils::insertSorted(                       \
            hmemo::HArray<ValueType>& array,                            \
            const ValueType value,                                      \
            hmemo::ContextPtr );                                        \
    template void HArrayUtils::insertAtPos(                             \
            hmemo::HArray<ValueType>& array,                            \
            const IndexType pos,                                        \
            const ValueType val,                                        \
            hmemo::ContextPtr );                                        \
    template void HArrayUtils::buildDenseArray(                         \
            hmemo::HArray<ValueType>&,                                  \
            const IndexType,                                            \
            const hmemo::HArray<ValueType>&,                            \
            const hmemo::HArray<IndexType>&,                            \
            const ValueType,                                            \
            hmemo::ContextPtr );                                        \
    template void HArrayUtils::addSparse(                               \
            hmemo::HArray<IndexType>&,                                  \
            hmemo::HArray<ValueType>&,                                  \
            const hmemo::HArray<IndexType>&,                            \
            const hmemo::HArray<ValueType>&,                            \
            const ValueType,                                            \
            const ValueType,                                            \
            const hmemo::HArray<IndexType>&,                            \
            const hmemo::HArray<ValueType>&,                            \
            const ValueType,                                            \
            const ValueType,                                            \
            hmemo::ContextPtr );                                        \
    template void HArrayUtils::binaryOpSparse(                          \
            hmemo::HArray<IndexType>&,                                  \
            hmemo::HArray<ValueType>&,                                  \
            const hmemo::HArray<IndexType>&,                            \
            const hmemo::HArray<ValueType>&,                            \
            const ValueType,                                            \
            const hmemo::HArray<IndexType>&,                            \
            const hmemo::HArray<ValueType>&,                            \
            const ValueType,                                            \
            const BinaryOp,                                             \
            hmemo::ContextPtr );                                        \
    template IndexType HArrayUtils::allSparse(                          \
            bool&,                                                      \
            const hmemo::HArray<IndexType>&,                            \
            const hmemo::HArray<ValueType>&,                            \
            const ValueType,                                            \
            const hmemo::HArray<IndexType>&,                            \
            const hmemo::HArray<ValueType>&,                            \
            const ValueType,                                            \
            const CompareOp,                                            \
            hmemo::ContextPtr );                                        \
    template void HArrayUtils::mergeSparse(                             \
            hmemo::HArray<IndexType>&,                                  \
            hmemo::HArray<ValueType>&,                                  \
            const hmemo::HArray<IndexType>&,                            \
            const hmemo::HArray<ValueType>&,                            \
            const hmemo::HArray<IndexType>&,                            \
            const hmemo::HArray<ValueType>&,                            \
            const BinaryOp,                                             \
            hmemo::ContextPtr );                                        \
    template void HArrayUtils::mergeAndMap(                             \
        hmemo::HArray<ValueType> & result,                              \
        hmemo::HArray<IndexType> & xMap,                                \
        hmemo::HArray<IndexType> & yMap,                                \
        const hmemo::HArray<ValueType> & x,                             \
        const hmemo::HArray<ValueType> & y,                             \
        const common::CompareOp comparator,                             \
        hmemo::ContextPtr prefLoc );                                    \
    SCAI_COMMON_LOOP_LVL2( ValueType, HARRAUTILS_SPECIFIER_LVL2, SCAI_ARRAY_TYPES_HOST )

SCAI_COMMON_LOOP( HARRAYUTILS_SPECIFIER, SCAI_ARRAY_TYPES_HOST )

#undef HARRAYUTILS_SPECIFIER
#undef HARRAUTILS_SPECIFIER_LVL2

// The UnaryOp/binary operations are instantiated for all array types
// But keep in mind that some operations are not supported for IndexType
// and will therefore cause runtime errors, i.e. throw an exception

#define HARRAYUTILS_SPECIFIER( ValueType )                        \
    template void HArrayUtils::unaryOp<ValueType>(                \
            hmemo::HArray<ValueType>&,                            \
            const hmemo::HArray<ValueType>&,                      \
            const UnaryOp, hmemo::ContextPtr);                    \
    template void HArrayUtils::binaryOp<ValueType>(               \
            hmemo::HArray<ValueType>&,                            \
            const hmemo::HArray<ValueType>&,                      \
            const hmemo::HArray<ValueType>&,                      \
            const BinaryOp,                                       \
            hmemo::ContextPtr);                                   \
    template void HArrayUtils::binaryOpScalar<ValueType>(         \
            hmemo::HArray<ValueType>&,                            \
            const hmemo::HArray<ValueType>&,                      \
            const ValueType,                                      \
            const BinaryOp,                                       \
            const bool,                                           \
            hmemo::ContextPtr);

// Note: it is now safe to instantiate UnaryOp/binary kernels also for IndexType

SCAI_COMMON_LOOP( HARRAYUTILS_SPECIFIER, SCAI_ARRAY_TYPES_HOST )

#undef HARRAYUTILS_SPECIFIER

#define HARRAYUTILS_SPECIFIER( ValueType )                        \
    template void HArrayUtils::selectComplexPart(                 \
            hmemo::HArray<RealType<ValueType> >&,                 \
            const hmemo::HArray<ValueType>&,                      \
            const common::ComplexPart,                            \
            hmemo::ContextPtr );                                  \
    template void HArrayUtils::buildComplex(                      \
            hmemo::HArray<ValueType>&,                            \
            const hmemo::HArray<RealType<ValueType> >&,           \
            const hmemo::HArray<RealType<ValueType> >&,           \
            hmemo::ContextPtr );                                  \

// selectComplexPart uses Math::real and Math::imag that is not defined for IndexType

SCAI_COMMON_LOOP( HARRAYUTILS_SPECIFIER, SCAI_NUMERIC_TYPES_HOST )

#undef HARRAYUTILS_SPECIFIER

template void HArrayUtils::bucketSort(
    hmemo::HArray<IndexType>& offsets,
    hmemo::HArray<IndexType>& perm,
    const hmemo::HArray<IndexType>& array,
    const IndexType nb,
    hmemo::ContextPtr prefLoc );

template void HArrayUtils::bucketCount(
    hmemo::HArray<IndexType>& sizes,
    const hmemo::HArray<IndexType>& array,
    const IndexType nb,
    hmemo::ContextPtr prefLoc );

/* --------------------------------------------------------------------------- */

} /* end namespace utilskernel */

} /* end namespace scai */<|MERGE_RESOLUTION|>--- conflicted
+++ resolved
@@ -947,12 +947,7 @@
 
     if ( alpha == common::Constants::ZERO ) // result = b
     {
-<<<<<<< HEAD
-        result.resize( x.size() );
-        setScalar( result, beta, BinaryOp::COPY, prefLoc );
-=======
         setSameValue( result, x.size(), beta, prefLoc );
->>>>>>> 7f56fcc7
         return;
     }
 
