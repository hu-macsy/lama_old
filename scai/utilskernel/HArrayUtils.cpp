/**
 * @file HArrayUtils.cpp
 *
 * @license
 * Copyright (c) 2009-2017
 * Fraunhofer Institute for Algorithms and Scientific Computing SCAI
 * for Fraunhofer-Gesellschaft
 *
 * This file is part of the SCAI framework LAMA.
 *
 * LAMA is free software: you can redistribute it and/or modify it under the
 * terms of the GNU Affero General Public License as published by the Free
 * Software Foundation, either version 3 of the License, or (at your option)
 * any later version.
 *
 * LAMA is distributed in the hope that it will be useful, but WITHOUT ANY
 * WARRANTY; without even the implied warranty of MERCHANTABILITY or FITNESS
 * FOR A PARTICULAR PURPOSE. See the GNU Affero General Public License for
 * more details.
 *
 * You should have received a copy of the GNU Affero General Public License
 * along with LAMA. If not, see <http://www.gnu.org/licenses/>.
 *
 * Other Usage
 * Alternatively, this file may be used in accordance with the terms and
 * conditions contained in a signed written agreement between you and
 * Fraunhofer SCAI. Please contact our distributor via info[at]scapos.com.
 * @endlicense
 *
 * @brief Implemenation of the utility routines for HArrays using corresponding kernel routines.
 * @author Thomas Brandes
 * @date 10.10.2011
 */

// hpp
#include <scai/utilskernel/HArrayUtils.hpp>

// local library
#include <scai/utilskernel/UtilKernelTrait.hpp>
#include <scai/utilskernel/SparseKernelTrait.hpp>
#include <scai/utilskernel/LAMAKernel.hpp>
#include <scai/utilskernel/openmp/OpenMPUtils.hpp>

#include <scai/utilskernel/mepr/UtilsWrapper.hpp>

// internal scai libraries
#include <scai/hmemo.hpp>

#include <scai/blaskernel/BLASKernelTrait.hpp>
#include <scai/tracing.hpp>

#include <scai/common/SCAITypes.hpp>
#include <scai/common/TypeTraits.hpp>
#include <scai/common/Math.hpp>
#include <scai/common/Constants.hpp>
#include <scai/common/ScalarType.hpp>

#include <scai/common/macros/assert.hpp>
#include <scai/common/macros/loop.hpp>

// std
#include <iostream>

namespace scai
{

using namespace hmemo;

using common::BinaryOp;
using common::CompareOp;
using common::UnaryOp;
using common::isBinarySupported;
using common::TypeTraits;

namespace utilskernel
{

SCAI_LOG_DEF_LOGGER( HArrayUtils::logger, "HArrayUtils" )

/* --------------------------------------------------------------------------- */

void HArrayUtils::_assign( _HArray& target, const _HArray& source, const ContextPtr prefLoc )
{
    if ( &target == &source )
    {
        SCAI_LOG_INFO( logger, "assign skipped, target and source are aliased" )
    }
    else
    {
        mepr::UtilsWrapperTT<SCAI_ARRAY_TYPES_HOST_LIST, SCAI_ARRAY_TYPES_HOST_LIST>::setArray( target, source, common::BinaryOp::COPY, prefLoc );
    }
}

/* --------------------------------------------------------------------------- */

template<typename TargetValueType, typename SourceValueType>
void HArrayUtils::assign( HArray<TargetValueType>& target, const HArray<SourceValueType>& source, const ContextPtr prefLoc )
{
    if ( static_cast<const _HArray*>( &target ) == static_cast<const _HArray*>( &source ) )
    {
        SCAI_LOG_INFO( logger, "assign skipped, target and source are aliased" )
        return;
    }

    // set should be available on interface for each loc

    static LAMAKernel<UtilKernelTrait::set<TargetValueType, SourceValueType> > set;

    ContextPtr loc = prefLoc;

    if ( !loc )
    {
        // if no context is given we assign where source has a valid copy available
        loc = source.getValidContext();
    }

    set.getSupportedContext( loc );

    const IndexType n = source.size();

    SCAI_CONTEXT_ACCESS( loc )

    ReadAccess<SourceValueType> sourceVals( source, loc );
    WriteOnlyAccess<TargetValueType> targetVals( target, loc, n );
    set[loc]( targetVals.get(), sourceVals.get(), n, common::BinaryOp::COPY );
}

/* --------------------------------------------------------------------------- */

void HArrayUtils::_setArray(
    _HArray& target,
    const _HArray& source,
    const BinaryOp op,
    const ContextPtr prefLoc )
{
    mepr::UtilsWrapperTT<SCAI_ARRAY_TYPES_HOST_LIST, SCAI_ARRAY_TYPES_HOST_LIST>::setArray( target, source, op, prefLoc );
}

/* --------------------------------------------------------------------------- */

template<typename TargetValueType, typename SourceValueType>
void HArrayUtils::setArray(
    HArray<TargetValueType>& target,
    const HArray<SourceValueType>& source,
    const BinaryOp op,
    const ContextPtr prefLoc )
{
<<<<<<< HEAD
    SCAI_LOG_INFO( logger, "setArray<" << common::TypeTraits<TargetValueType>::id() << 
=======
    SCAI_LOG_DEBUG( logger, "setArray<" << common::TypeTraits<TargetValueType>::id() << 
>>>>>>> 927e93ca
                    ", " << common::TypeTraits<SourceValueType>::id() << ">, target[ " << target.size()
                    << "] <- " << op << " source[" << source.size() << "]" )

    if ( op == common::BinaryOp::COPY )
    {
        assign( target, source, prefLoc );
        return;
    }

    SCAI_ASSERT_ERROR( common::isBinarySupported<TargetValueType>( op ),
                       op << " not supported for " << TypeTraits<TargetValueType>::id() )

    SCAI_ASSERT_EQ_ERROR( target.size(), source.size(), "array size mismatch for set( op = " << op << " )" )

    static LAMAKernel<UtilKernelTrait::set<TargetValueType, SourceValueType> > set;

    ContextPtr loc = prefLoc;

    if ( !loc )
    {
        // if no context is given we assign where target has a valid copy available
        loc = target.getValidContext();
    }

    set.getSupportedContext( loc );  // just in case, but set should be available on interface for each loc

    const IndexType n = source.size();

    SCAI_CONTEXT_ACCESS( loc )

    ReadAccess<SourceValueType> sourceVals( source, loc );
    WriteAccess<TargetValueType> targetVals( target, loc );
    set[loc]( targetVals.get(), sourceVals.get(), n, op );
}

/* --------------------------------------------------------------------------- */

template<typename ValueType>
void HArrayUtils::appendArray(
    hmemo::HArray<ValueType>& array1,
    const hmemo::HArray<ValueType>& array2,
    hmemo::ContextPtr context )
{
    const IndexType n1 = array1.size();
    const IndexType n2 = array2.size();

    static LAMAKernel<UtilKernelTrait::set<ValueType, ValueType> > set;

    ContextPtr loc = context;

    if ( !loc )
    {
        loc = array1.getValidContext();
    }

    set.getSupportedContext( loc );

    SCAI_CONTEXT_ACCESS( loc )

    WriteAccess<ValueType> wArray1( array1, loc );
    wArray1.resize( n1 + n2 );
    ReadAccess<ValueType> rArray2( array2, loc );

    set[loc]( wArray1.get() + n1, rArray2.get(), n2, common::BinaryOp::COPY );
}

/* --------------------------------------------------------------------------- */

void HArrayUtils::_setArraySection(
    _HArray& target,
    const IndexType targetOffset,
    const IndexType targetStride,
    const _HArray& source,
    const IndexType sourceOffset,
    const IndexType sourceStride,
    const IndexType n,
    const BinaryOp op,
    const ContextPtr prefLoc )
{
    mepr::UtilsWrapperTT<SCAI_ARRAY_TYPES_HOST_LIST, SCAI_ARRAY_TYPES_HOST_LIST>::
    setArraySection(
        target, targetOffset, targetStride,
        source, sourceOffset, sourceStride,
        n, op, prefLoc );
}

/* --------------------------------------------------------------------------- */

template<typename TargetValueType, typename SourceValueType>
void HArrayUtils::setArraySection(
    HArray<TargetValueType>& target,
    const IndexType targetOffset,
    const IndexType targetStride,
    const HArray<SourceValueType>& source,
    const IndexType sourceOffset,
    const IndexType sourceStride,
    const IndexType n,
    const BinaryOp op,
    const ContextPtr prefLoc )
{
    SCAI_ASSERT_ERROR( isBinarySupported<TargetValueType>( op ),
                       op << " not supported for " << TypeTraits<TargetValueType>::id() )

    // in contrary to setArray we assume correctly allocated target

    static LAMAKernel<UtilKernelTrait::setSection<TargetValueType, SourceValueType> > setSection;

    ContextPtr loc = prefLoc;

    if ( loc == ContextPtr() )
    {
        // optional argument has not been set, take default

        loc = source.getValidContext();
    }

    setSection.getSupportedContext( loc );

    SCAI_CONTEXT_ACCESS( loc )

    ReadAccess<SourceValueType> sourceVals( source, loc );
    WriteAccess<TargetValueType> targetVals( target, loc );

    setSection[loc]( targetVals.get() + targetOffset, targetStride,
                     sourceVals.get() + sourceOffset, sourceStride,
                     n, op );
}

/* --------------------------------------------------------------------------- */

void HArrayUtils::_gather(
    _HArray& target,
    const _HArray& source,
    const HArray<IndexType>& indexes,
    const BinaryOp op,
    const ContextPtr prefLoc )
{
    // use metaprogramming to call the gather version with the correct value types for target and source
    mepr::UtilsWrapperTT<SCAI_ARRAY_TYPES_HOST_LIST, SCAI_ARRAY_TYPES_HOST_LIST>::gather( target, source, indexes, op, prefLoc );
}

/* --------------------------------------------------------------------------- */

template<typename SourceValueType>
void HArrayUtils::_sparseGather(
    _HArray& target,
    const SourceValueType sourceZeroValue,
    const HArray<SourceValueType>& sourceNonZeroValues,
    const HArray<IndexType>& sourceNonZeroIndexes,
    const HArray<IndexType>& indexes,
    const BinaryOp op,
    const ContextPtr prefLoc )
{
    // use metaprogramming to call sparseGather version with the correct value type for target

    mepr::UtilsWrapperT<SourceValueType, SCAI_ARRAY_TYPES_HOST_LIST>::
           sparseGather( target, sourceZeroValue, sourceNonZeroValues, sourceNonZeroIndexes, indexes, op, prefLoc );

}

/* --------------------------------------------------------------------------- */

template<typename TargetValueType, typename SourceValueType>
void HArrayUtils::sparseGather(
    HArray<TargetValueType>& target,
    const SourceValueType sourceZeroValue,
    const HArray<SourceValueType>& sourceNonZeroValues,
    const HArray<IndexType>& sourceNonZeroIndexes,
    const HArray<IndexType>& indexes,
    const BinaryOp op,
    const ContextPtr prefLoc )
{
    SCAI_LOG_INFO( logger, "sparseGather<" << TypeTraits<TargetValueType>::id()
                            << ", " << TypeTraits<SourceValueType>::id() << ">" )

    const IndexType n = indexes.size();   // number of values to access

    // choose location for the operation where source array is currently valid

    static LAMAKernel<UtilKernelTrait::setGatherSparse<TargetValueType, SourceValueType> > setGatherSparse;

    ContextPtr loc = prefLoc;

    // default: assume that we need the target values where the indexes are

    if ( loc == ContextPtr() )
    {
        loc = indexes.getValidContext();
    }

    setGatherSparse.getSupportedContext( loc );

    if ( op == BinaryOp::COPY )
    {
        target.clear();       // old values are no more needed
        target.resize( n );    
    }
    else
    {
        SCAI_ASSERT_EQ_ERROR( target.size(), indexes.size(), "size mismatch" )
    }

    SCAI_ASSERT_EQ_ERROR( sourceNonZeroValues.size(), sourceNonZeroIndexes.size(), "serious size mismatch" )

    const IndexType nnz = sourceNonZeroValues.size();

    WriteAccess<TargetValueType> wTarget( target, loc );
    ReadAccess<SourceValueType> rSourceVals( sourceNonZeroValues, loc );
    ReadAccess<IndexType> rSourceIndexes( sourceNonZeroIndexes, loc );
    ReadAccess<IndexType> rIndexes( indexes, loc );

    setGatherSparse[loc] ( wTarget.get(), sourceZeroValue, rSourceVals.get(), rSourceIndexes.get(), nnz, rIndexes.get(), op, n );
}

/* --------------------------------------------------------------------------- */

void HArrayUtils::_scatter(
    _HArray& target,
    const HArray<IndexType>& indexes,
    const bool unique,
    const _HArray& source,
    const BinaryOp op,
    const ContextPtr prefLoc )
{
    // use metaprogramming to call the scatter version with the correct value types for target and source
    mepr::UtilsWrapperTT<SCAI_ARRAY_TYPES_HOST_LIST, SCAI_ARRAY_TYPES_HOST_LIST>::scatter( target, indexes, unique, source, op, prefLoc );
}

/* --------------------------------------------------------------------------- */

template<typename TargetValueType, typename SourceValueType>
void HArrayUtils::gather(
    HArray<TargetValueType>& target,
    const HArray<SourceValueType>& source,
    const HArray<IndexType>& indexes,
    const BinaryOp op,
    const ContextPtr prefLoc )
{
    SCAI_ASSERT_ERROR( isBinarySupported<TargetValueType>( op ),
                       op << " not supported for " << TypeTraits<TargetValueType>::id() )

    // check alias, only possible for same value type

    if ( target.getValueType() == source.getValueType() )
    {
        const HArray<TargetValueType>& tsource = reinterpret_cast<const HArray<TargetValueType>&>( source );
        SCAI_ASSERT_NE_ERROR( &target, &tsource, "gather: alias of source and target unsupported" )
    }

    SCAI_REGION( "HArray.gather" )

    SCAI_LOG_INFO( logger, "target[ " << target.size() << " ] " << op << " = source [ indexes [ "
                   << indexes.size() << " ] : " << source.size() << " ]" )

    // choose location for the operation where source array is currently valid
    static LAMAKernel<UtilKernelTrait::setGather<TargetValueType, SourceValueType> > setGather;
    ContextPtr loc = prefLoc;

    if ( loc == ContextPtr() )
    {
        loc = source.getValidContext();
    }

    setGather.getSupportedContext( loc );
    const IndexType n = indexes.size();

    if ( op == BinaryOp::COPY )
    {
        //  target[i] = source[ indexes[i] ]
        //  alias of target and indexes is supported

        SCAI_CONTEXT_ACCESS( loc )
        ReadAccess<SourceValueType> rSource( source, loc );
        ReadAccess<IndexType> rIndexes( indexes, loc );
        WriteOnlyAccess<TargetValueType> wTarget( target, loc, n );

        setGather[loc] ( wTarget.get(), rSource.get(), rIndexes.get(), op, n );
    }
    else
    {
        //  target[i] op= source[ indexes[i] ]

        SCAI_ASSERT_GE_ERROR( target.size(), n, "target array too small" )

        WriteAccess<TargetValueType> wTarget( target, loc );
        SCAI_CONTEXT_ACCESS( loc )
        ReadAccess<SourceValueType> rSource( source, loc );
        ReadAccess<IndexType> rIndexes( indexes, loc );
        setGather[loc] ( wTarget.get(), rSource.get(), rIndexes.get(), op, n );
    }
}

/* --------------------------------------------------------------------------- */

template<typename TargetValueType, typename SourceValueType>
void HArrayUtils::scatter(
    HArray<TargetValueType>& target,
    const HArray<IndexType>& indexes,
    const bool unique,
    const HArray<SourceValueType>& source,
    const BinaryOp op,
    const ContextPtr prefLoc )
{
    if ( unique )
    {
        // each supported binary operator can be used

        SCAI_ASSERT_ERROR( isBinarySupported<TargetValueType>( op ),
                           op << " not supported for " << TypeTraits<TargetValueType>::id() )
    }
    else
    {
        // only binary operators that allow atomic updates

        SCAI_ASSERT(  op == BinaryOp::COPY || op == BinaryOp::ADD || op == BinaryOp::SUB  ,
                      "Unsupported reduction op " << op << " for not unique indexes" )
    }

    SCAI_REGION( "HArray.scatter" )

    SCAI_LOG_INFO( logger, "target[ indexes[ " << indexes.size() << " ] : " << target.size()
                   << " ] = source[ " << source.size() << " ]" )

    if ( target.size() == 0 )
    {
        SCAI_ASSERT_EQ_ERROR( 0, indexes.size(), "scatter on empty array" )
        return;
    }

    SCAI_ASSERT_DEBUG( HArrayUtils::validIndexes( indexes, target.size(), prefLoc ),
                       "illegal scatter index, target has size " << target.size() )

    static LAMAKernel<UtilKernelTrait::setScatter<TargetValueType, SourceValueType> > setScatter;
    ContextPtr loc = prefLoc;

    if ( loc == ContextPtr() )
    {
        loc = source.getValidContext();
    }

    setScatter.getSupportedContext( loc );
    const IndexType n = indexes.size();
    WriteAccess<TargetValueType> wTarget( target, loc );
    SCAI_CONTEXT_ACCESS( loc )
    ReadAccess<SourceValueType> rSource( source, loc );
    ReadAccess<IndexType> rIndexes( indexes, loc );
    //  target[ indexes[i] ] = source[i]
    setScatter[loc] ( wTarget.get(), rIndexes.get(), unique, rSource.get(), op, n );
}

/* --------------------------------------------------------------------------- */

template<typename ValueType>
void HArrayUtils::setScalar(
    HArray<ValueType>& target,
    const ValueType value,
    const BinaryOp op,
    ContextPtr prefLoc )
{
    SCAI_ASSERT_ERROR( isBinarySupported<ValueType>( op ),
                       op << " not supported for " << TypeTraits<ValueType>::id() )

    static LAMAKernel<UtilKernelTrait::setVal<ValueType> > setVal;
    ContextPtr loc = prefLoc;

    if ( loc == ContextPtr() )
    {
        // default location: where we have valid copy of the data
        loc = target.getValidContext();
    }

    setVal.getSupportedContext( loc );
    const IndexType n = target.size();
    SCAI_LOG_INFO( logger, target << " = " << value << ", to do at " << *loc << ", n = " << n )

    if ( op == BinaryOp::COPY )
    {
        // Note: very important is to specify the size n here as it might not have been allocated
        WriteOnlyAccess<ValueType> wTarget( target, loc, n );
        SCAI_CONTEXT_ACCESS( loc )
        setVal[loc]( wTarget.get(), n, value, op );
    }
    else
    {
        WriteAccess<ValueType> wTarget( target, loc );
        SCAI_CONTEXT_ACCESS( loc )
        setVal[loc]( wTarget.get(), n, value, op );
    }
}

/* --------------------------------------------------------------------------- */

template<typename ValueType>
void HArrayUtils::setSameValue(
    HArray<ValueType>& array,
    const IndexType n,
    const ValueType value,
    ContextPtr ctx )
{
    static LAMAKernel<UtilKernelTrait::setVal<ValueType> > setVal;

    ContextPtr loc = ctx;

    if ( loc == ContextPtr() )
    {
        // default location: where we have valid copy of the data
        loc = array.getValidContext();
    }

    setVal.getSupportedContext( loc );

    WriteOnlyAccess<ValueType> wTarget( array, loc, n );
    SCAI_CONTEXT_ACCESS( loc )
    setVal[loc]( wTarget.get(), n, value, common::BinaryOp::COPY );
}

/* --------------------------------------------------------------------------- */

template<typename ValueType>
void HArrayUtils::_setSameValue(
    hmemo::_HArray& array,
    const IndexType n,
    const ValueType val,
    hmemo::ContextPtr ctx )
{
    // use meta-programming to resolve the type of target array

    mepr::UtilsWrapperT<ValueType, SCAI_ARRAY_TYPES_HOST_LIST>::setSameValue( array, n, val, ctx );
}

/* --------------------------------------------------------------------------- */

template<typename ValueType>
void HArrayUtils::setVal(
    HArray<ValueType>& target,
    const IndexType index,
    const ValueType val,
    const BinaryOp op )
{
    SCAI_ASSERT_ERROR( isBinarySupported<ValueType>( op ),
                       op << " not supported for " << TypeTraits<ValueType>::id() )

    // setting single value will directly copy to the device with the valid incarnation

    ContextPtr loc = target.getValidContext();

    if ( op == BinaryOp::COPY )
    {
        WriteAccess<ValueType> wTarget( target, loc );
        wTarget.setValue( val, index );
    }
    else
    {
        static LAMAKernel<UtilKernelTrait::setVal<ValueType> > setVal;
        setVal.getSupportedContext( loc );

        SCAI_CONTEXT_ACCESS( loc )

        WriteAccess<ValueType> wTarget( target, loc );
        setVal[loc]( wTarget.get() + index, 1, val, op );
    }
}

/* --------------------------------------------------------------------------- */

template<typename ValueType>
ValueType HArrayUtils::getVal(
    const HArray<ValueType>& array,
    const IndexType index )
{
    SCAI_ASSERT_DEBUG( index < array.size(), "index = " << index << " out of range for array = " << array );
    // get the data from a valid context, avoids any memory copy.
    ContextPtr loc = array.getValidContext();
    ReadAccess<ValueType> rArray( array, loc );
    ValueType val;
    rArray.getValue( val, index );
    return val;
}

/* --------------------------------------------------------------------------- */

template<typename ValueType>
ValueType HArrayUtils::reduce(
    const HArray<ValueType>& array,
    const BinaryOp redOp,
    const ContextPtr prefLoc )
{
    static LAMAKernel<UtilKernelTrait::reduce<ValueType> > reduce;
    // preferred location: where valid values of the array are available
    ContextPtr loc = array.getValidContext( prefLoc );
    reduce.getSupportedContext( loc );
    ReadAccess<ValueType> readArray( array, loc );
    SCAI_CONTEXT_ACCESS( loc )
    ValueType zero = common::zeroBinary<ValueType>( redOp );
    ValueType redVal = reduce[loc]( readArray.get(), readArray.size(), zero, redOp );
    return redVal;
}

/* --------------------------------------------------------------------------- */

template<typename ValueType>
ValueType HArrayUtils::asum( const HArray<ValueType>& array, const ContextPtr prefLoc )
{
    const IndexType n = array.size();

    if ( n == 0 )
    {
        return ValueType( 0 );
    }

    static LAMAKernel<blaskernel::BLASKernelTrait::asum<ValueType> > asum;
    // preferred location: where valid values of the array are available
    ContextPtr loc = array.getValidContext( prefLoc );
    asum.getSupportedContext( loc );
    ReadAccess<ValueType> readArray( array, loc );
    SCAI_CONTEXT_ACCESS( loc )
    ValueType result = asum[loc]( n, readArray.get(), 1 );
    return result;
}

/* --------------------------------------------------------------------------- */

template<typename ValueType>
ValueType HArrayUtils::nrm2( const HArray<ValueType>& array, const ContextPtr prefLoc )
{
    const IndexType n = array.size();

    if ( n == 0 )
    {
        return ValueType( 0 );
    }

    static LAMAKernel<blaskernel::BLASKernelTrait::nrm2<ValueType> > nrm2;
    // preferred location: where valid values of the array are available
    ContextPtr loc = array.getValidContext( prefLoc );
    nrm2.getSupportedContext( loc );
    ReadAccess<ValueType> readArray( array, loc );
    SCAI_CONTEXT_ACCESS( loc )
    ValueType result = nrm2[loc]( n, readArray.get(), 1 );
    return result;
}

/* --------------------------------------------------------------------------- */

template<typename ValueType>
ValueType HArrayUtils::absMaxDiffVal(
    const HArray<ValueType>& array1,
    const HArray<ValueType>& array2,
    ContextPtr prefLoc )
{
    // is just a special case of a reduction with two combined arrays

    return reduce2( array1, array2, BinaryOp::SUB, BinaryOp::ABS_MAX, prefLoc );
}

/* --------------------------------------------------------------------------- */

template<typename ValueType>
ValueType HArrayUtils::reduce2(
    const HArray<ValueType>& array1,
    const HArray<ValueType>& array2,
    const BinaryOp binOp,
    const BinaryOp redOp,
    ContextPtr prefLoc )
{
    SCAI_ASSERT_ERROR( isBinarySupported<ValueType>( binOp ),
                       binOp << " not supported for " << TypeTraits<ValueType>::id() )

    ValueType zero = common::zeroBinary<ValueType>( redOp ); // checks also for valid op

    SCAI_ASSERT_EQUAL( array1.size(), array2.size(), "array size mismatch for reduce2" )

    const IndexType n = array1.size();

    static LAMAKernel<UtilKernelTrait::reduce2<ValueType> > reduce2;

    ContextPtr loc = prefLoc;

    // Rule for default location: where array1 has valid values

    if ( loc == ContextPtr() )
    {
        loc = array1.getValidContext();
    }

    reduce2.getSupportedContext( loc );

    ReadAccess<ValueType> readArray1( array1, loc );
    ReadAccess<ValueType> readArray2( array2, loc );

    SCAI_CONTEXT_ACCESS( loc )

    ValueType redVal = reduce2[loc]( readArray1.get(),
                                     readArray2.get(),
                                     n,
                                     binOp,
                                     zero,
                                     redOp );
    return redVal;
}

/* --------------------------------------------------------------------------- */

template<typename ValueType>
bool HArrayUtils::all(
    const HArray<ValueType>& array1,
    const CompareOp op,
    const HArray<ValueType>& array2,
    ContextPtr prefLoc )
{
    const IndexType n = array1.size();

    static LAMAKernel<UtilKernelTrait::allCompare<ValueType> > allCompare;

    ContextPtr loc = prefLoc;

    // Rule for default location: where array1 has valid values

    if ( loc == ContextPtr() )
    {
        loc = array1.getValidContext();
    }

    allCompare.getSupportedContext( loc );

    ReadAccess<ValueType> readArray1( array1, loc );
    ReadAccess<ValueType> readArray2( array2, loc );

    SCAI_CONTEXT_ACCESS( loc )

    bool allVal = allCompare[loc]( readArray1.get(),
                                   readArray2.get(),
                                   n,
                                   op );
    return allVal;
}

/* --------------------------------------------------------------------------- */

template<typename ValueType>
bool HArrayUtils::allScalar(
    const HArray<ValueType>& array,
    const CompareOp op,
    const ValueType val,
    ContextPtr prefLoc )
{
    const IndexType n = array.size();

    static LAMAKernel<UtilKernelTrait::allCompareScalar<ValueType> > allCompare;

    ContextPtr loc = prefLoc;

    // Rule for default location: where array1 has valid values

    if ( loc == ContextPtr() )
    {
        loc = array.getValidContext();
    }

    allCompare.getSupportedContext( loc );

    ReadAccess<ValueType> readArray( array, loc );

    SCAI_CONTEXT_ACCESS( loc )

    bool allVal = allCompare[loc]( readArray.get(),
                                   val,
                                   n,
                                   op );
    return allVal;
}

/* --------------------------------------------------------------------------- */

template<typename ValueType>
ValueType HArrayUtils::dotProduct(
    const HArray<ValueType>& array1,
    const HArray<ValueType>& array2,
    ContextPtr prefLoc )
{
    SCAI_ASSERT_EQUAL( array1.size(), array2.size(), "array size mismatch for dotproduct" )
    static LAMAKernel<blaskernel::BLASKernelTrait::dot<ValueType> > dot;
    ContextPtr loc = prefLoc;

    // Rule for default location: where array1 has valid values

    if ( loc == ContextPtr() )
    {
        loc = array1.getValidContext();
    }

    dot.getSupportedContext( loc );
    ReadAccess<ValueType> readArray1( array1, loc );
    ReadAccess<ValueType> readArray2( array2, loc );
    SCAI_CONTEXT_ACCESS( loc )
    const ValueType res = dot[loc]( readArray1.size(), readArray1.get(), 1, readArray2.get(), 1 );
    return res;

    // Note: other solution: reduce2( array1, array2, n, BinaryOp::MULT, 0, BinaryOp::ADD )
}

/* --------------------------------------------------------------------------- */

template<typename ValueType>
void HArrayUtils::axpy(
    HArray<ValueType>& result,
    const ValueType alpha,
    const HArray<ValueType>& x,
    ContextPtr prefLoc )
{
    SCAI_LOG_INFO( logger, "result += " << alpha << " * x"
                   ", x = " << x << ", result = " << result )

    if ( alpha == common::Constants::ZERO )
    {
        return;
    }

    SCAI_ASSERT_EQUAL( result.size(), x.size(), "size mismatch" )
    IndexType n = x.size();
    static LAMAKernel<blaskernel::BLASKernelTrait::axpy<ValueType> > axpy;
    ContextPtr loc = prefLoc;

    if ( loc == ContextPtr() )
    {
        loc = result.getValidContext();
    }

    axpy.getSupportedContext( loc );  // axpy must be available at loc
    ReadAccess<ValueType> xAccess( x, loc );
    WriteAccess<ValueType> resultAccess( result, loc, true );
    SCAI_CONTEXT_ACCESS( loc )
    axpy[loc]( n, alpha, xAccess.get(), 1, resultAccess.get(), 1 );
}

/* --------------------------------------------------------------------------- */

template<typename ValueType>
void HArrayUtils::arrayPlusArray(
    HArray<ValueType>& result,
    const ValueType alpha,
    const HArray<ValueType>& x,
    const ValueType beta,
    const HArray<ValueType>& y,
    ContextPtr prefLoc )
{
    SCAI_LOG_INFO( logger, "result = " << alpha << " * x + " << beta << " * y" <<
                   ", x = " << x << ", y = " << y << ", result = " << result )

    // check for zero terms as we do not need read access and assert correct sizes
 
    bool noSwapScalar = false;

    if ( beta == common::Constants::ZERO )
    {
        // result = alpha * x [ + 0 * y ]

        if ( alpha == common::Constants::ZERO )
        {
            // result = 0 * x + 0 * y, be careful about size of result

            IndexType n = common::Math::max( x.size(), y.size() );
            result.clear();
            result.resize( n );
            setScalar( result, ValueType( 0 ), BinaryOp::COPY, prefLoc );
        }
        else
        {
            binaryOpScalar( result, x, alpha, BinaryOp::MULT, noSwapScalar, prefLoc );
        }

        return;
    }

    if ( alpha == common::Constants::ZERO )
    {
        // result = beta * y
        binaryOpScalar( result, y, beta, BinaryOp::MULT, noSwapScalar, prefLoc );
        return;
    }

    if ( &y == &result && beta == common::Constants::ONE )
    {
        axpy( result, alpha, x, prefLoc );
        return;
    }

    if ( &x == &result && alpha == common::Constants::ONE )
    {
        axpy( result, beta, y, prefLoc );
        return;
    }

    SCAI_ASSERT_EQUAL( x.size(), y.size(), "size mismatch" )
    const IndexType n = x.size();
    static LAMAKernel<blaskernel::BLASKernelTrait::sum<ValueType> > sum;
    ContextPtr loc = prefLoc;

    if ( loc == ContextPtr() )
    {
        loc = x.getValidContext();
    }

    sum.getSupportedContext( loc );
    // no alias checks are done here
    ReadAccess<ValueType> xAccess( x, loc );
    ReadAccess<ValueType> yAccess( y, loc );
    WriteOnlyAccess<ValueType> resultAccess( result, loc, x.size() );
    SCAI_CONTEXT_ACCESS( loc )
    sum[loc]( n, alpha, xAccess.get(), beta, yAccess.get(), resultAccess.get() );
}

template<typename ValueType>
void HArrayUtils::arrayPlusScalar(
    HArray<ValueType>& result,
    const ValueType alpha,
    const HArray<ValueType>& x,
    const ValueType beta,
    ContextPtr prefLoc )
{
    // operation is result = alpha * x + b (elementwise)
    SCAI_LOG_INFO( logger, "result = " << alpha << " * x + " << beta << ", x = " << x
                   << ", result = " << result )

    // check for zero terms as we do not need read access and assert correct sizes

    if ( alpha == common::Constants::ZERO ) // result = b
    {
        setSameValue( result, x.size(), beta, prefLoc );
        return;
    }

    if ( &x == &result && alpha == common::Constants::ONE ) // result += b (elementwise)
    {
        setScalar( result, beta, BinaryOp::ADD, prefLoc );
        return;
    }

    if ( alpha == common::Constants::ONE ) // result = x + b (elementwise)
    {
        binaryOpScalar( result, x, beta, BinaryOp::ADD, false, prefLoc );
        return;
    }

    if ( beta == common::Constants::ZERO )
    {
        if ( alpha == common::Constants::ZERO ) // result = 0
        {
            setSameValue<ValueType>( result, x.size(), 0, prefLoc );
        }
        else // result = alpha * x
        {
            binaryOpScalar( result, x, alpha, BinaryOp::MULT, false, prefLoc );
        }

        return;
    }

    // else full operation: result = alpha * x + b (elementwise)

    const IndexType n = x.size();

    static LAMAKernel<UtilKernelTrait::scaleVectorAddScalar<ValueType> > scaleVectorAddScalar;

    ContextPtr loc = prefLoc;

    // default location for check: where we have valid entries

    if ( loc == ContextPtr() )
    {
        loc = x.getValidContext();
    }

    scaleVectorAddScalar.getSupportedContext( loc );

    // due to possible alias of result and x, write access must follow read

    ReadAccess<ValueType> rX( x, loc );
    WriteOnlyAccess<ValueType> wResult( result, loc, n );

    SCAI_CONTEXT_ACCESS( loc )

    scaleVectorAddScalar[loc]( wResult.get(), rX.get(), n, alpha, beta );
}

/* --------------------------------------------------------------------------- */

template<typename ValueType>
void HArrayUtils::arrayTimesArray(
    HArray<ValueType>& result,
    const ValueType alpha,
    const HArray<ValueType>& x,
    const HArray<ValueType>& y,
    ContextPtr prefLoc )
{
    SCAI_ASSERT_EQUAL( x.size(), y.size(), "size mismatch" )
    const IndexType n = x.size();

    if ( alpha == common::Constants::ZERO )
    {
        // result = alpha * x * y -> result = 0

        setSameValue<ValueType>( result, n, 0, prefLoc );
        return;
    }

    static LAMAKernel<UtilKernelTrait::binaryOp<ValueType> > binaryOp;

    ContextPtr loc = prefLoc;

    if ( loc == ContextPtr() )
    {
        loc = x.getValidContext();
    }

    binaryOp.getSupportedContext( loc );

    // no alias checks are done here
    {
        ReadAccess<ValueType> xAccess( x, loc );
        ReadAccess<ValueType> yAccess( y, loc );
        WriteOnlyAccess<ValueType> resultAccess( result, loc, x.size() );
        SCAI_CONTEXT_ACCESS( loc )
        binaryOp[loc]( resultAccess.get(), xAccess.get(), yAccess.get(), n, BinaryOp::MULT );
    }

    if ( alpha != common::Constants::ONE )
    {
        setScalar( result, alpha, BinaryOp::MULT, prefLoc );
    }
}

/* --------------------------------------------------------------------------- */

template<typename ValueType>
void HArrayUtils::unaryOp(
    HArray<ValueType>& result,
    const HArray<ValueType>& x,
    const UnaryOp op,
    ContextPtr prefLoc )
{
    SCAI_ASSERT( common::isUnarySupported<ValueType>( op ),
                 op << " not supported for " << TypeTraits<ValueType>::id() )

    const IndexType n = x.size();

    static LAMAKernel<UtilKernelTrait::unaryOp<ValueType> > unaryOpKernel;

    ContextPtr loc = prefLoc;

    // default location for check: where we have valid entries

    if ( loc == ContextPtr() )
    {
        loc = x.getValidContext();
    }

    unaryOpKernel.getSupportedContext( loc );

    SCAI_CONTEXT_ACCESS( loc )

    // due to possible alias of result and x, write access must follow read

    ReadAccess<ValueType> rX( x, loc );
    WriteOnlyAccess<ValueType> wResult( result, loc, n );

    unaryOpKernel[loc]( wResult.get(), rX.get(), n, op );
}

/* --------------------------------------------------------------------------- */

template<typename ValueType>
void HArrayUtils::binaryOp(
    HArray<ValueType>& result,
    const HArray<ValueType>& x,
    const HArray<ValueType>& y,
    const BinaryOp op,
    ContextPtr prefLoc )
{
    SCAI_ASSERT( isBinarySupported<ValueType>( op ),
                 op << " not supported for " << TypeTraits<ValueType>::id() )

    const IndexType n = x.size();

    SCAI_ASSERT_GE_ERROR( y.size(), n, "binaryOp: y has to small size" )

    static LAMAKernel<UtilKernelTrait::binaryOp<ValueType> > binaryOp;

    ContextPtr loc = prefLoc;

    // default location for check: where we have valid entries

    if ( loc == ContextPtr() )
    {
        loc = x.getValidContext();
    }

    binaryOp.getSupportedContext( loc );

    SCAI_CONTEXT_ACCESS( loc )

    // due to possible alias of result and x, write access must follow read

    ReadAccess<ValueType> rX( x, loc );
    ReadAccess<ValueType> rY( y, loc );
    WriteOnlyAccess<ValueType> wResult( result, loc, n );

    binaryOp[loc]( wResult.get(), rX.get(), rY.get(), n, op );
}

/* --------------------------------------------------------------------------- */

template<typename ValueType>
void HArrayUtils::binaryOpScalar(
    HArray<ValueType>& result,
    const HArray<ValueType>& x,
    const ValueType y,
    const BinaryOp op,
    const bool swapScalar,
    ContextPtr prefLoc )
{
    SCAI_ASSERT( isBinarySupported<ValueType>( op ),
                 op << " not supported for " << TypeTraits<ValueType>::id() )

    const IndexType n = x.size();

    static LAMAKernel<UtilKernelTrait::binaryOpScalar<ValueType> > binaryOpScalar;

    ContextPtr loc = prefLoc;

    // default location for check: where we have valid entries

    if ( loc == ContextPtr() )
    {
        loc = x.getValidContext();
    }

    binaryOpScalar.getSupportedContext( loc );

    SCAI_CONTEXT_ACCESS( loc )

    // due to possible alias of result and x, write access must follow read

    ReadAccess<ValueType> rX( x, loc );
    WriteOnlyAccess<ValueType> wResult( result, loc, n );

    binaryOpScalar[loc]( wResult.get(), rX.get(), y, n, op, swapScalar );
}

/* --------------------------------------------------------------------------- */

bool HArrayUtils::validIndexes(
    const HArray<IndexType>& array,
    const IndexType size,
    const ContextPtr prefLoc )
{
    const IndexType n = array.size();
    static LAMAKernel<UtilKernelTrait::validIndexes> validIndexes;
    ContextPtr loc = prefLoc;

    // default location for check: where we have valid entries

    if ( loc == ContextPtr() )
    {
        loc = array.getValidContext();
    }

    validIndexes.getSupportedContext( loc );
    SCAI_CONTEXT_ACCESS( loc )
    ReadAccess<IndexType> rValues( array, loc );
    bool valid = validIndexes[loc]( rValues.get(), n, size );
    return valid;
}

/* --------------------------------------------------------------------------- */

template<typename ValueType>
bool HArrayUtils::isSorted(
    const HArray<ValueType>& array,
    const CompareOp op,
    ContextPtr prefLoc )
{
    const IndexType n = array.size();
    static LAMAKernel<UtilKernelTrait::isSorted<ValueType> > isSorted;
    ContextPtr loc = prefLoc;

    // default location for check: where we have valid entries

    if ( loc == ContextPtr() )
    {
        loc = array.getValidContext();
    }

    isSorted.getSupportedContext( loc );
    SCAI_CONTEXT_ACCESS( loc )
    ReadAccess<ValueType> rValues( array, loc );
    bool sorted = isSorted[loc]( rValues.get(), n, op );
    return sorted;
}

/* --------------------------------------------------------------------------- */

void HArrayUtils::setOrder( HArray<IndexType>& array, IndexType n, ContextPtr prefLoc )
{
    static LAMAKernel<UtilKernelTrait::setOrder<IndexType> > setOrder;
    ContextPtr loc = prefLoc;

    if ( loc == ContextPtr() )
    {
        loc = array.getValidContext();   // should be first context
    }

    setOrder.getSupportedContext( loc );
    SCAI_CONTEXT_ACCESS( loc )
    WriteOnlyAccess<IndexType> wArray( array, loc, n );
    setOrder[loc]( wArray.get(), n );
}

/* --------------------------------------------------------------------------- */

template<typename ValueType>
void HArrayUtils::setSequence( HArray<ValueType>& array, ValueType startValue, ValueType inc, IndexType n, ContextPtr prefLoc )
{
    static LAMAKernel<UtilKernelTrait::setSequence<ValueType> > setSequence;
    ContextPtr loc = prefLoc;

    if ( loc == ContextPtr() )
    {
        loc = array.getValidContext();   // should be first context
    }

    setSequence.getSupportedContext( loc );
    SCAI_CONTEXT_ACCESS( loc )
    WriteOnlyAccess<ValueType> wArray( array, loc, n );
    setSequence[loc]( wArray.get(), startValue, inc, n );
}

/* --------------------------------------------------------------------------- */

void HArrayUtils::setRandom( _HArray& array,
                             const IndexType bound,
                             const ContextPtr prefLoc )
{
    // use meta-programming to call fillRandom<ValueType> with the type of array

    mepr::UtilsWrapper< SCAI_ARRAY_TYPES_HOST_LIST>::fillRandom( array, bound, 1.0f, prefLoc );
}

/* --------------------------------------------------------------------------- */

void HArrayUtils::setSparseRandom( _HArray& array,
                                   const float fillRate,
                                   const IndexType bound,
                                   const ContextPtr prefLoc )
{
    // use meta-programming to call fillRandom<ValueType> with the type of array

    mepr::UtilsWrapper< SCAI_ARRAY_TYPES_HOST_LIST>::fillRandom( array, bound, fillRate, prefLoc );
}

/* --------------------------------------------------------------------------- */

template<typename ValueType>
void HArrayUtils::fillRandom( HArray<ValueType>& array,
                              const IndexType bound,
                              const float fillRate,
                              const ContextPtr prefLoc )
{
    ContextPtr loc = Context::getHostPtr();   // currently only available on host

    const IndexType n = array.size();

    if ( fillRate >= 1.0f )
    {
        WriteOnlyAccess<ValueType> wArray( array, loc, n );

        for ( IndexType i = 0; i < n; ++i )
        {
            wArray[i] = common::Math::random<ValueType>( bound );
        }
    }
    else
    {
        if ( n > 0 && !array.isInitialized() )
        {
            COMMON_THROWEXCEPTION( "filling of uninitialized array: " << array )
        }

        WriteAccess<ValueType> wArray( array, loc );

        for ( IndexType i = 0; i < n; ++i )
        {
            bool fillIt = common::Math::randomBool( fillRate );
 
            if ( fillIt )
            {
                wArray[i] = common::Math::random<ValueType>( bound );
            }
        }
    }

    if ( prefLoc != ContextPtr() )
    {
        array.prefetch( prefLoc );
    }
}

/* --------------------------------------------------------------------------- */

void HArrayUtils::randomSparseIndexes( HArray<IndexType>& array, const IndexType n, const float probability )
{
    IndexType cnt = 0;

    WriteOnlyAccess<IndexType> wArray( array, n );

    for ( IndexType i = 0; i < n; ++i )
    {
        bool takeIt = common::Math::randomBool( probability );

        if ( takeIt )
        {
            wArray[ cnt++ ] = i;
        }
    }

    wArray.resize( cnt );
}

/* --------------------------------------------------------------------------- */

template<typename ValueType>
ValueType HArrayUtils::scan1(
    HArray<ValueType>& array,
    ContextPtr prefLoc )
{
    const IndexType n = array.size();

    static LAMAKernel<UtilKernelTrait::scan<ValueType> > scan;

    ContextPtr loc = prefLoc;

    // default location for check: where we have valid entries

    if ( loc == ContextPtr() )
    {
        loc = array.getValidContext();
    }

    scan.getSupportedContext( loc );

    SCAI_CONTEXT_ACCESS( loc )

    WriteAccess<ValueType> wValues( array, loc );

    wValues.resize( n + 1 );   // One additional element will be added at the end

    bool exclusive = true;
    bool append = true;
    ValueType zero = 0;

    ValueType total = scan[loc]( wValues.get(), n, zero, exclusive, append );

    return total;
}

/* --------------------------------------------------------------------------- */

template<typename ValueType>
ValueType HArrayUtils::scan(
    HArray<ValueType>& array,
    const ValueType first,
    const bool exclusive,
    ContextPtr prefLoc )
{
    const IndexType n = array.size();

    static LAMAKernel<UtilKernelTrait::scan<ValueType> > scan;

    ContextPtr loc = prefLoc;

    // default location for check: where we have valid entries

    if ( loc == ContextPtr() )
    {
        loc = array.getValidContext();
    }

    scan.getSupportedContext( loc );

    SCAI_CONTEXT_ACCESS( loc )

    WriteAccess<ValueType> wValues( array, loc );
 
    bool append = false;   // do not change the size

    ValueType total = scan[loc]( wValues.get(), n, first, exclusive, append );

    return total;
}

/* --------------------------------------------------------------------------- */

template<typename ValueType>
ValueType HArrayUtils::unscan(
    HArray<ValueType>& array,
    ContextPtr prefLoc )
{
    const IndexType n = array.size();

    if ( n < 1 )
    {
        return ValueType( 0 );
    }

    static LAMAKernel<UtilKernelTrait::unscan<ValueType> > unscan;
    ContextPtr loc = prefLoc;

    // default location for check: where we have valid entries

    if ( loc == ContextPtr() )
    {
        loc = array.getValidContext();
    }

    unscan.getSupportedContext( loc );
    SCAI_CONTEXT_ACCESS( loc )
    WriteAccess<ValueType> wValues( array, loc );
    ValueType first = unscan[loc]( wValues.get(), n - 1 );

    // One additional element will be removed from end
    wValues.resize( n - 1 );

    return first;
}

/* --------------------------------------------------------------------------- */

template<typename ValueType>
void HArrayUtils::sort(
    HArray<IndexType>* perm,
    HArray<ValueType>* outValues,
    const HArray<ValueType>& inValues,
    const bool ascending,
    ContextPtr prefLoc )
{
    const IndexType n = inValues.size();

    if ( n == 0 )
    {
        if ( perm )
        {
            perm->clear();
        }

        return;
    }

    static LAMAKernel<UtilKernelTrait::sort<ValueType> > sort;

    ContextPtr loc = prefLoc;

    // default location for check: where we have valid entries

    if ( loc == ContextPtr() )
    {
        loc = inValues.getValidContext();
    }

    sort.getSupportedContext( loc );

    SCAI_CONTEXT_ACCESS( loc )

    // ReadAccess for inValues is always before WriteAccess for outValues, so alias is okay

    ReadAccess<ValueType> rValues( inValues, loc );

    if ( perm == NULL )
    {
        WriteOnlyAccess<ValueType> wValues( *outValues, loc, n );
        sort[loc]( NULL, wValues.get(), rValues.get(), n, ascending );
    }
    else if ( outValues == NULL )
    {
        WriteOnlyAccess<IndexType> wPerm( *perm, loc, n );
        sort[loc]( wPerm.get(), NULL, rValues.get(), n, ascending );
    }
    else
    {
        WriteOnlyAccess<ValueType> wValues( *outValues, loc, n );
        WriteOnlyAccess<IndexType> wPerm( *perm, loc, n );
        sort[loc]( wPerm.get(), wValues.get(), rValues.get(), n, ascending );
    }
}

/* --------------------------------------------------------------------------- */

template<typename ValueType>
void HArrayUtils::sortSparseEntries(
    HArray<IndexType>& indexes,
    HArray<ValueType>& values,
    const bool ascending,
    ContextPtr prefLoc )
{
    SCAI_ASSERT_EQ_ERROR( indexes.size(), values.size(), "keys and values must have same number of entries" )

    const IndexType n = indexes.size();

    if ( n < 2 )
    {
        return;
    }

    static LAMAKernel<UtilKernelTrait::sortInPlace<ValueType> > sortInPlace;

    ContextPtr loc = prefLoc;

    // default location for check: where we have valid entries

    if ( loc == ContextPtr() )
    {
        loc = indexes.getValidContext();
    }

    sortInPlace.getSupportedContext( loc );

    SCAI_CONTEXT_ACCESS( loc )

    WriteAccess<IndexType> wIndexes( indexes, loc );
    WriteAccess<ValueType> wValues( values, loc );
    sortInPlace[loc]( wIndexes.get(), wValues.get(), n, ascending );
}

/* --------------------------------------------------------------------------- */

template<typename BucketType>
void HArrayUtils::bucketSort(
    HArray<IndexType>& offsets,
    HArray<IndexType>& perm,
    const HArray<BucketType>& array,
    const BucketType nb,
    ContextPtr prefLoc )
{
    const IndexType n = array.size();

    if ( n == 0 )
    {
        perm.clear();
        IndexType zero = 0;
        offsets.setSameValue( nb + 1, zero );  // offsets = { 0, 0, ..., 0 }
        return;
    }

    static LAMAKernel<UtilKernelTrait::countBuckets<BucketType> > countBuckets;
    static LAMAKernel<UtilKernelTrait::scan<IndexType> > scan;
    static LAMAKernel<UtilKernelTrait::sortInBuckets<BucketType> > sortInBuckets;

    ContextPtr loc = prefLoc;

    // default location for check: where we have valid entries

    if ( loc == ContextPtr() )
    {
        loc = array.getValidContext();
    }

    countBuckets.getSupportedContext( loc, scan, sortInBuckets );

    SCAI_CONTEXT_ACCESS( loc )

    ReadAccess<BucketType> bucketMap( array, loc );
    WriteOnlyAccess<IndexType> sizes( offsets, loc, static_cast<IndexType>( nb + 1 ) );

    countBuckets[loc]( sizes.get(), nb, bucketMap, n );
    IndexType first = 0;
    IndexType total = scan[loc]( sizes.get(), nb, first, true, true );

    // Note: total can be < n if array contains values < 0 or >= nb

    WriteOnlyAccess<IndexType> wPerm( perm, loc, total );
    sortInBuckets[loc]( wPerm, sizes, nb, bucketMap, n );
}

/* --------------------------------------------------------------------------- */

template<typename BucketType>
void HArrayUtils::bucketCount(
    HArray<IndexType>& bucketSizes,
    const HArray<BucketType>& array,
    const BucketType nb,
    ContextPtr prefLoc )
{
    const IndexType n = array.size();

    if ( n == 0 )
    {
        IndexType zeroVal = 0;
        bucketSizes.setSameValue( nb, zeroVal );
        return;
    }

    static LAMAKernel<UtilKernelTrait::countBuckets<BucketType> > countBuckets;

    ContextPtr loc = prefLoc;

    // default location for check: where we have valid entries

    if ( loc == ContextPtr() )
    {
        loc = array.getValidContext();
    }

    countBuckets.getSupportedContext( loc );

    SCAI_CONTEXT_ACCESS( loc )

    ReadAccess<BucketType> bucketMap( array, loc );

    bucketSizes.reserve( loc, nb + 1 );

    WriteOnlyAccess<IndexType> wSizes( bucketSizes, loc, nb );

    countBuckets[loc]( wSizes, nb, bucketMap, n );
}

/* --------------------------------------------------------------------------- */

void HArrayUtils::inversePerm(
    HArray<IndexType>& invPerm,
    const HArray<IndexType>& perm,
    ContextPtr prefLoc )
{
    IndexType n = perm.size();

    if ( n == 0 )
    {
        invPerm.clear();  // reset it to zero, done
        return;
    }

    SCAI_ASSERT_NE_ERROR( &invPerm, &perm, "inversePerm: alias not supported" )

    ContextPtr loc = prefLoc;

    // default location for check: where we have valid entries

    if ( loc == ContextPtr() )
    {
        loc = perm.getValidContext();
    }

    static LAMAKernel<UtilKernelTrait::setInversePerm> setInversePerm;
    static LAMAKernel<UtilKernelTrait::setVal<IndexType> > setVal;
    static LAMAKernel<UtilKernelTrait::reduce<IndexType> > reduce;

    setInversePerm.getSupportedContext( loc, setVal, reduce );

    // it is also checked that perm is really a permutation, otherwise invPerm would contain strange values

    {
        WriteOnlyAccess<IndexType> wInversePerm( invPerm, loc, n );
        ReadAccess<IndexType> rPerm( perm, loc );
        SCAI_CONTEXT_ACCESS( loc )
        setVal[loc]( wInversePerm.get(), n, n, BinaryOp::COPY );
        setInversePerm[loc]( wInversePerm.get(), rPerm.get(), n );
        IndexType maxIndex = reduce[loc]( wInversePerm.get(), n, 0, BinaryOp::MAX );
        SCAI_ASSERT_ERROR( maxIndex < n, "Perm array does not cover all row indexes, #n = " << n );
    }
}

/* --------------------------------------------------------------------------- */

template<typename ValueType>
void HArrayUtils::mergeSort(
    HArray<ValueType>& values,
    const HArray<IndexType>& offsets,
    bool ascending,
    ContextPtr ctx )
{
    mergeSortOptional( values, NULL, offsets, ascending, ctx );
}

template<typename ValueType>
void HArrayUtils::mergeSort(
    HArray<ValueType>& values,
    HArray<IndexType>& perm,
    const HArray<IndexType>& offsets,
    bool ascending,
    ContextPtr ctx )
{
    mergeSortOptional( values, &perm, offsets, ascending, ctx );
}

template<typename ValueType>
void HArrayUtils::mergeSortOptional(
    HArray<ValueType>& values,
    HArray<IndexType>* perm,
    const HArray<IndexType>& offsets,
    bool ascending,
    ContextPtr )
{
    IndexType n  = values.size();       // number of values to sort
    IndexType nb = offsets.size() - 1;  // number of sorted subarray

    SCAI_LOG_INFO( logger, "mergeSort of values[" << n << "] with " << nb << " sorted subarrays." )

    if ( perm )
    {
        SCAI_ASSERT_EQ_ERROR( values.size(), perm->size(), "array size mismatch" )
    }

    // we need a (writeable) copy of the offset array for running offsets

    HArray<IndexType> copyOffsets( offsets );

    // Temporary array required for the sorted values, in-place not supported

    HArray<ValueType> sorted;
    HArray<IndexType> newPerm;

    {
        WriteAccess<IndexType> wOffsets( copyOffsets );
        ReadAccess<IndexType> rOffsets( offsets );
        WriteOnlyAccess<ValueType> wSorted( sorted, n );
        ReadAccess<ValueType> rValues( values );

        std::unique_ptr<WriteOnlyAccess<IndexType> > wPerm;
        std::unique_ptr<ReadAccess<IndexType> > rPerm;

        if ( perm )
        {
            wPerm.reset( new WriteOnlyAccess<IndexType>( newPerm, n ) );
            rPerm.reset( new ReadAccess<IndexType>( *perm ) );
        }

        for ( IndexType i = 0; i < n; ++i )
        {
            // find the next minimal element

            IndexType nextIndex = invalidIndex;

            for ( IndexType k = 0; k < nb; ++k )
            {
                if ( wOffsets[k] == rOffsets[k + 1] )
                {
                    continue;  // no more values in subarray k
                }

                if ( nextIndex == invalidIndex )
                {
                    nextIndex = k;
                }
                else if ( ascending && rValues[wOffsets[k]] < rValues[wOffsets[nextIndex]] )
                {
                    nextIndex = k;
                }
                else if ( !ascending && rValues[wOffsets[k]] > rValues[wOffsets[nextIndex]] )
                {
                    nextIndex = k;
                }
            }

            SCAI_ASSERT_NE_ERROR( nextIndex, invalidIndex, "no more elements found" )

            IndexType& pos = wOffsets[nextIndex];

            SCAI_LOG_DEBUG( logger, "Next elem in subarray = " << nextIndex
                            << ", pos = " << pos << ", val = " << rValues[pos] );

            // sort in the next minimal element

            wSorted[i] = rValues[pos];

            if ( perm )
            {
                ( *wPerm )[i] = ( *rPerm )[pos];
            }

            pos++;
        }

        // Proof: wOffsets[k] == rOffsets[k+1]

        for ( IndexType k = 0; k < nb; ++k )
        {
            SCAI_ASSERT_EQ_ERROR( rOffsets[k + 1], wOffsets[k], "serious problem during mergesort" )
        }
    }

    // set the sorted values back in the input array, also for perm if available

    values.swap( sorted );

    if ( perm )
    {
        perm->swap( newPerm );
    }
}

#ifdef SCAI_COMPLEX_SUPPORTED

template<>
void HArrayUtils::mergeSortOptional(
    HArray<ComplexFloat>& ,
    HArray<IndexType>*,
    const HArray<IndexType>&,
    bool,
    ContextPtr )
{
    COMMON_THROWEXCEPTION( "unsupported" )
}

template<>
void HArrayUtils::mergeSortOptional(
    HArray<ComplexDouble>& ,
    HArray<IndexType>*,
    const HArray<IndexType>&,
    bool,
    ContextPtr )
{
    COMMON_THROWEXCEPTION( "unsupported" )
}

template<>
void HArrayUtils::mergeSortOptional(
    HArray<ComplexLongDouble>& ,
    HArray<IndexType>*,
    const HArray<IndexType>&,
    bool,
    ContextPtr )
{
    COMMON_THROWEXCEPTION( "unsupported" )
}

#endif

/* --------------------------------------------------------------------------- */

template<typename ValueType>
void HArrayUtils::elimDoubles(
    HArray<IndexType>& indexes,
    HArray<ValueType>& values,
    const common::BinaryOp op )
{
    SCAI_ASSERT_EQ_ERROR( indexes.size(), values.size(), "serious size mismatch" )

    IndexType n = indexes.size();

    if ( n <= 1 )
    {
        return;
    }

    // mergeSparse elims also double values on sorted lists, just set one list empty

    static LAMAKernel<SparseKernelTrait::mergeSparse<ValueType> > mergeSparse;

    // default location for merge

    ContextPtr loc = indexes.getValidContext();

    mergeSparse.getSupportedContext( loc );

    SCAI_CONTEXT_ACCESS( loc )

    {
        WriteAccess<IndexType> wIndexes( indexes, loc );
        WriteAccess<ValueType> wValues( values, loc );

        IndexType nMerged = mergeSparse[loc]( wIndexes.get(), wValues.get(),
                                              wIndexes.get(), wValues.get(), n,
                                              NULL, NULL, 0, op );

        // nMerged can be smaller than n if one index list contained multiple values

        wIndexes.resize( nMerged );
        wValues.resize( nMerged );
    }
}

/* --------------------------------------------------------------------------- */

template<typename TargetType, typename SourceType>
void HArrayUtils::buildSparseArray(
    HArray<TargetType>& sparseArray,
    HArray<IndexType>& sparseIndexes,
    const HArray<SourceType>& denseArray,
    const SourceType zeroValue,
    ContextPtr prefLoc )
{
    const IndexType n = denseArray.size();
    static LAMAKernel<SparseKernelTrait::countNonZeros<SourceType> > countNonZeros;
    static LAMAKernel<SparseKernelTrait::compress<TargetType, SourceType> > compress;
    ContextPtr loc = prefLoc;

    // default location for conversion: where we have the dense values

    if ( loc == ContextPtr() )
    {
        loc = denseArray.getValidContext();
    }

    compress.getSupportedContext( loc, countNonZeros );
    SCAI_CONTEXT_ACCESS( loc )
    SourceType eps = TypeTraits<SourceType>::eps1();
    ReadAccess<SourceType> rDenseArray( denseArray, loc );
    // we count the non-zeros at first to have sizes for sparse data
    IndexType sparseN = countNonZeros[loc]( rDenseArray.get(), n, zeroValue, eps );
    SCAI_LOG_DEBUG( logger, "counted nonZeros for zero = " << zeroValue << ", dense " << n << " is now " << sparseN )
    WriteOnlyAccess<TargetType> wSparseArray( sparseArray, loc, sparseN );
    WriteOnlyAccess<IndexType> wSparseIndexes( sparseIndexes, loc, sparseN );
    IndexType sparseN1 = compress[loc]( wSparseArray.get(), wSparseIndexes.get(), rDenseArray.get(), n, zeroValue, eps );
    SCAI_ASSERT_EQ_ERROR( sparseN, sparseN1, "zero = " << zeroValue << ", counted nonzeros does not match with compessed size" )
}

/* --------------------------------------------------------------------------- */

template<typename ValueType>
IndexType HArrayUtils::insertSorted(
    HArray<ValueType>& array,
    const ValueType value, 
    ContextPtr )
{
    typedef typename common::TypeTraits<ValueType>::RealType RealType;

    if ( common::TypeTraits<ValueType>::stype != common::TypeTraits<RealType>::stype )
    {
        COMMON_THROWEXCEPTION( "unsupported" )
        return 0;
    }
    else
    {
        RealType value1 = value;

        IndexType n = array.size();
 
        HArray<RealType>& array1 = reinterpret_cast<HArray<RealType>&>( array );

        WriteAccess<RealType> wArray( array1 );

        wArray.resize( n + 1 );

        IndexType pos = n;

        // move up entries of index array until we have a smaller element

        for ( IndexType i = n;  i-- > 0;  )
        {
            if ( wArray[i] > value1 ) 
            {
                pos = i;
                wArray[i+1] = wArray[i];
            }
            else
            {
                break;
            }
        }

        wArray[pos] = value1;

        return pos;
    }
}

/* --------------------------------------------------------------------------- */

template<typename ValueType>
void HArrayUtils::insertAtPos(
    HArray<ValueType>& array,
    const IndexType pos,
    const ValueType value,
    ContextPtr )
{
    IndexType n = array.size();

    SCAI_ASSERT_VALID_INDEX_DEBUG( pos, n + 1, "illegal insert position" )

    WriteAccess<ValueType> wArray( array );

    wArray.resize( n + 1 );

    // set the value at pos and swap the remaining values up like a bubble

    ValueType swapValue = value;

    for ( IndexType i = pos; i <= n; ++i )
    {
        std::swap( swapValue, wArray[i] );
    }
}

/* --------------------------------------------------------------------------- */

template<typename ValueType>
void HArrayUtils::buildDenseArray(
    HArray<ValueType>& denseArray,
    const IndexType denseN,
    const HArray<ValueType>& sparseArray,
    const HArray<IndexType>& sparseIndexes,
    const ValueType zero,
    ContextPtr prefLoc )
{
    SCAI_LOG_INFO( logger, "buildDenseArray<" << common::TypeTraits<ValueType>::id() << ">, N = " << denseN 
                             << ", zero = " << zero << ", nnz = " << sparseArray.size() )

    const IndexType sparseN = sparseArray.size();

    SCAI_ASSERT_LE_ERROR( sparseN, denseN, "sparse array cannot have more entries than dense array." )

    SCAI_ASSERT_DEBUG( HArrayUtils::validIndexes( sparseIndexes, denseN, prefLoc ),
                       "Illegal index for sparse indexes, dense array size = " << denseN );

    setSameValue( denseArray, denseN, zero, prefLoc );

    bool unique = true;
    HArrayUtils::scatter( denseArray, sparseIndexes, unique, sparseArray, BinaryOp::COPY, prefLoc );
}

/* --------------------------------------------------------------------------- */

IndexType HArrayUtils::findPosInSortedIndexes( const HArray<IndexType>& indexes, const IndexType index )
{
    ReadAccess<IndexType> rIndexes( indexes );

    IndexType first = 0;
    IndexType last  = indexes.size();

    while ( first < last )
    {
        IndexType middle = first + ( last - first ) / 2;

        if ( rIndexes[middle] == index )
        {
            return middle;
        }
        else if ( rIndexes[middle] > index )
        {
            last = middle;
        }
        else
        {
            first = middle + 1;
        }
    }

    return invalidIndex;
}

/* --------------------------------------------------------------------------- */

void HArrayUtils::findPosInSortedIndexesV( HArray<IndexType>& outPos,
                                           const HArray<IndexType>& indexes, 
                                           const HArray<IndexType> inPos )
{
    const IndexType n = inPos.size();
    const IndexType m = indexes.size();

    // Note: alias of outPos and inPos is safe !!

    ReadAccess<IndexType> rIn( inPos );
    ReadAccess<IndexType> rIndexes( indexes );
    WriteOnlyAccess<IndexType> wOut( outPos, n );
    OpenMPUtils::binarySearch( wOut.get(), rIndexes.get(), m, rIn.get(), n );
}

/* --------------------------------------------------------------------------- */

template<typename ValueType>
void HArrayUtils::addSparse(
    HArray<IndexType>& resultIndexes,
    HArray<ValueType>& resultValues,
    const HArray<IndexType>& indexes1,
    const HArray<ValueType>& values1,
    const ValueType zero1,
    const ValueType alpha,
    const HArray<IndexType>& indexes2,
    const HArray<ValueType>& values2,
    const ValueType zero2,
    const ValueType beta,
    ContextPtr prefLoc )
{
    static LAMAKernel<SparseKernelTrait::countAddSparse> countAddSparse;
    static LAMAKernel<SparseKernelTrait::addSparse<ValueType> > addSparse;

    ContextPtr loc = prefLoc;

    // default location for conversion: where we have the dense values

    if ( loc == ContextPtr() )
    {
        loc = indexes1.getValidContext();
    }

    addSparse.getSupportedContext( loc, countAddSparse );

    SCAI_CONTEXT_ACCESS( loc )

    ReadAccess<IndexType> rIndexes1( indexes1, loc );
    ReadAccess<IndexType> rIndexes2( indexes2, loc );

    IndexType n1 = indexes1.size();
    IndexType n2 = indexes2.size();

    IndexType n = countAddSparse[loc]( rIndexes1.get(), n1, rIndexes2.get(), n2 );

    if ( n == n1 && n == n2 )
    {
        SCAI_LOG_DEBUG( logger, "addSparse, same pattern for both operands" )

        rIndexes1.release();
        rIndexes2.release();

        if ( ( &resultIndexes != &indexes1 ) && ( &resultIndexes != &indexes2 ) )
        {
            // no alias, so we have to copy the indexes

            resultIndexes = indexes1;
        }

        arrayPlusArray( resultValues, alpha, values1, beta, values2, loc );
    }
    else
    {
        SCAI_LOG_DEBUG( logger, "addSparse, different pattern, n = " << n << ", n1 = " << n1 << ", n2 = " << n2 )

        WriteOnlyAccess<IndexType> wIndexes( resultIndexes, loc, n );
        WriteOnlyAccess<ValueType> wValues( resultValues, loc, n );

        ReadAccess<ValueType> rValues1( values1, loc );
        ReadAccess<ValueType> rValues2( values2, loc );

        addSparse[loc]( wIndexes.get(), wValues.get(),
                        rIndexes1.get(), rValues1.get(), zero1, n1, alpha,
                        rIndexes2.get(), rValues2.get(), zero2, n2, beta );
    }
}

/* --------------------------------------------------------------------------- */

template<typename ValueType>
void HArrayUtils::binaryOpSparse(
    HArray<IndexType>& resultIndexes,
    HArray<ValueType>& resultValues,
    const HArray<IndexType>& indexes1,
    const HArray<ValueType>& values1,
    const ValueType zero1,
    const HArray<IndexType>& indexes2,
    const HArray<ValueType>& values2,
    const ValueType zero2,
    const BinaryOp op,
    ContextPtr prefLoc )
{
    static LAMAKernel<SparseKernelTrait::countAddSparse> countAddSparse;
    static LAMAKernel<SparseKernelTrait::binopSparse<ValueType> > binopSparse;

    ContextPtr loc = prefLoc;

    // default location for conversion: where we have the dense values

    if ( loc == ContextPtr() )
    {
        loc = indexes1.getValidContext();
    }

    binopSparse.getSupportedContext( loc, countAddSparse );

    SCAI_CONTEXT_ACCESS( loc )

    ReadAccess<IndexType> rIndexes1( indexes1, loc );
    ReadAccess<IndexType> rIndexes2( indexes2, loc );

    IndexType n1 = indexes1.size();
    IndexType n2 = indexes2.size();

    IndexType n = countAddSparse[loc]( rIndexes1.get(), n1, rIndexes2.get(), n2 );

    if ( n == n1 && n == n2 )
    {
        // sparse input arrays have same pattern, so we can call binary op for values

        rIndexes1.release();
        rIndexes2.release();

         
        resultIndexes = indexes1;
        binaryOp( resultValues, values1, values2, op, prefLoc );
    }
    else
    {
        WriteOnlyAccess<IndexType> wIndexes( resultIndexes, loc, n );
        WriteOnlyAccess<ValueType> wValues( resultValues, loc, n );

        ReadAccess<ValueType> rValues1( values1, loc );
        ReadAccess<ValueType> rValues2( values2, loc );

        binopSparse[loc]( wIndexes.get(), wValues.get(),
                          rIndexes1.get(), rValues1.get(), zero1, n1, 
                          rIndexes2.get(), rValues2.get(), zero2, n2, op );
    }
}

/* --------------------------------------------------------------------------- */

template<typename ValueType>
IndexType HArrayUtils::allSparse(
    bool& allFlag,
    const HArray<IndexType>& indexes1,
    const HArray<ValueType>& values1,
    const ValueType zero1,
    const HArray<IndexType>& indexes2,
    const HArray<ValueType>& values2,
    const ValueType zero2,
    const CompareOp op,
    ContextPtr prefLoc )
{
    static LAMAKernel<SparseKernelTrait::allCompareSparse<ValueType> > allCompareSparse;

    ContextPtr loc = prefLoc;

    // default location for conversion: where we have the dense values

    if ( loc == ContextPtr() )
    {
        loc = indexes1.getValidContext();
    }

    allCompareSparse.getSupportedContext( loc );

    SCAI_CONTEXT_ACCESS( loc )

    ReadAccess<IndexType> rIndexes1( indexes1, loc );
    ReadAccess<IndexType> rIndexes2( indexes2, loc );

    IndexType n1 = indexes1.size();
    IndexType n2 = indexes2.size();

    ReadAccess<ValueType> rValues1( values1, loc );
    ReadAccess<ValueType> rValues2( values2, loc );

    return allCompareSparse[loc]( allFlag,
                                  rIndexes1.get(), rValues1.get(), zero1, n1, 
                                  rIndexes2.get(), rValues2.get(), zero2, n2, op );

}

/* --------------------------------------------------------------------------- */

template<typename ValueType>
void HArrayUtils::mergeSparse(
    HArray<IndexType>& resultIndexes,
    HArray<ValueType>& resultValues,
    const HArray<IndexType>& indexes1,
    const HArray<ValueType>& values1,
    const HArray<IndexType>& indexes2,
    const HArray<ValueType>& values2,
    const BinaryOp op,
    ContextPtr prefLoc )
{
    static LAMAKernel<SparseKernelTrait::countAddSparse> countAddSparse;
    static LAMAKernel<SparseKernelTrait::mergeSparse<ValueType> > mergeSparse;

    ContextPtr loc = prefLoc;

    // default location for conversion: where we have the dense values

    if ( loc == ContextPtr() )
    {
        loc = indexes1.getValidContext();
    }

    mergeSparse.getSupportedContext( loc, countAddSparse );

    SCAI_CONTEXT_ACCESS( loc )

    ReadAccess<IndexType> rIndexes1( indexes1, loc );
    ReadAccess<IndexType> rIndexes2( indexes2, loc );

    IndexType n1 = indexes1.size();
    IndexType n2 = indexes2.size();

    IndexType n = countAddSparse[loc]( rIndexes1.get(), n1, rIndexes2.get(), n2 );

    SCAI_LOG_INFO( logger, "counted new sparse n = " << n << " from " << n1 << " + " << n2 )

    {
        WriteOnlyAccess<IndexType> wIndexes( resultIndexes, loc, n );
        WriteOnlyAccess<ValueType> wValues( resultValues, loc, n );

        ReadAccess<ValueType> rValues1( values1, loc );
        ReadAccess<ValueType> rValues2( values2, loc );

        IndexType nMerged = mergeSparse[loc]( wIndexes.get(), wValues.get(),
                                              rIndexes1.get(), rValues1.get(), n1, 
                                              rIndexes2.get(), rValues2.get(), n2, op );

        // nMerged can be smaller than n if one index list contained multiple values

        resultIndexes.resize( nMerged );
        resultValues.resize( nMerged );
    }
}

template <typename ValueType>
void HArrayUtils::mergeAndMap(
    hmemo::HArray<ValueType> & result,
    hmemo::HArray<IndexType> & xMap,
    hmemo::HArray<IndexType> & yMap,
    const hmemo::HArray<ValueType> & x,
    const hmemo::HArray<ValueType> & y,
    const common::CompareOp comparator,
    hmemo::ContextPtr prefLoc )
{
    // Currently we do all operations on the host, so ignore prefLoc
    (void) prefLoc;

    const auto stype = common::TypeTraits<ValueType>::stype;

    SCAI_ASSERT_ERROR(!common::isComplex(stype),
                      "merge is not applicable to complex numbers. ValueType == " << stype);
    SCAI_ASSERT_DEBUG(HArrayUtils::isSorted(x, comparator), "x must be sorted according to the specified comparator " << comparator);
    SCAI_ASSERT_DEBUG(HArrayUtils::isSorted(y, comparator), "y must be sorted according to the specified comparator " << comparator);

    using hmemo::ReadAccess;
    using hmemo::WriteAccess;
    using hmemo::WriteOnlyAccess;

    ReadAccess<ValueType> rx(x);
    ReadAccess<ValueType> ry(y);
    WriteOnlyAccess<IndexType> wxMap(xMap, x.size());
    WriteOnlyAccess<IndexType> wyMap(yMap, y.size());

    auto & z = result;
    const auto zSize = rx.size() + ry.size();
    WriteOnlyAccess<ValueType> wz(z, zSize);

    IndexType xIndex = 0;
    IndexType yIndex = 0;
    IndexType zIndex = 0;

    while ( xIndex < rx.size() && yIndex < ry.size() )
    {
        SCAI_ASSERT_DEBUG(zIndex < z.size(), "zIndex should never go out of bounds");

        const auto & xElement = rx[xIndex];
        const auto & yElement = ry[yIndex];

        if (common::compare(xElement, comparator, yElement))
        {
            wxMap[xIndex] = zIndex;
            wz[zIndex] = xElement;
            ++xIndex;
        }
        else
        {
            wyMap[yIndex] = zIndex;
            wz[zIndex] = yElement;
            ++yIndex;
        }
        ++zIndex;
    }

    while ( xIndex < rx.size() )
    {
        wxMap[xIndex] = zIndex;
        wz[zIndex++] = rx[xIndex++];
    }

    while ( yIndex < ry.size() )
    {
        wyMap[yIndex] = zIndex;
        wz[zIndex++] = ry[yIndex++];
    }

    SCAI_ASSERT(xIndex == x.size(), "must have read all elements in x.");
    SCAI_ASSERT(yIndex == y.size(), "must have read all elements in y.");
    SCAI_ASSERT(zIndex == z.size(), "must have written to all elements in z.");
}

/* --------------------------------------------------------------------------- */

template<typename ValueType>
void HArrayUtils::selectComplexPart(
    HArray<RealType<ValueType> >& realValues,
    const HArray<ValueType>& complexValues,
    const common::ComplexPart kind,
    ContextPtr )
{
    // ToDo: define and use kernel routine for any device

    IndexType n = complexValues.size();

    ReadAccess<ValueType> rComplex( complexValues );
    WriteOnlyAccess<RealType<ValueType> > wReal( realValues, n );

    if ( kind == common::ComplexPart::REAL )
    {
        for ( IndexType i = 0; i < n; ++i )
        {
            wReal[i] = common::Math::real( rComplex[i] );
        }
    }
    else
    {
        for ( IndexType i = 0; i < n; ++i )
        {
            wReal[i] = common::Math::imag( rComplex[i] );
        }
    }
}

/* --------------------------------------------------------------------------- */

template<typename ValueType>
void HArrayUtils::buildComplex(
    HArray<ValueType>& complexValues,
    const HArray<RealType<ValueType> >& realValues,
    const HArray<RealType<ValueType> >& imagValues,
    ContextPtr )
{
    // ToDo: define and use kernel routine for any context

    SCAI_ASSERT_EQ_ERROR( realValues.size(), imagValues.size(), "serious size mismatch" )

    IndexType n = realValues.size();

    ReadAccess<RealType<ValueType> > rReal( realValues );
    ReadAccess<RealType<ValueType> > rImag( imagValues );
    WriteOnlyAccess<ValueType> wComplex( complexValues, n );

    ValueType i = common::TypeTraits<ValueType>::imaginaryUnit();

    for ( IndexType k = 0; k < n; ++k )
    {
        wComplex[k] = rReal[k] + i * rImag[k];
    }
}

/* --------------------------------------------------------------------------- */

/** Makro for the instantiation of routines with two template arguments for source and target type. */

#define HARRAUTILS_SPECIFIER_LVL2( TargetType, SourceType )                          \
    template void HArrayUtils::gather<TargetType, SourceType>(                       \
            hmemo::HArray<TargetType>&,                                              \
            const hmemo::HArray<SourceType>&,                                        \
            const hmemo::HArray<IndexType>&,                                         \
            const BinaryOp,                                                          \
            const hmemo::ContextPtr );                                               \
    template void HArrayUtils::sparseGather<TargetType, SourceType>(                 \
            hmemo::HArray<TargetType>&,                                              \
            const SourceType,                                                        \
            const hmemo::HArray<SourceType>&,                                        \
            const hmemo::HArray<IndexType>&,                                         \
            const hmemo::HArray<IndexType>&,                                         \
            const BinaryOp,                                                          \
            const hmemo::ContextPtr );                                               \
    template void HArrayUtils::assign<TargetType, SourceType>(                       \
            hmemo::HArray<TargetType>&,                                              \
            const hmemo::HArray<SourceType>&,                                        \
            hmemo::ContextPtr );                                                     \
    template void HArrayUtils::setArray<TargetType, SourceType>(                     \
            hmemo::HArray<TargetType>&,                                              \
            const hmemo::HArray<SourceType>&,                                        \
            const BinaryOp,                                                          \
            hmemo::ContextPtr );                                                     \
    template void HArrayUtils::setArraySection<TargetType, SourceType>(              \
            hmemo::HArray<TargetType>&, const IndexType, const IndexType,            \
            const hmemo::HArray<SourceType>&, const IndexType, const IndexType,      \
            const IndexType,                                                         \
            const BinaryOp,                                                          \
            hmemo::ContextPtr );                                                     \
    template void HArrayUtils::scatter<TargetType, SourceType>(                      \
            hmemo::HArray<TargetType>&,                                              \
            const hmemo::HArray<IndexType>&,                                         \
            const bool,                                                              \
            const hmemo::HArray<SourceType>&,                                        \
            const BinaryOp,                                                          \
            const hmemo::ContextPtr );                                               \
    template void HArrayUtils::buildSparseArray<TargetType, SourceType>(             \
            hmemo::HArray<TargetType>&,                                              \
            hmemo::HArray<IndexType>&,                                               \
            const hmemo::HArray<SourceType>&,                                        \
            const SourceType,                                                        \
            hmemo::ContextPtr );

/** Makro for the instantiation of routines with one template argument for the value type. */

#define HARRAYUTILS_SPECIFIER( ValueType )                              \
    template void HArrayUtils::_sparseGather<ValueType>(                \
            hmemo::_HArray&,                                            \
            const ValueType,                                            \
            const hmemo::HArray<ValueType>&,                            \
            const hmemo::HArray<IndexType>&,                            \
            const hmemo::HArray<IndexType>&,                            \
            const BinaryOp,                                             \
            const hmemo::ContextPtr );                                  \
    template void HArrayUtils::setVal<ValueType>(                       \
            hmemo::HArray<ValueType>&,                                  \
            const IndexType,                                            \
            const ValueType,                                            \
            const BinaryOp );                                           \
    template ValueType HArrayUtils::getVal<ValueType>(                  \
            const hmemo::HArray<ValueType>&,                            \
            const IndexType );                                          \
    template void HArrayUtils::setScalar<ValueType>(                    \
            hmemo::HArray<ValueType>&,                                  \
            const ValueType,                                            \
            const BinaryOp,                                             \
            hmemo::ContextPtr);                                         \
    template void HArrayUtils::setSameValue<ValueType>(                 \
            hmemo::HArray<ValueType>&,                                  \
            const IndexType,                                            \
            const ValueType,                                            \
            hmemo::ContextPtr);                                         \
    template void HArrayUtils::_setSameValue<ValueType>(                \
            hmemo::_HArray&,                                            \
            const IndexType,                                            \
            const ValueType,                                            \
            hmemo::ContextPtr);                                         \
    template void HArrayUtils::appendArray<ValueType>(                  \
            hmemo::HArray<ValueType>&,                                  \
            const hmemo::HArray<ValueType>&,                            \
            hmemo::ContextPtr );                                        \
    template ValueType HArrayUtils::reduce<ValueType>(                  \
            const hmemo::HArray<ValueType>&,                            \
            const BinaryOp,                                             \
            hmemo::ContextPtr );                                        \
    template ValueType HArrayUtils::reduce2<ValueType>(                 \
            const hmemo::HArray<ValueType>&,                            \
            const hmemo::HArray<ValueType>&,                            \
            const BinaryOp,                                             \
            const BinaryOp,                                             \
            hmemo::ContextPtr );                                        \
    template bool HArrayUtils::all<ValueType>(                          \
            const hmemo::HArray<ValueType>&,                            \
            const CompareOp,                                            \
            const hmemo::HArray<ValueType>&,                            \
            hmemo::ContextPtr );                                        \
    template bool HArrayUtils::allScalar<ValueType>(                    \
            const hmemo::HArray<ValueType>&,                            \
            const CompareOp,                                            \
            const ValueType,                                            \
            hmemo::ContextPtr );                                        \
    template ValueType HArrayUtils::absMaxDiffVal<ValueType>(           \
            const hmemo::HArray<ValueType>&,                            \
            const hmemo::HArray<ValueType>&,                            \
            hmemo::ContextPtr );                                        \
    template void HArrayUtils::axpy<ValueType>(                         \
            hmemo::HArray<ValueType>&,                                  \
            const ValueType,                                            \
            const hmemo::HArray<ValueType>&,                            \
            hmemo::ContextPtr );                                        \
    template void HArrayUtils::arrayPlusArray<ValueType>(               \
            hmemo::HArray<ValueType>&,                                  \
            const ValueType,                                            \
            const hmemo::HArray<ValueType>&,                            \
            const ValueType,                                            \
            const hmemo::HArray<ValueType>&,                            \
            hmemo::ContextPtr );                                        \
    template void HArrayUtils::arrayPlusScalar<ValueType>(              \
            hmemo::HArray<ValueType>&,                                  \
            const ValueType,                                            \
            const hmemo::HArray<ValueType>&,                            \
            const ValueType, hmemo::ContextPtr );                       \
    template void HArrayUtils::arrayTimesArray<ValueType>(              \
            hmemo::HArray<ValueType>&,                                  \
            const ValueType,                                            \
            const hmemo::HArray<ValueType>&,                            \
            const hmemo::HArray<ValueType>&,                            \
            hmemo::ContextPtr );                                        \
    template ValueType HArrayUtils::dotProduct<ValueType>(              \
            const hmemo::HArray<ValueType>&,                            \
            const hmemo::HArray<ValueType>&,                            \
            hmemo::ContextPtr );                                        \
    template ValueType HArrayUtils::asum<ValueType>(                    \
            const hmemo::HArray<ValueType>&,                            \
            hmemo::ContextPtr );                                        \
    template ValueType HArrayUtils::nrm2<ValueType>(                    \
            const hmemo::HArray<ValueType>&,                            \
            hmemo::ContextPtr );                                        \
    template bool HArrayUtils::isSorted<ValueType>(                     \
            const hmemo::HArray<ValueType>&,                            \
            const CompareOp,                                            \
            hmemo::ContextPtr );                                        \
    template ValueType HArrayUtils::scan1<ValueType>(                   \
            hmemo::HArray<ValueType>&,                                  \
            hmemo::ContextPtr );                                        \
    template ValueType HArrayUtils::scan<ValueType>(                    \
            hmemo::HArray<ValueType>&,                                  \
            const ValueType first,                                      \
            const bool exclusive,                                       \
            hmemo::ContextPtr );                                        \
    template ValueType HArrayUtils::unscan<ValueType>(                  \
            hmemo::HArray<ValueType>&, hmemo::ContextPtr );             \
    template void HArrayUtils::sort<ValueType>(                         \
            hmemo::HArray<IndexType>*,                                  \
            hmemo::HArray<ValueType>*,                                  \
            const hmemo::HArray<ValueType>&,                            \
            const bool,                                                 \
            hmemo::ContextPtr );                                        \
    template void HArrayUtils::sortSparseEntries<ValueType>(            \
            hmemo::HArray<IndexType>&,                                  \
            hmemo::HArray<ValueType>&,                                  \
            const bool,                                                 \
            hmemo::ContextPtr );                                        \
    template void HArrayUtils::mergeSort<ValueType>(                    \
            hmemo::HArray<ValueType>&,                                  \
            const hmemo::HArray<IndexType>&,                            \
            const bool,                                                 \
            hmemo::ContextPtr );                                        \
    template void HArrayUtils::mergeSort<ValueType>(                    \
            hmemo::HArray<ValueType>&,                                  \
            hmemo::HArray<IndexType>&,                                  \
            const hmemo::HArray<IndexType>&,                            \
            const bool,                                                 \
            hmemo::ContextPtr );                                        \
    template void HArrayUtils::elimDoubles<ValueType>(                  \
            hmemo::HArray<IndexType>&,                                  \
            hmemo::HArray<ValueType>&,                                  \
            const BinaryOp );                                           \
    template void HArrayUtils::setSequence<ValueType>(                  \
            hmemo::HArray<ValueType>&,                                  \
            ValueType,                                                  \
            ValueType,                                                  \
            IndexType,                                                  \
            hmemo::ContextPtr );                                        \
    template void HArrayUtils::fillRandom<ValueType>(                   \
            hmemo::HArray<ValueType>&,                                  \
            IndexType,                                                  \
            float,                                                      \
            hmemo::ContextPtr );                                        \
    template IndexType HArrayUtils::insertSorted(                       \
            hmemo::HArray<ValueType>& array,                            \
            const ValueType value,                                      \
            hmemo::ContextPtr );                                        \
    template void HArrayUtils::insertAtPos(                             \
            hmemo::HArray<ValueType>& array,                            \
            const IndexType pos,                                        \
            const ValueType val,                                        \
            hmemo::ContextPtr );                                        \
    template void HArrayUtils::buildDenseArray(                         \
            hmemo::HArray<ValueType>&,                                  \
            const IndexType,                                            \
            const hmemo::HArray<ValueType>&,                            \
            const hmemo::HArray<IndexType>&,                            \
            const ValueType,                                            \
            hmemo::ContextPtr );                                        \
    template void HArrayUtils::addSparse(                               \
            hmemo::HArray<IndexType>&,                                  \
            hmemo::HArray<ValueType>&,                                  \
            const hmemo::HArray<IndexType>&,                            \
            const hmemo::HArray<ValueType>&,                            \
            const ValueType,                                            \
            const ValueType,                                            \
            const hmemo::HArray<IndexType>&,                            \
            const hmemo::HArray<ValueType>&,                            \
            const ValueType,                                            \
            const ValueType,                                            \
            hmemo::ContextPtr );                                        \
    template void HArrayUtils::binaryOpSparse(                          \
            hmemo::HArray<IndexType>&,                                  \
            hmemo::HArray<ValueType>&,                                  \
            const hmemo::HArray<IndexType>&,                            \
            const hmemo::HArray<ValueType>&,                            \
            const ValueType,                                            \
            const hmemo::HArray<IndexType>&,                            \
            const hmemo::HArray<ValueType>&,                            \
            const ValueType,                                            \
            const BinaryOp,                                             \
            hmemo::ContextPtr );                                        \
    template IndexType HArrayUtils::allSparse(                          \
            bool&,                                                      \
            const hmemo::HArray<IndexType>&,                            \
            const hmemo::HArray<ValueType>&,                            \
            const ValueType,                                            \
            const hmemo::HArray<IndexType>&,                            \
            const hmemo::HArray<ValueType>&,                            \
            const ValueType,                                            \
            const CompareOp,                                            \
            hmemo::ContextPtr );                                        \
    template void HArrayUtils::mergeSparse(                             \
            hmemo::HArray<IndexType>&,                                  \
            hmemo::HArray<ValueType>&,                                  \
            const hmemo::HArray<IndexType>&,                            \
            const hmemo::HArray<ValueType>&,                            \
            const hmemo::HArray<IndexType>&,                            \
            const hmemo::HArray<ValueType>&,                            \
            const BinaryOp,                                             \
            hmemo::ContextPtr );                                        \
    template void HArrayUtils::mergeAndMap(                             \
        hmemo::HArray<ValueType> & result,                              \
        hmemo::HArray<IndexType> & xMap,                                \
        hmemo::HArray<IndexType> & yMap,                                \
        const hmemo::HArray<ValueType> & x,                             \
        const hmemo::HArray<ValueType> & y,                             \
        const common::CompareOp comparator,                             \
        hmemo::ContextPtr prefLoc );                                    \
    SCAI_COMMON_LOOP_LVL2( ValueType, HARRAUTILS_SPECIFIER_LVL2, SCAI_ARRAY_TYPES_HOST )

SCAI_COMMON_LOOP( HARRAYUTILS_SPECIFIER, SCAI_ARRAY_TYPES_HOST )

#undef HARRAYUTILS_SPECIFIER
#undef HARRAUTILS_SPECIFIER_LVL2

// The UnaryOp/binary operations are instantiated for all array types
// But keep in mind that some operations are not supported for IndexType
// and will therefore cause runtime errors, i.e. throw an exception

#define HARRAYUTILS_SPECIFIER( ValueType )                        \
    template void HArrayUtils::unaryOp<ValueType>(                \
            hmemo::HArray<ValueType>&,                            \
            const hmemo::HArray<ValueType>&,                      \
            const UnaryOp, hmemo::ContextPtr);                    \
    template void HArrayUtils::binaryOp<ValueType>(               \
            hmemo::HArray<ValueType>&,                            \
            const hmemo::HArray<ValueType>&,                      \
            const hmemo::HArray<ValueType>&,                      \
            const BinaryOp,                                       \
            hmemo::ContextPtr);                                   \
    template void HArrayUtils::binaryOpScalar<ValueType>(         \
            hmemo::HArray<ValueType>&,                            \
            const hmemo::HArray<ValueType>&,                      \
            const ValueType,                                      \
            const BinaryOp,                                       \
            const bool,                                           \
            hmemo::ContextPtr);

// Note: it is now safe to instantiate UnaryOp/binary kernels also for IndexType

SCAI_COMMON_LOOP( HARRAYUTILS_SPECIFIER, SCAI_ARRAY_TYPES_HOST )

#undef HARRAYUTILS_SPECIFIER

#define HARRAYUTILS_SPECIFIER( ValueType )                        \
    template void HArrayUtils::selectComplexPart(                 \
            hmemo::HArray<RealType<ValueType> >&,                 \
            const hmemo::HArray<ValueType>&,                      \
            const common::ComplexPart,                            \
            hmemo::ContextPtr );                                  \
    template void HArrayUtils::buildComplex(                      \
            hmemo::HArray<ValueType>&,                            \
            const hmemo::HArray<RealType<ValueType> >&,           \
            const hmemo::HArray<RealType<ValueType> >&,           \
            hmemo::ContextPtr );                                  \

// selectComplexPart uses Math::real and Math::imag that is not defined for IndexType

SCAI_COMMON_LOOP( HARRAYUTILS_SPECIFIER, SCAI_NUMERIC_TYPES_HOST )

#undef HARRAYUTILS_SPECIFIER

template void HArrayUtils::bucketSort(
    hmemo::HArray<IndexType>& offsets,
    hmemo::HArray<IndexType>& perm,
    const hmemo::HArray<IndexType>& array,
    const IndexType nb,
    hmemo::ContextPtr prefLoc );

template void HArrayUtils::bucketCount(
    hmemo::HArray<IndexType>& sizes,
    const hmemo::HArray<IndexType>& array,
    const IndexType nb,
    hmemo::ContextPtr prefLoc );

/* --------------------------------------------------------------------------- */

} /* end namespace utilskernel */

} /* end namespace scai */<|MERGE_RESOLUTION|>--- conflicted
+++ resolved
@@ -145,11 +145,7 @@
     const BinaryOp op,
     const ContextPtr prefLoc )
 {
-<<<<<<< HEAD
-    SCAI_LOG_INFO( logger, "setArray<" << common::TypeTraits<TargetValueType>::id() << 
-=======
     SCAI_LOG_DEBUG( logger, "setArray<" << common::TypeTraits<TargetValueType>::id() << 
->>>>>>> 927e93ca
                     ", " << common::TypeTraits<SourceValueType>::id() << ">, target[ " << target.size()
                     << "] <- " << op << " source[" << source.size() << "]" )
 
