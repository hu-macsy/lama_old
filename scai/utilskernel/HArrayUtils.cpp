--- conflicted
+++ resolved
@@ -76,12 +76,12 @@
 }
 
 void HArrayUtils::set(
-    _HArray& target,
-    const _HArray& source,
+    hmemo::_HArray& target,
+    const hmemo::_HArray& source,
     const common::reduction::ReductionOp op,
-    const ContextPtr loc )
-{
-    ContextPtr validLoc = loc;
+    const hmemo::ContextPtr loc )
+{
+    hmemo::ContextPtr validLoc = loc;
 
     if ( !validLoc )
     {
@@ -144,101 +144,20 @@
     }
 }
 
-<<<<<<< HEAD
 void HArrayUtils::gather(
-    _HArray& target,
-    const _HArray& source,
-    const HArray<IndexType>& indexes )
+    hmemo::_HArray& target,
+    const hmemo::_HArray& source,
+    const hmemo::HArray<IndexType>& indexes )
 {
     SCAI_REGION( "HArray.gather" )
-=======
-template<typename ValueType>
-void HArrayUtils::setImpl1( hmemo::HArray<ValueType>& target, const hmemo::_HArray& source, const common::reduction::ReductionOp op, const hmemo::ContextPtr loc )
-{
-    common::scalar::ScalarType sourceType = source.getValueType();
-
-    // Different types -> select for corresponding template routine
-
-    switch ( sourceType )
-    {
-        case common::scalar::INDEX_TYPE:
-            setImpl( target, dynamic_cast<const hmemo::HArray<IndexType>&>( source ), op, loc );
-            break;
-
-        // for all the other arithmetic types we use BOOST_PP_REPEAT to loop over supported types
-
-#define HARRAY_SET( z, I, _ )                                                                             \
-                                                                                                          \
-        case common::TypeTraits<ARITHMETIC_HOST_TYPE_##I>::stype :                                        \
-            setImpl( target, dynamic_cast<const hmemo::HArray<ARITHMETIC_HOST_TYPE_##I>& >( source ), op, loc ); \
-            break;                                                                                        \
-
-        BOOST_PP_REPEAT( ARITHMETIC_HOST_TYPE_CNT, HARRAY_SET, _ )
-
-#undef HARRAY_SET
-
-default        :
-        COMMON_THROWEXCEPTION( "unsupported source type : " )
-    }
-}
-
-void HArrayUtils::set( 
-    hmemo::_HArray& target, 
-    const hmemo::_HArray& source, 
-    const common::reduction::ReductionOp op, 
-    const hmemo::ContextPtr loc )
-{
-    hmemo::ContextPtr validLoc = loc;
-
-    if ( !validLoc )
-    {
-        if ( op == common::reduction::COPY )
-        {
-            // if no context is given we assign where source has a valid copy available
-
-            validLoc = source.getValidContext();
-        }
-        else
-        {
-            // if no context is given we reduce where target has a valid copy available
-
-            validLoc = target.getValidContext();
-        }
-    }
-
-    switch ( target.getValueType() )
-    {
-        case common::scalar::INDEX_TYPE:
-            setImpl1( dynamic_cast<hmemo::HArray<IndexType>&>( target ), source, op, validLoc );
-            break;
-
-        // for all the other arithmetic types we use BOOST_PP_REPEAT to loop over supported types
-
-#define HARRAY_SET1( z, I, _ )                                                                                    \
-        case common::TypeTraits<ARITHMETIC_HOST_TYPE_##I>::stype :                                                \
-            setImpl1( dynamic_cast<hmemo::HArray< ARITHMETIC_HOST_TYPE_##I>& >( target ), source, op, validLoc ); \
-            break;
-
-        BOOST_PP_REPEAT( ARITHMETIC_HOST_TYPE_CNT, HARRAY_SET1, _ )
-
-#undef HARRAY_SET1
->>>>>>> 70ac9cc9
-
     mepr::UtilsWrapper<ARITHMETIC_ARRAY_HOST_LIST>::gatherImpl( target, source, indexes );
 }
 
 template<typename ValueType1,typename ValueType2>
-<<<<<<< HEAD
 void HArrayUtils::gatherImpl(
-    HArray<ValueType1>& target,
-    const HArray<ValueType2>& source,
-    const HArray<IndexType>& indexes )
-=======
-void HArrayUtils::gather(
     hmemo::HArray<ValueType1>& target,
     const hmemo::HArray<ValueType2>& source,
     const hmemo::HArray<IndexType>& indexes )
->>>>>>> 70ac9cc9
 {
     SCAI_REGION( "HArray.gatherImpl" )
 
@@ -263,17 +182,21 @@
 }
 
 template<typename ValueType>
-<<<<<<< HEAD
-void HArrayUtils::setScalar( _HArray& target, const ValueType value, const common::reduction::ReductionOp op, ContextPtr prefContext )
+void HArrayUtils::setScalar(
+    hmemo::_HArray& target,
+    const ValueType value,
+    const common::reduction::ReductionOp op,
+    hmemo::ContextPtr prefContext )
 {
     mepr::UtilsWrapperT< ValueType, ARITHMETIC_ARRAY_HOST_LIST>::setScalarImpl( target, value, op, prefContext );
 }
 
 template<typename ValueType, typename OtherValueType>
-void HArrayUtils::setScalarImpl( HArray<ValueType>& target, const OtherValueType value, const common::reduction::ReductionOp op, ContextPtr prefContext )
-=======
-void HArrayUtils::setScalar( hmemo::HArray<ValueType>& target, const ValueType value, const common::reduction::ReductionOp op, hmemo::ContextPtr prefContext )
->>>>>>> 70ac9cc9
+void HArrayUtils::setScalarImpl(
+    hmemo::HArray<ValueType>& target,
+    const OtherValueType value,
+    const common::reduction::ReductionOp op,
+    hmemo::ContextPtr prefContext )
 {
     static LAMAKernel<UtilKernelTrait::setVal<ValueType, OtherValueType> > setVal;
 
@@ -300,54 +223,23 @@
 }
 
 template<typename ValueType>
-void HArrayUtils::setVal( _HArray& target, const IndexType index, const ValueType val )
-{
-<<<<<<< HEAD
+void HArrayUtils::setVal(
+    hmemo::_HArray& target,
+    const IndexType index,
+    const ValueType val )
+{
     SCAI_ASSERT_DEBUG( index < target.size(), "index = " << index << " out of range for target = " << target );
-=======
-    common::scalar::ScalarType arrayType = target.getValueType();
-
-    switch( arrayType )
-    {
-        case common::scalar::INDEX_TYPE :
-        {
-            hmemo::HArray<IndexType>& typedTarget = dynamic_cast<HArray<IndexType>&>( target );
-            setScalar( typedTarget, value.getValue<IndexType>(), op, context );
-            break;
-        }
-
-        // for all supported arithmetic types generate it
-
-#define HARRAY_SET_SCALAR( z, I, _ )                                                              \
-        case common::TypeTraits<ARITHMETIC_HOST_TYPE_##I>::stype :                                \
-        {                                                                                         \
-            hmemo::HArray<ARITHMETIC_HOST_TYPE_##I>& typedTarget =                                \
-                    dynamic_cast<hmemo::HArray<ARITHMETIC_HOST_TYPE_##I>&>( target );             \
-            setScalar( typedTarget, value.getValue<ARITHMETIC_HOST_TYPE_##I>(), op, context );    \
-            break;                                                                                \
-        }
-        
-        BOOST_PP_REPEAT( ARITHMETIC_HOST_TYPE_CNT, HARRAY_SET_SCALAR, _ )
-
-#undef HARRAY_SET_SCALAR
->>>>>>> 70ac9cc9
 
     mepr::UtilsWrapperT< ValueType, ARITHMETIC_ARRAY_HOST_LIST>::setValImpl( target, index, val );
 }
 
-<<<<<<< HEAD
 template<typename ValueType, typename OtherValueType>
-void HArrayUtils::setValImpl( HArray<ValueType>& target, const IndexType index, const OtherValueType val )
-{
-    ContextPtr loc = target.getValidContext();   // preferred location where to fill
-=======
-template<typename ValueType>
-void HArrayUtils::setVal( hmemo::HArray<ValueType>& target, const IndexType index, ValueType val )
-{
-    SCAI_ASSERT_DEBUG( index < target.size(), "index = " << index << " out of range for target = " << target );
-
+void HArrayUtils::setValImpl(
+    hmemo::HArray<ValueType>& target,
+    const IndexType index,
+    const OtherValueType val )
+{
     hmemo::ContextPtr loc = target.getValidContext();   // preferred location where to fill
->>>>>>> 70ac9cc9
 
     static LAMAKernel<UtilKernelTrait::setVal<ValueType, OtherValueType> > setVal;
 
@@ -364,18 +256,18 @@
 }
 
 template<typename ValueType>
-<<<<<<< HEAD
-ValueType HArrayUtils::getVal( const _HArray& array, const IndexType index )
+ValueType HArrayUtils::getVal(
+    const hmemo::_HArray& array,
+    const IndexType index )
 {
     ValueType val = mepr::UtilsWrapperT< ValueType, ARITHMETIC_ARRAY_HOST_LIST>::getValImpl( array, index );
     return val;
 }
 
 template<typename ValueType, typename OtherValueType>
-ValueType HArrayUtils::getValImpl( const HArray<OtherValueType>& array, const IndexType index )
-=======
-ValueType HArrayUtils::getVal( const hmemo::HArray<ValueType>& array, const IndexType index )
->>>>>>> 70ac9cc9
+ValueType HArrayUtils::getValImpl(
+    const hmemo::HArray<OtherValueType>& array,
+    const IndexType index )
 {
     SCAI_ASSERT_DEBUG( index < array.size(), "index = " << index << " out of range for array = " << array );
 
@@ -389,13 +281,9 @@
 
     SCAI_CONTEXT_ACCESS( loc )
 
-<<<<<<< HEAD
-    ReadAccess<OtherValueType> rArray( array, loc );
+    hmemo::ReadAccess<OtherValueType> rArray( array, loc );
 
     OtherValueType val = getValue[loc]( rArray.get(), index );
-=======
-    hmemo::ReadAccess<ValueType> rArray( array, loc );
->>>>>>> 70ac9cc9
 
     return static_cast<ValueType>( val );
 }
@@ -490,7 +378,6 @@
     }
 }
 
-<<<<<<< HEAD
 template<typename ValueType>
 void HArrayUtils::SpecifierV<ValueType>::specify()
 {
@@ -510,81 +397,6 @@
 }
 
 HArrayUtils HArrayUtils::guard;
-=======
-// template instantiation for the supported data types
-
-template void HArrayUtils::setVal( hmemo::HArray<IndexType>& , const IndexType , IndexType );
-
-template void HArrayUtils::setScalar( hmemo::HArray<IndexType>& target, const IndexType value,
-                                      const common::reduction::ReductionOp op, hmemo::ContextPtr prefContext );
-
-template IndexType HArrayUtils::getVal( const hmemo::HArray<IndexType>& , const IndexType );
-
-template void HArrayUtils::assignScaled(
-    hmemo::HArray<IndexType>& ,
-    const IndexType ,
-    const hmemo::HArray<IndexType>& ,
-    hmemo::ContextPtr  );
-
-template void HArrayUtils::gather(
-    hmemo::HArray<IndexType>& ,
-    const hmemo::HArray<IndexType>& ,
-    const hmemo::HArray<IndexType>& );
-
-/** Macro instantiates operations that have also type conversion */
-
-#define HARRAY_UTILS2_INSTANTIATE(z, J, TYPE)                                    \
-    template                                                                     \
-    void HArrayUtils::gather(                                                    \
-            hmemo::HArray<TYPE>& target,                                         \
-            const hmemo::HArray<ARITHMETIC_HOST_TYPE_##J>& source,               \
-            const hmemo::HArray<IndexType>& indexes );                           \
-
-/** Macro instantiates operations for supported arithmetic types */
-
-#define HARRAY_UTILS_INSTANTIATE(z, I, _)                                           \
-    template                                                                        \
-    void HArrayUtils::setVal(                                                       \
-            hmemo::HArray<ARITHMETIC_HOST_TYPE_##I>& target,                        \
-            const IndexType index,                                                  \
-            ARITHMETIC_HOST_TYPE_##I val );                                         \
-                                                                                    \
-    template                                                                        \
-    void HArrayUtils::setScalar( hmemo::HArray<ARITHMETIC_HOST_TYPE_##I>& target,   \
-            const ARITHMETIC_HOST_TYPE_##I value,                                   \
-            const common::reduction::ReductionOp op,                                \
-            hmemo::ContextPtr prefContext );                                        \
-    template                                                                        \
-    void HArrayUtils::scale(                                                        \
-            hmemo::HArray<ARITHMETIC_HOST_TYPE_##I>& array,                         \
-            const ARITHMETIC_HOST_TYPE_##I beta,                                    \
-            hmemo::ContextPtr prefLoc );                                            \
-                                                                                    \
-    template                                                                        \
-    void HArrayUtils::conj(                                                         \
-            hmemo::HArray<ARITHMETIC_HOST_TYPE_##I>& target,                        \
-            hmemo::ContextPtr loc );                                                \
-                                                                                    \
-    template                                                                        \
-    ARITHMETIC_HOST_TYPE_##I HArrayUtils::getVal(                                   \
-            const hmemo::HArray<ARITHMETIC_HOST_TYPE_##I>&,                         \
-            const IndexType );                                                      \
-                                                                                    \
-    template                                                                        \
-    void HArrayUtils::assignScaled(                                                 \
-            hmemo::HArray<ARITHMETIC_HOST_TYPE_##I>& result,                        \
-            const ARITHMETIC_HOST_TYPE_##I beta,                                    \
-            const hmemo::HArray<ARITHMETIC_HOST_TYPE_##I>& y,                       \
-            hmemo::ContextPtr loc );                                                \
-                                                                                    \
-    BOOST_PP_REPEAT( ARITHMETIC_HOST_TYPE_CNT,                                      \
-                     HARRAY_UTILS2_INSTANTIATE, ARITHMETIC_HOST_TYPE_##I )
-
-BOOST_PP_REPEAT( ARITHMETIC_HOST_TYPE_CNT, HARRAY_UTILS_INSTANTIATE, _ )
-
-#undef HARRAY_UTILS2_INSTANTIATE
-#undef HARRAY_UTILS_INSTANTIATE
->>>>>>> 70ac9cc9
 
 } /* end namespace utilskernel */
 
