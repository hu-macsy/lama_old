--- conflicted
+++ resolved
@@ -1904,18 +1904,10 @@
 
 template<typename TargetType, typename SourceType>
 void HArrayUtils::buildSparseArrayImpl(
-<<<<<<< HEAD
     HArray<TargetType>& sparseArray,
     HArray<IndexType>& sparseIndexes,
     const HArray<SourceType>& denseArray,
     ContextPtr prefLoc )
-=======
-    hmemo::HArray<TargetType>& sparseArray,
-    hmemo::HArray<IndexType>& sparseIndexes,
-    const hmemo::HArray<SourceType>& denseArray,
-    const SourceType zeroValue,
-    hmemo::ContextPtr prefLoc )
->>>>>>> 8854a797
 {
     const IndexType n = denseArray.size();
     static LAMAKernel<SparseKernelTrait::countNonZeros<SourceType> > countNonZeros;
