/**
 * @file HArrayUtils.cpp
 *
 * @license
 * Copyright (c) 2009-2015
 * Fraunhofer Institute for Algorithms and Scientific Computing SCAI
 * for Fraunhofer-Gesellschaft
 *
 * Permission is hereby granted, free of charge, to any person obtaining a copy
 * of this software and associated documentation files (the "Software"), to deal
 * in the Software without restriction, including without limitation the rights
 * to use, copy, modify, merge, publish, distribute, sublicense, and/or sell
 * copies of the Software, and to permit persons to whom the Software is
 * furnished to do so, subject to the following conditions:
 *
 * The above copyright notice and this permission notice shall be included in
 * all copies or substantial portions of the Software.
 *
 * THE SOFTWARE IS PROVIDED "AS IS", WITHOUT WARRANTY OF ANY KIND, EXPRESS OR
 * IMPLIED, INCLUDING BUT NOT LIMITED TO THE WARRANTIES OF MERCHANTABILITY,
 * FITNESS FOR A PARTICULAR PURPOSE AND NONINFRINGEMENT. IN NO EVENT SHALL THE
 * AUTHORS OR COPYRIGHT HOLDERS BE LIABLE FOR ANY CLAIM, DAMAGES OR OTHER
 * LIABILITY, WHETHER IN AN ACTION OF CONTRACT, TORT OR OTHERWISE, ARISING FROM,
 * OUT OF OR IN CONNECTION WITH THE SOFTWARE OR THE USE OR OTHER DEALINGS IN THE
 * SOFTWARE.
 * @endlicense
 *
 * @brief Definition of class with utility routines.
 * @author Thomas Brandes
 * @date 10.10.2011
 * @since 1.0.0
 */

// hpp
#include <scai/utilskernel/HArrayUtils.hpp>

// local library
#include <scai/utilskernel/UtilKernelTrait.hpp>
#include <scai/utilskernel/LAMAKernel.hpp>

#include <scai/utilskernel/mepr/UtilsWrapper.hpp>

// internal scai libraries
#include <scai/hmemo.hpp>

#include <scai/blaskernel/BLASKernelTrait.hpp>
#include <scai/tracing.hpp>

#include <scai/common/SCAITypes.hpp>
#include <scai/common/TypeTraits.hpp>
#include <scai/common/Math.hpp>
#include <scai/common/Constants.hpp>
#include <scai/common/ScalarType.hpp>

// std
#include <iostream>

namespace scai
{

using namespace hmemo;

namespace utilskernel
{

SCAI_LOG_DEF_LOGGER( HArrayUtils::logger, "HArrayUtils" )

/* --------------------------------------------------------------------------- */

void HArrayUtils::assign( _HArray& target, const _HArray& source, const ContextPtr prefLoc )
{
    assignOp( target, source, common::reduction::COPY, prefLoc );
}

/* --------------------------------------------------------------------------- */

void HArrayUtils::assignOp(
    _HArray& target,
    const _HArray& source,
    const common::reduction::ReductionOp op,
    const ContextPtr prefLoc )
{
    ContextPtr loc = prefLoc;

    if ( !loc )
    {
        if ( op == common::reduction::COPY )
        {
            // if no context is given we assign where source has a valid copy available

            loc = source.getValidContext();
        }
        else
        {
            // if no context is given we reduce where target has a valid copy available

            loc = target.getValidContext();
        }
    }

    mepr::UtilsWrapper<SCAI_ARITHMETIC_ARRAY_HOST_LIST>::setArray( target, source, op, loc );
}

/* --------------------------------------------------------------------------- */

template<typename TargetValueType,typename SourceValueType>
void HArrayUtils::setArray(
    HArray<TargetValueType>& target,
    const HArray<SourceValueType>& source,
    const common::reduction::ReductionOp op,
    const ContextPtr prefLoc )
{
    // verify that dynamic cast operations went okay before

    SCAI_ASSERT_ERROR( &target, "NULL target" )
    SCAI_ASSERT_ERROR( &source, "NULL source" )

    // set should be available on interface for each loc

    static LAMAKernel<UtilKernelTrait::set<TargetValueType, SourceValueType> > set;

    ContextPtr loc = prefLoc;

    set.getSupportedContext( loc );

    const IndexType n = source.size();

    SCAI_CONTEXT_ACCESS( loc )

    if ( op == common::reduction::COPY )
    {
        WriteOnlyAccess<TargetValueType> targetVals( target, loc, n );
        ReadAccess<SourceValueType> sourceVals( source, loc );

        // Implemenation of set @ loc is available

        set[loc]( targetVals.get(), sourceVals.get(), n, op );
    }
    else
    {
        WriteAccess<TargetValueType> targetVals( target, loc );
        ReadAccess<SourceValueType> sourceVals( source, loc );

        // Implemenation of set @ loc is available

        set[loc]( targetVals.get(), sourceVals.get(), n, op );
    }
}

/* --------------------------------------------------------------------------- */

void HArrayUtils::assignGather(
    _HArray& target,
    const _HArray& source,
    const HArray<IndexType>& indexes,
    const ContextPtr prefLoc )
{
    // use metaprogramming to call the gather version with the correct value types for target and source
    mepr::UtilsWrapper<SCAI_ARITHMETIC_ARRAY_HOST_LIST>::gather( target, source, indexes, prefLoc );
}

/* --------------------------------------------------------------------------- */

void HArrayUtils::assignScatter(
    _HArray& target,
    const HArray<IndexType>& indexes,
    const _HArray& source,
    const ContextPtr prefLoc )
{
    // use metaprogramming to call the scatter version with the correct value types for target and source
    mepr::UtilsWrapper<SCAI_ARITHMETIC_ARRAY_HOST_LIST>::scatter( target, indexes, source, prefLoc );
}

/* --------------------------------------------------------------------------- */

template<typename TargetValueType,typename SourceValueType>
void HArrayUtils::gather(
    HArray<TargetValueType>& target,
    const HArray<SourceValueType>& source,
    const HArray<IndexType>& indexes,
    const ContextPtr prefLoc )
{
    SCAI_REGION( "HArray.gather" )

    // choose location for the operation where source array is currently valid

    static LAMAKernel<UtilKernelTrait::setGather<TargetValueType, SourceValueType> > setGather;

    ContextPtr loc = prefLoc;

    if ( loc == ContextPtr() )
    {
        loc = source.getValidContext();
    }

    setGather.getSupportedContext( loc );

    const IndexType n = indexes.size();

    WriteOnlyAccess<TargetValueType> wTarget( target, loc, n );

    SCAI_CONTEXT_ACCESS( loc )

    ReadAccess<SourceValueType> rSource( source, loc );
    ReadAccess<IndexType> rIndexes( indexes, loc );

    //  target[i] = source[ indexes[i] ]

    setGather[loc] ( wTarget.get(), rSource.get(), rIndexes.get(), n );
}

/* --------------------------------------------------------------------------- */

template<typename TargetValueType,typename SourceValueType>
void HArrayUtils::scatter(
    HArray<TargetValueType>& target,
    const HArray<IndexType>& indexes,
    const HArray<SourceValueType>& source,
    const ContextPtr prefLoc )
{
    SCAI_REGION( "HArray.scatter" )

    // choose location for the operation where source array is currently valid

    static LAMAKernel<UtilKernelTrait::setScatter<TargetValueType, SourceValueType> > setScatter;

    ContextPtr loc = prefLoc;

    if ( loc == ContextPtr() )
    {
        loc = source.getValidContext();
    }

    setScatter.getSupportedContext( loc );

    const IndexType n = indexes.size();

    WriteOnlyAccess<TargetValueType> wTarget( target, loc, n );

    SCAI_CONTEXT_ACCESS( loc )

    ReadAccess<SourceValueType> rSource( source, loc );
    ReadAccess<IndexType> rIndexes( indexes, loc );

    //  target[ indexes[i] ] = source[i]

    setScatter[loc] ( wTarget.get(), rIndexes.get(), rSource.get(), n );
}

/* --------------------------------------------------------------------------- */

template<typename ValueType>
void HArrayUtils::assignScalar(
    _HArray& target,
    const ValueType value,
    const common::reduction::ReductionOp op,
    ContextPtr prefLoc )
{
    mepr::UtilsWrapperT<ValueType, SCAI_ARITHMETIC_ARRAY_HOST_LIST>::setScalar( target, value, op, prefLoc );
}

/* --------------------------------------------------------------------------- */

template<typename ValueType>
void HArrayUtils::setScalar(
    HArray<ValueType>& target,
    const ValueType value,
    const common::reduction::ReductionOp op,
    ContextPtr prefLoc )
{
    static LAMAKernel<UtilKernelTrait::setVal<ValueType> > setVal;

    ContextPtr loc = prefLoc;

    if ( loc == ContextPtr() )
    {
        // default location: where we have valid copy of the data

        loc = target.getValidContext();
    }

    setVal.getSupportedContext( loc );

    const IndexType n = target.size();

    SCAI_LOG_INFO( logger, target << " = " << value << ", to do at " << *loc << ", n = " << n )

    if ( op == common::reduction::COPY )
    {
        // Note: very important is to specify the size n here as it might not have been allocated

        WriteOnlyAccess<ValueType> wTarget( target, loc, n );
        SCAI_CONTEXT_ACCESS( loc )
        setVal[loc]( wTarget.get(), n, value, op );
    }
    else
    {
        WriteAccess<ValueType> wTarget( target, loc );
        SCAI_CONTEXT_ACCESS( loc )
        setVal[loc]( wTarget.get(), n, value, op );
    }
}

/* --------------------------------------------------------------------------- */

template<typename ValueType>
void HArrayUtils::setVal(
    _HArray& target,
    const IndexType index,
    const ValueType val )
{
    SCAI_ASSERT_DEBUG( index < target.size(), "index = " << index << " out of range for target = " << target );

    mepr::UtilsWrapperT< ValueType, SCAI_ARITHMETIC_ARRAY_HOST_LIST>::setValImpl( target, index, val );
}

/* --------------------------------------------------------------------------- */

template<typename ValueType>
void HArrayUtils::setValImpl(
    HArray<ValueType>& target,
    const IndexType index,
    const ValueType val )
{
    ContextPtr loc = target.getValidContext();   // preferred location where to fill

    static LAMAKernel<UtilKernelTrait::setVal<ValueType> > setVal;

    setVal.getSupportedContext( loc );

    SCAI_LOG_INFO( logger, "setVal<" << common::TypeTraits<ValueType>::id() << ">[" << index
                           << "] = " << val << " @ " << *loc )

    WriteAccess<ValueType> wTarget( target, loc );

    SCAI_CONTEXT_ACCESS( loc )

    setVal[loc]( wTarget.get() + index, 1, val, common::reduction::COPY );
}

/* --------------------------------------------------------------------------- */

template<typename ValueType>
ValueType HArrayUtils::getVal(
    const _HArray& array,
    const IndexType index )
{
    ValueType val = mepr::UtilsWrapperT< ValueType, SCAI_ARITHMETIC_ARRAY_HOST_LIST>::getValImpl( array, index );
    return val;
}

/* --------------------------------------------------------------------------- */

template<typename ValueType>
ValueType HArrayUtils::getValImpl(
    const HArray<ValueType>& array,
    const IndexType index )
{
    SCAI_ASSERT_DEBUG( index < array.size(), "index = " << index << " out of range for array = " << array );

    // get the data from a valid context, avoids any memory copy.

    ContextPtr loc = array.getValidContext();

    static LAMAKernel<UtilKernelTrait::getValue<ValueType> > getValue;

    getValue.getSupportedContext( loc );

    SCAI_CONTEXT_ACCESS( loc )

    ReadAccess<ValueType> rArray( array, loc );

    ValueType val = getValue[loc]( rArray.get(), index );

    return val;
}

/* --------------------------------------------------------------------------- */

template<typename ValueType>
void HArrayUtils::assignScaled(
    HArray<ValueType>& result,
    const ValueType beta,
    const HArray<ValueType>& y,
    ContextPtr prefLoc )
{
    const IndexType n = y.size();  // determines size of result

    // beta = 0    : saves the need of a read access for y
    // result == y : only one write access needed ( write + read not possible)

    if ( beta == common::constants::ZERO )
    {
        setScalar( result, beta, common::reduction::COPY, prefLoc );
    }
    else if( &result == &y )
    {
        if ( beta == common::constants::ONE )
        {
            return;
        }

        // result := beta * result, use setScalar, op == MULT

        setScalar( result, beta, common::reduction::MULT, prefLoc );
    }
    else
    {
        // Note: we do not use BLAS1:axpy here to guarantee same LAMA OpenMP schedule
        //       and to support type conversions in place for multiprecision support
        
        static LAMAKernel<UtilKernelTrait::setScale<ValueType, ValueType> > setScale;

        ContextPtr loc = prefLoc;

        if ( loc == ContextPtr() )
        {
            loc = y.getValidContext();
        }

        setScale.getSupportedContext( loc );

        SCAI_CONTEXT_ACCESS( loc )

        ReadAccess<ValueType> rY( y, loc );
        WriteOnlyAccess<ValueType> wResult( result, loc, n );

        setScale[loc]( wResult.get(), beta, rY.get(), n );
    }
}

/* --------------------------------------------------------------------------- */

template<typename ValueType>
void HArrayUtils::scale( HArray<ValueType>& array, const ValueType beta, ContextPtr prefLoc )
{
    setScalar( array, beta, common::reduction::MULT, prefLoc );
}

/* --------------------------------------------------------------------------- */

template<typename ValueType>
void HArrayUtils::conj( HArray<ValueType>& array, ContextPtr prefLoc )
{
    IndexType n = array.size();

    if ( ( n > 0 ) && common::scalar::isComplex( common::TypeTraits<ValueType>::stype ) )
    {
        static LAMAKernel<UtilKernelTrait::conj<ValueType> > conj;

        ContextPtr loc = prefLoc;

        if ( loc == ContextPtr() )
        {
            loc = array.getValidContext();
        }

        conj.getSupportedContext( loc );

        SCAI_CONTEXT_ACCESS( loc )

        WriteAccess<ValueType> values( array, loc );

        conj[loc]( values.get(), n );
    }
}

/* --------------------------------------------------------------------------- */

template<typename ValueType>
<<<<<<< HEAD
void HArrayUtils::addScalar( hmemo::HArray<ValueType>& array, const ValueType scalar, hmemo::ContextPtr prefLoc )
{
    IndexType n = array.size();

    static LAMAKernel<UtilKernelTrait::addScalar<ValueType> > addScalar;

    hmemo::ContextPtr loc = addScalar.getValidContext( prefLoc );

    SCAI_CONTEXT_ACCESS( loc )

    hmemo::WriteAccess<ValueType> values( array, loc );

    addScalar[loc]( values.get(), n, scalar );
}

template<typename ValueType>
void HArrayUtils::swapEndian( hmemo::HArray<ValueType>& array, hmemo::ContextPtr prefLoc )
{
    IndexType n = array.size();

    static LAMAKernel<UtilKernelTrait::addScalar<ValueType> > addScalar;

    hmemo::ContextPtr loc = addScalar.getValidContext( prefLoc );

    SCAI_CONTEXT_ACCESS( loc )

    hmemo::WriteAccess<ValueType> values( array, loc );

    addScalar[loc]( values.get(), n, scalar );
}

template<typename ValueType>
ValueType HArrayUtils::reduce( const hmemo::HArray<ValueType>& array, const common::reduction::ReductionOp redOp )
=======
ValueType HArrayUtils::reduce( 
    const HArray<ValueType>& array, 
    const common::reduction::ReductionOp redOp,
    const ContextPtr prefLoc )
>>>>>>> 272e4f19
{
    static LAMAKernel<UtilKernelTrait::reduce<ValueType> > reduce;

    // preferred location: where valid values of the array are available

    ContextPtr loc = array.getValidContext( prefLoc );

    reduce.getSupportedContext( loc );

    ReadAccess<ValueType> readArray( array, loc );

    SCAI_CONTEXT_ACCESS( loc )

    ValueType redVal = reduce[loc]( readArray.get(), readArray.size(), redOp );

    return redVal;
}

/* --------------------------------------------------------------------------- */

template<typename ValueType>
ValueType HArrayUtils::asum( const HArray<ValueType>& array, const ContextPtr prefLoc )
{
    const IndexType n = array.size();

    if ( n == 0 )
    {
        return ValueType( 0 );
    }

    static LAMAKernel<blaskernel::BLASKernelTrait::asum<ValueType> > asum;

    // preferred location: where valid values of the array are available

    ContextPtr loc = array.getValidContext( prefLoc );

    asum.getSupportedContext( loc );

    ReadAccess<ValueType> readArray( array, loc );

    SCAI_CONTEXT_ACCESS( loc )

    ValueType result = asum[loc]( n, readArray.get(), 1 );

    return result;
}

/* --------------------------------------------------------------------------- */

template<typename ValueType>
ValueType HArrayUtils::absMaxDiffVal(
    const HArray<ValueType>& array1,
    const HArray<ValueType>& array2,
    ContextPtr prefLoc )
{
    SCAI_ASSERT_EQUAL( array1.size(), array2.size(), "array size mismatch for building differences" )

    static LAMAKernel<UtilKernelTrait::absMaxDiffVal<ValueType> > absMaxDiffVal;

    ContextPtr loc = prefLoc;

    // Rule for default location: where array1 has valid values

    if ( loc == ContextPtr() )
    {
        loc = array1.getValidContext();
    }

    absMaxDiffVal.getSupportedContext( loc );

    ReadAccess<ValueType> readArray1( array1, loc );
    ReadAccess<ValueType> readArray2( array2, loc );

    SCAI_CONTEXT_ACCESS( loc )

    ValueType redVal = absMaxDiffVal[loc]( readArray1.get(), readArray2.get(), readArray1.size() );

    return redVal;
}

/* --------------------------------------------------------------------------- */

template<typename ValueType>
ValueType HArrayUtils::dotProduct(
    const HArray<ValueType>& array1,
    const HArray<ValueType>& array2,
    ContextPtr prefLoc )
{
    SCAI_ASSERT_EQUAL( array1.size(), array2.size(), "array size mismatch for dotproduct" )

    static LAMAKernel<blaskernel::BLASKernelTrait::dot<ValueType> > dot;

    ContextPtr loc = prefLoc;

    // Rule for default location: where array1 has valid values

    if ( loc == ContextPtr() )
    {
        loc = array1.getValidContext();
    }

    dot.getSupportedContext( loc );

    ReadAccess<ValueType> readArray1( array1, loc );
    ReadAccess<ValueType> readArray2( array2, loc );

    SCAI_CONTEXT_ACCESS( loc )

    const ValueType res = dot[loc]( readArray1.size(), readArray1.get(), 1, readArray2.get(), 1 );

    return res;
}

/* --------------------------------------------------------------------------- */

template<typename ValueType>
void HArrayUtils::axpy(
    HArray<ValueType>& result,
    const ValueType alpha,
    const HArray<ValueType>& x,
    ContextPtr prefLoc)
{
    if ( alpha == scai::common::constants::ZERO )
    {
       return;
    }
     
    SCAI_ASSERT_EQUAL( result.size(), x.size(), "size mismatch" )

    IndexType n = x.size();

    static LAMAKernel<blaskernel::BLASKernelTrait::axpy<ValueType> > axpy;

    ContextPtr loc = prefLoc;

    if ( loc == ContextPtr() )
    {
        loc = result.getValidContext();
    }

    axpy.getSupportedContext( loc );  // axpy must be available at loc

    ReadAccess<ValueType> xAccess( x, loc );
    WriteAccess<ValueType> resultAccess( result, loc, true );

    SCAI_CONTEXT_ACCESS( loc )
    axpy[loc]( n, alpha, xAccess.get(), 1, resultAccess.get(), 1 );
}

/* --------------------------------------------------------------------------- */

template<typename ValueType>
void HArrayUtils::arrayPlusArray(
    HArray<ValueType>& result,
    const ValueType alpha,
    const HArray<ValueType>& x,
    const ValueType beta,
    const HArray<ValueType>& y,
    ContextPtr prefLoc)
{
    // check for zero terms as we do not need read access and assert correct sizes

    if ( beta == scai::common::constants::ZERO )
    {
        assignScaled( result, alpha, x, prefLoc );
        return;
    }

    if ( alpha == scai::common::constants::ZERO )
    {
        assignScaled( result, beta, y, prefLoc );
        return;
    }

    SCAI_ASSERT_EQUAL( x.size(), y.size(), "size mismatch" )

    const IndexType n = x.size();

    static LAMAKernel<blaskernel::BLASKernelTrait::sum<ValueType> > sum;

    ContextPtr loc = prefLoc;

    if ( loc == ContextPtr() )
    {
        loc = x.getValidContext();
    }

    sum.getSupportedContext( loc );

    // no alias checks are done here

    ReadAccess<ValueType> xAccess( x, loc );
    ReadAccess<ValueType> yAccess( y, loc );
    WriteOnlyAccess<ValueType> resultAccess( result, loc, x.size() );

    SCAI_CONTEXT_ACCESS( loc )
    sum[loc]( n, alpha, xAccess.get(), beta, yAccess.get(), resultAccess.get() );
}

/* --------------------------------------------------------------------------- */

template<typename ValueType>
void HArrayUtils::invert( HArray<ValueType>& array, ContextPtr prefLoc )
{
    const IndexType size = array.size();

    static LAMAKernel<UtilKernelTrait::invert<ValueType> > invert;

    ContextPtr loc = prefLoc;

    if ( loc == ContextPtr() )
    {
        loc = array.getValidContext();
    }

    invert.getSupportedContext( loc );

    SCAI_CONTEXT_ACCESS( loc )

    WriteAccess<ValueType> wValues( array, loc );

    invert[loc]( wValues.get(), size );
}

/* --------------------------------------------------------------------------- */

bool HArrayUtils::validIndexes( 
    const hmemo::HArray<IndexType>& array, 
    const IndexType size, 
    const hmemo::ContextPtr prefLoc )
{
    const IndexType n = array.size();

    static LAMAKernel<UtilKernelTrait::validIndexes> validIndexes;

    ContextPtr loc = prefLoc;

    // default location for check: where we have valid entries

    if ( loc == ContextPtr() )
    {
        loc = array.getValidContext();
    }

    validIndexes.getSupportedContext( loc );

    SCAI_CONTEXT_ACCESS( loc )

    ReadAccess<IndexType> rValues( array, loc );

    bool valid = validIndexes[loc]( rValues.get(), n, size );

    return valid;
}

/* --------------------------------------------------------------------------- */

template<typename ValueType>
bool HArrayUtils::isSorted( 
    const hmemo::HArray<ValueType>& array, 
    const bool ascending, 
    hmemo::ContextPtr prefLoc )
{
    const IndexType n = array.size();

    static LAMAKernel<UtilKernelTrait::isSorted<ValueType> > isSorted;

    ContextPtr loc = prefLoc;

    // default location for check: where we have valid entries

    if ( loc == ContextPtr() )
    {
        loc = array.getValidContext();
    }

    isSorted.getSupportedContext( loc );

    SCAI_CONTEXT_ACCESS( loc )

    ReadAccess<ValueType> rValues( array, loc );

    bool sorted = isSorted[loc]( rValues.get(), n, ascending );

    return sorted;
}

/* --------------------------------------------------------------------------- */

void HArrayUtils::setOrder( hmemo::HArray<IndexType>& array, IndexType n, hmemo::ContextPtr prefContext )
{
    static LAMAKernel<UtilKernelTrait::setOrder<IndexType> > setOrder;

    ContextPtr loc = prefContext;

    if ( prefContext == ContextPtr() )
    {
        loc = array.getValidContext();   // should be first context
    }

    setOrder.getSupportedContext( loc );

    SCAI_CONTEXT_ACCESS( loc )

    WriteOnlyAccess<IndexType> wArray( array, loc, n );
    setOrder[loc]( wArray.get(), n );
}

/* --------------------------------------------------------------------------- */

template<typename ValueType>
void HArrayUtils::setRandom( hmemo::HArray<ValueType>& array, IndexType n, hmemo::ContextPtr prefLoc )
{
    ContextPtr loc = Context::getHostPtr();   // currently only available on host

    WriteOnlyAccess<ValueType> wArray( array, loc, n );
 
    for ( IndexType i = 0; i < n; ++i )
    {
        common::Math::random( wArray[i] );
    }

    array.prefetch( prefLoc );
}

/* --------------------------------------------------------------------------- */

template<typename ValueType>
ValueType HArrayUtils::scan( 
    hmemo::HArray<ValueType>& array, 
    hmemo::ContextPtr prefLoc )
{
    const IndexType n = array.size();

    static LAMAKernel<UtilKernelTrait::scan<ValueType> > scan;

    ContextPtr loc = prefLoc;

    // default location for check: where we have valid entries

    if ( loc == ContextPtr() )
    {
        loc = array.getValidContext();
    }

    scan.getSupportedContext( loc );

    SCAI_CONTEXT_ACCESS( loc )

    WriteAccess<ValueType> wValues( array, loc );

    // One additional element will be added at the end

    wValues.resize( n + 1 );

    ValueType total = scan[loc]( wValues.get(), n );

    return total;
}

/* --------------------------------------------------------------------------- */

template<typename ValueType>
void HArrayUtils::sort(
    hmemo::HArray<ValueType>& array,
    hmemo::HArray<IndexType>& perm,
    hmemo::ContextPtr prefLoc )
{
    const IndexType n = array.size();

    if ( n == 0 )
    {
        perm.clear();
        return;
    }

    static LAMAKernel<UtilKernelTrait::sort<ValueType> > sort;

    ContextPtr loc = prefLoc;

    // default location for check: where we have valid entries

    if ( loc == ContextPtr() )
    {
        loc = array.getValidContext();
    }

    sort.getSupportedContext( loc );

    SCAI_CONTEXT_ACCESS( loc )

    WriteAccess<ValueType> wValues( array, loc );
    WriteOnlyAccess<IndexType> wPerm( perm, loc, n );

    sort[loc]( wValues.get(), wPerm.get(), n );
}

/* --------------------------------------------------------------------------- */

template<typename ValueType>
void HArrayUtils::SpecifierV<ValueType>::specify()
{
    using common::mepr::TemplateSpecifier;

    TemplateSpecifier::set( HArrayUtils::setVal<ValueType> );
    TemplateSpecifier::set( HArrayUtils::getVal<ValueType> );
    TemplateSpecifier::set( HArrayUtils::setScalar<ValueType> );
    TemplateSpecifier::set( HArrayUtils::assignScaled<ValueType> );
    TemplateSpecifier::set( HArrayUtils::scale<ValueType> );
    TemplateSpecifier::set( HArrayUtils::conj<ValueType> );
    TemplateSpecifier::set( HArrayUtils::reduce<ValueType> );
    TemplateSpecifier::set( HArrayUtils::absMaxDiffVal<ValueType> );
    TemplateSpecifier::set( HArrayUtils::axpy<ValueType> );
    TemplateSpecifier::set( HArrayUtils::arrayPlusArray<ValueType> );
    TemplateSpecifier::set( HArrayUtils::dotProduct<ValueType> );
    TemplateSpecifier::set( HArrayUtils::asum<ValueType> );
    TemplateSpecifier::set( HArrayUtils::invert<ValueType> );
    TemplateSpecifier::set( HArrayUtils::isSorted<ValueType> );
    TemplateSpecifier::set( HArrayUtils::scan<ValueType> );
    TemplateSpecifier::set( HArrayUtils::sort<ValueType> );
    TemplateSpecifier::set( HArrayUtils::setRandom<ValueType> );
}

/* --------------------------------------------------------------------------- */

HArrayUtils::HArrayUtils()
{
    common::mepr::TemplateSpecifierV<SpecifierV, SCAI_ARITHMETIC_ARRAY_HOST_LIST>::call();
}

/* --------------------------------------------------------------------------- */

HArrayUtils HArrayUtils::guard;

} /* end namespace utilskernel */

} /* end namespace scai */<|MERGE_RESOLUTION|>--- conflicted
+++ resolved
@@ -468,7 +468,6 @@
 /* --------------------------------------------------------------------------- */
 
 template<typename ValueType>
-<<<<<<< HEAD
 void HArrayUtils::addScalar( hmemo::HArray<ValueType>& array, const ValueType scalar, hmemo::ContextPtr prefLoc )
 {
     IndexType n = array.size();
@@ -484,6 +483,8 @@
     addScalar[loc]( values.get(), n, scalar );
 }
 
+/* --------------------------------------------------------------------------- */
+
 template<typename ValueType>
 void HArrayUtils::swapEndian( hmemo::HArray<ValueType>& array, hmemo::ContextPtr prefLoc )
 {
@@ -501,13 +502,10 @@
 }
 
 template<typename ValueType>
-ValueType HArrayUtils::reduce( const hmemo::HArray<ValueType>& array, const common::reduction::ReductionOp redOp )
-=======
 ValueType HArrayUtils::reduce( 
     const HArray<ValueType>& array, 
     const common::reduction::ReductionOp redOp,
     const ContextPtr prefLoc )
->>>>>>> 272e4f19
 {
     static LAMAKernel<UtilKernelTrait::reduce<ValueType> > reduce;
 
