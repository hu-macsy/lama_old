/**
 * @file OpenMPUtils.hpp
 *
 * @license
 * Copyright (c) 2009-2015
 * Fraunhofer Institute for Algorithms and Scientific Computing SCAI
 * for Fraunhofer-Gesellschaft
 *
 * Permission is hereby granted, free of charge, to any person obtaining a copy
 * of this software and associated documentation files (the "Software"), to deal
 * in the Software without restriction, including without limitation the rights
 * to use, copy, modify, merge, publish, distribute, sublicense, and/or sell
 * copies of the Software, and to permit persons to whom the Software is
 * furnished to do so, subject to the following conditions:
 *
 * The above copyright notice and this permission notice shall be included in
 * all copies or substantial portions of the Software.
 *
 * THE SOFTWARE IS PROVIDED "AS IS", WITHOUT WARRANTY OF ANY KIND, EXPRESS OR
 * IMPLIED, INCLUDING BUT NOT LIMITED TO THE WARRANTIES OF MERCHANTABILITY,
 * FITNESS FOR A PARTICULAR PURPOSE AND NONINFRINGEMENT. IN NO EVENT SHALL THE
 * AUTHORS OR COPYRIGHT HOLDERS BE LIABLE FOR ANY CLAIM, DAMAGES OR OTHER
 * LIABILITY, WHETHER IN AN ACTION OF CONTRACT, TORT OR OTHERWISE, ARISING FROM,
 * OUT OF OR IN CONNECTION WITH THE SOFTWARE OR THE USE OR OTHER DEALINGS IN THE
 * SOFTWARE.
 * @endlicense
 *
 * @brief Implementation of general utilities with OpenMP
 * @author Thomas Brandes
 * @date 02.07.2012
 * @since 1.0.0
 */

#pragma once

// for dll_import
#include <scai/common/config.hpp>

// internal scai libraries
#include <scai/logging.hpp>

#include <scai/common/SCAITypes.hpp>
#include <scai/common/macros/assert.hpp>
#include <scai/common/ReductionOp.hpp>

#include <scai/kregistry/mepr/Registrator.hpp>

namespace scai
{

namespace utilskernel
{

/** General utilities of the LAMA Interface implemented in OpenMP  */

class COMMON_DLL_IMPORTEXPORT OpenMPUtils
{
public:

    /** OpenMP implementation for UtilKernelTrait::conj */

    template<typename ValueType>
    static void conj( ValueType mValues[], const IndexType n );

    /** OpenMP implementation for UtilKernelTrait::setScale */

    template<typename ValueType,typename OtherValueType>
    static void setScale(
        ValueType outValues[],
        const ValueType value,
        const OtherValueType inValues[],
        const IndexType n );

    /*  This method is an implementation of UtilKernelTrait::validIndexes */

    static bool validIndexes( const IndexType array[], const IndexType n, const IndexType size );

    /** OpenMP implementation for UtilKernelTrait::reduce */

    template<typename ValueType>
    static ValueType reduce( const ValueType array[], const IndexType n, const common::reduction::ReductionOp op );

    /** OpenMP implementation for UtilKernelTrait::Setter::setVal */

    template<typename ValueType>
    static void setVal( ValueType array[], const IndexType n, const ValueType val, const common::reduction::ReductionOp op );

    /** OpenMP implementation for UtilKernelTrait::Setter::setOrder */

    template<typename ValueType>
    static void setOrder( ValueType array[], const IndexType n );

    template<typename ValueType>
    static ValueType getValue( const ValueType* array, const IndexType i );

    /** OpenMP implementation for UtilKernelTrait::absMaxDiffVal */

    template<typename ValueType>
    static ValueType absMaxDiffVal( const ValueType array1[], const ValueType array2[], const IndexType n );

    /** OpenMP implementation for UtilKernelTrait::isSorted */

    template<typename ValueType>
    static bool isSorted( const ValueType array[], const IndexType n, bool acending );

    /** OpenMP implementation for UtilKernelTrait::set */

    template<typename ValueType1,typename ValueType2>
    static void set( ValueType1 out[], const ValueType2 in[], const IndexType n, const common::reduction::ReductionOp op );

    /** OpenMP implementation for UtilKernelTrait::setGather */

    template<typename ValueType1,typename ValueType2>
    static void setGather( ValueType1 out[], const ValueType2 in[], const IndexType indexes[], const IndexType n );

    /** OpenMP implementation for UtilKernelTrait::scatterVal */

    template<typename ValueType>
    static void scatterVal( ValueType out[], const IndexType indexes[], const ValueType value, const IndexType n );

    /** OpenMP implementation for UtilKernelTrait::setScatter */

    template<typename ValueType1,typename ValueType2>
    static void setScatter( ValueType1 out[], const IndexType indexes[], const ValueType2 in[], const IndexType n );

    /** OpenMP implementation for UtilKernelTrait::invert */

    template<typename ValueType>
    static void invert( ValueType array[], const IndexType n );

<<<<<<< HEAD
    /** OpenMP implementation for UtilKernelTrait::addScalar */

    template<typename ValueType>
    static void addScalar( ValueType mValues[], const IndexType n, const ValueType scalar );

    /** OpenMP implementation for UtilKernelTrait::swapEndian */

    template<typename ValueType>
    static void swapEndian( ValueType mValues[], const IndexType n );
=======
    /** OpenMP implementation for UtilKernelTrait::scan */

    template<typename ValueType>
    static ValueType scan( ValueType array[], const IndexType n );

    /** OpenMP implementation for UtilKernelTrait::sort, uses bucket sort */

    template<typename ValueType>
    static void sort( ValueType array[], IndexType perm[], const IndexType n );

    /** Compute the inverse permutation as specified in UtilKernelTrait::setInversePerm */

    static void setInversePerm( IndexType inversePerm[], const IndexType perm[], const IndexType n );
>>>>>>> 272e4f19

private:

    template<typename ValueType>
    static ValueType reduceSum( const ValueType array[], const IndexType n );

    template<typename ValueType>
    static ValueType reduceMaxVal( const ValueType array[], const IndexType n );

    template<typename ValueType>
    static ValueType reduceMinVal( const ValueType array[], const IndexType n );

    template<typename ValueType>
    static ValueType reduceAbsMaxVal( const ValueType array[], const IndexType n );

    template<typename ValueType>
    static ValueType scanSerial( ValueType array[], const IndexType numValues );

    template<typename ValueType>
    static ValueType scanParallel( PartitionId numThreads, ValueType array[], const IndexType numValues );

    /** Routine that registers all methods at the kernel registry. */

    SCAI_KREGISTRY_DECL_REGISTRATOR( Registrator )
    SCAI_KREGISTRY_DECL_REGISTRATOR( RegistratorV, template<typename ValueType> )
    SCAI_KREGISTRY_DECL_REGISTRATOR( RegistratorVO, template<typename ValueType, typename OtherValueType> )

    /** Constructor for registration. */

    OpenMPUtils();

    /** Destructor for unregistration. */

    ~OpenMPUtils();

    /** Static variable for registration at static initialization. */

    static OpenMPUtils guard;

    SCAI_LOG_DECL_STATIC_LOGGER( logger )
};

} /* end namespace utilskernel */

} /* end namespace scai */<|MERGE_RESOLUTION|>--- conflicted
+++ resolved
@@ -128,7 +128,6 @@
     template<typename ValueType>
     static void invert( ValueType array[], const IndexType n );
 
-<<<<<<< HEAD
     /** OpenMP implementation for UtilKernelTrait::addScalar */
 
     template<typename ValueType>
@@ -138,7 +137,7 @@
 
     template<typename ValueType>
     static void swapEndian( ValueType mValues[], const IndexType n );
-=======
+
     /** OpenMP implementation for UtilKernelTrait::scan */
 
     template<typename ValueType>
@@ -152,7 +151,6 @@
     /** Compute the inverse permutation as specified in UtilKernelTrait::setInversePerm */
 
     static void setInversePerm( IndexType inversePerm[], const IndexType perm[], const IndexType n );
->>>>>>> 272e4f19
 
 private:
 
