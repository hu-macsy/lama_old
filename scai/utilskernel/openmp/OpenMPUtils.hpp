/**
 * @file OpenMPUtils.hpp
 *
 * @license
 * Copyright (c) 2009-2016
 * Fraunhofer Institute for Algorithms and Scientific Computing SCAI
 * for Fraunhofer-Gesellschaft
 *
 * This file is part of the SCAI framework LAMA.
 *
 * LAMA is free software: you can redistribute it and/or modify it under the
 * terms of the GNU Affero General Public License as published by the Free
 * Software Foundation, either version 3 of the License, or (at your option)
 * any later version.
 *
 * LAMA is distributed in the hope that it will be useful, but WITHOUT ANY
 * WARRANTY; without even the implied warranty of MERCHANTABILITY or FITNESS
 * FOR A PARTICULAR PURPOSE. See the GNU Affero General Public License for
 * more details.
 *
 * You should have received a copy of the GNU Affero General Public License
 * along with LAMA. If not, see <http://www.gnu.org/licenses/>.
 *
 * Other Usage
 * Alternatively, this file may be used in accordance with the terms and
 * conditions contained in a signed written agreement between you and
 * Fraunhofer SCAI. Please contact our distributor via info[at]scapos.com.
 * @endlicense
 *
 * @brief Implementation of general utilities with OpenMP
 * @author Thomas Brandes
 * @date 02.07.2012
 */

#pragma once

// for dll_import
#include <scai/common/config.hpp>

// internal scai libraries
#include <scai/logging.hpp>

#include <scai/common/SCAITypes.hpp>
#include <scai/common/macros/assert.hpp>
#include <scai/utilskernel/ReductionOp.hpp>

#include <scai/kregistry/mepr/Registrator.hpp>

namespace scai
{

namespace utilskernel
{

/** General utilities of the LAMA Interface implemented in OpenMP  */

class COMMON_DLL_IMPORTEXPORT OpenMPUtils
{
public:

    /** OpenMP implementation for UtilKernelTrait::conj */

    template<typename ValueType>
    static void conj( ValueType mValues[], const IndexType n );

    /** OpenMP implementation for UtilKernelTrait::exp */

    template<typename ValueType>
    static void exp( ValueType mValues[], const IndexType n );

<<<<<<< HEAD
=======
    /** OpenMP implementation for UtilKernelTrait::vectorScale */

    template<typename ValueType>
    static void vectorScale( ValueType result[], const ValueType x[], const ValueType y[], const IndexType n );

>>>>>>> 2b977dd8
    /** OpenMP implementation for UtilKernelTrait::setScale */

    template<typename ValueType, typename OtherValueType>
    static void setScale(
        ValueType outValues[],
        const ValueType value,
        const OtherValueType inValues[],
        const IndexType n );

    /*  This method is an implementation of UtilKernelTrait::validIndexes */

    static bool validIndexes( const IndexType array[], const IndexType n, const IndexType size );

    /** OpenMP implementation for UtilKernelTrait::reduce */

    template<typename ValueType>
    static ValueType reduce( const ValueType array[], const IndexType n, const reduction::ReductionOp op );

    /** OpenMP implementation for UtilKernelTrait::Setter::setVal */

    template<typename ValueType>
    static void setVal( ValueType array[], const IndexType n, const ValueType val, const reduction::ReductionOp op );

    /** OpenMP implementation for UtilKernelTrait::Setter::setOrder */

    template<typename ValueType>
    static void setOrder( ValueType array[], const IndexType n );

    /** OpenMP implementation for UtilKernelTrait::Setter::setSequence */

    template<typename ValueType>
    static void setSequence( ValueType array[], const ValueType startValue, const ValueType inc, const IndexType n );

    template<typename ValueType>
    static ValueType getValue( const ValueType* array, const IndexType i );

    /** OpenMP implementation for UtilKernelTrait::absMaxDiffVal */

    template<typename ValueType>
    static ValueType absMaxDiffVal( const ValueType array1[], const ValueType array2[], const IndexType n );

    /** OpenMP implementation for UtilKernelTrait::isSorted */

    template<typename ValueType>
    static bool isSorted( const ValueType array[], const IndexType n, bool acending );

    /** OpenMP implementation for UtilKernelTrait::set */

    template<typename ValueType1, typename ValueType2>
    static void set( ValueType1 out[], const ValueType2 in[], const IndexType n, const reduction::ReductionOp op );

    /** OpenMP implementation for UtilKernelTrait::setGather */

    template<typename ValueType1, typename ValueType2>
    static void setGather( ValueType1 out[], const ValueType2 in[], const IndexType indexes[], const IndexType n );

    /** OpenMP implementation for UtilKernelTrait::scatterVal */

    template<typename ValueType>
    static void scatterVal( ValueType out[], const IndexType indexes[], const ValueType value, const IndexType n );

    /** OpenMP implementation for UtilKernelTrait::setScatter */

    template<typename ValueType1, typename ValueType2>
    static void setScatter( ValueType1 out[], const IndexType indexes[], const ValueType2 in[], const IndexType n );

    /** OpenMP implementation for UtilKernelTrait::invert */

    template<typename ValueType>
    static void invert( ValueType array[], const IndexType n );

    /** OpenMP implementation for UtilKernelTrait::scan */

    template<typename ValueType>
    static ValueType scan( ValueType array[], const IndexType n );

    /** OpenMP implementation for UtilKernelTrait::unscan */

    template<typename ValueType>
    static ValueType unscan( ValueType array[], const IndexType n );

    /** OpenMP implementation for UtilKernelTrait::sort, uses bucket sort */

    template<typename ValueType>
    static void sort( ValueType array[], IndexType perm[], const IndexType n );

    /** Compute the inverse permutation as specified in UtilKernelTrait::setInversePerm */

    static void setInversePerm( IndexType inversePerm[], const IndexType perm[], const IndexType n );

    /** Count bucket sizes for values mapped to buckets, see UtilKernelTrait::countBuckets */

    static void countBuckets( IndexType bucketSizes[], const IndexType nBuckets, const IndexType bucketMap[], const IndexType n );

    /** Resort indexes 0, ..., n-1 according to their mapping to buckets, see UtilKernelTrait::sortInBuckets */

    static void sortInBuckets( IndexType sortedIndexes[],
                               IndexType offsets[],         
                               const IndexType nBuckets,
                               const IndexType bucketMap[],
                               const IndexType n );
private:

    template<typename ValueType>
    static ValueType reduceSum( const ValueType array[], const IndexType n );

    template<typename ValueType>
    static ValueType reduceMaxVal( const ValueType array[], const IndexType n );

    template<typename ValueType>
    static ValueType reduceMinVal( const ValueType array[], const IndexType n );

    template<typename ValueType>
    static ValueType reduceAbsMaxVal( const ValueType array[], const IndexType n );

    template<typename ValueType>
    static ValueType scanSerial( ValueType array[], const IndexType numValues );

    template<typename ValueType>
    static ValueType scanParallel( PartitionId numThreads, ValueType array[], const IndexType numValues );

    /** OpenMP implementation of UtilsKernelTrait::countNonZeros */

    template<typename ValueType>
    static IndexType countNonZeros( const ValueType denseArray[], const IndexType n, const ValueType eps );

    /** OpenMP implementation of UtilsKernelTrait::compress */

    template<typename ValueType>
    static IndexType compress(
        ValueType sparseArray[],
        IndexType sparseIndexes[],
        const ValueType denseArray[],
        const IndexType n,
        const ValueType eps );

    /** Routine that registers all methods at the kernel registry. */

    SCAI_KREGISTRY_DECL_REGISTRATOR( Registrator )
    SCAI_KREGISTRY_DECL_REGISTRATOR( RegistratorV, template<typename ValueType> )
    SCAI_KREGISTRY_DECL_REGISTRATOR( RegistratorVO, template<typename ValueType, typename OtherValueType> )

    /** Constructor for registration. */

    OpenMPUtils();

    /** Destructor for unregistration. */

    ~OpenMPUtils();

    /** Static variable for registration at static initialization. */

    static OpenMPUtils guard;

    SCAI_LOG_DECL_STATIC_LOGGER( logger )
};

} /* end namespace utilskernel */

} /* end namespace scai */<|MERGE_RESOLUTION|>--- conflicted
+++ resolved
@@ -68,14 +68,11 @@
     template<typename ValueType>
     static void exp( ValueType mValues[], const IndexType n );
 
-<<<<<<< HEAD
-=======
     /** OpenMP implementation for UtilKernelTrait::vectorScale */
 
     template<typename ValueType>
     static void vectorScale( ValueType result[], const ValueType x[], const ValueType y[], const IndexType n );
 
->>>>>>> 2b977dd8
     /** OpenMP implementation for UtilKernelTrait::setScale */
 
     template<typename ValueType, typename OtherValueType>
