--- conflicted
+++ resolved
@@ -660,7 +660,6 @@
 /* --------------------------------------------------------------------------- */
 
 template<typename ValueType>
-<<<<<<< HEAD
 void OpenMPUtils::addScalar( ValueType mValues[], const IndexType n, const ValueType scalar )
 {
     SCAI_REGION( "OpenMP.Utils.addScalar" )
@@ -679,7 +678,9 @@
     {
         mValues[i] += scalar;
     }
-=======
+}
+
+template<typename ValueType>
 ValueType OpenMPUtils::scanSerial( ValueType array[], const IndexType n )
 {
     SCAI_LOG_DEBUG( logger, "scanSerial: " << n << " entries" )
@@ -746,13 +747,11 @@
     }
 
     return runningSum;;
->>>>>>> 272e4f19
-}
-
-/* --------------------------------------------------------------------------- */
-
-template<typename ValueType>
-<<<<<<< HEAD
+}
+
+/* --------------------------------------------------------------------------- */
+
+template<typename ValueType>
 void OpenMPUtils::swapEndian( ValueType mValues[], const IndexType n )
 {
     SCAI_REGION( "OpenMP.Utils.swapEndian" )
@@ -784,8 +783,13 @@
 
 
 
-        mValues[i] += scalar;
-=======
+            mValues[i] += scalar;
+
+        }
+    }
+}
+
+template<typename ValueType>
 ValueType OpenMPUtils::scan( ValueType array[], const IndexType n )
 {
     SCAI_REGION( "OpenMP.Utils.scan" )
@@ -859,7 +863,6 @@
     for ( int i = 0; i < n; ++i )
     {
         array[i] = tmp[perm[i]];
->>>>>>> 272e4f19
     }
 }
 
@@ -900,12 +903,9 @@
     KernelRegistry::set<UtilKernelTrait::absMaxDiffVal<ValueType> >( absMaxDiffVal, ctx, flag );
     KernelRegistry::set<UtilKernelTrait::isSorted<ValueType> >( isSorted, ctx, flag );
     KernelRegistry::set<UtilKernelTrait::invert<ValueType> >( invert, ctx, flag );
-<<<<<<< HEAD
     KernelRegistry::set<UtilKernelTrait::addScalar<ValueType> >( addScalar, ctx, flag );
-=======
     KernelRegistry::set<UtilKernelTrait::scan<ValueType> >( scan, ctx, flag );
     KernelRegistry::set<UtilKernelTrait::sort<ValueType> >( sort, ctx, flag );
->>>>>>> 272e4f19
 }
 
 template<typename ValueType, typename OtherValueType>
