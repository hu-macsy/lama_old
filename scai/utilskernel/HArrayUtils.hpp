--- conflicted
+++ resolved
@@ -85,16 +85,9 @@
 
     template<typename ValueType1>
     static void setScalar( 
-<<<<<<< HEAD
         hmemo::_HArray& target,
         const ValueType1 value,
         const common::reduction::ReductionOp op, hmemo::ContextPtr context )
-=======
-        hmemo::HArray<ValueType1>& target,
-        const ValueType1 value, 
-        const common::reduction::ReductionOp op,
-        hmemo::ContextPtr prefContext )
->>>>>>> 70ac9cc9
         __attribute__( ( noinline ) );
 
     /** This method sets a single value in a heterogeneous array.
