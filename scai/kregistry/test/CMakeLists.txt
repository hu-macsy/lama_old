###
 # @file CMakeLists.txt
 #
 # @license
 # Copyright (c) 2009-2015
 # Fraunhofer Institute for Algorithms and Scientific Computing SCAI
 # for Fraunhofer-Gesellschaft
 #
 # Permission is hereby granted, free of charge, to any person obtaining a copy
 # of this software and associated documentation files (the "Software"), to deal
 # in the Software without restriction, including without limitation the rights
 # to use, copy, modify, merge, publish, distribute, sublicense, and/or sell
 # copies of the Software, and to permit persons to whom the Software is
 # furnished to do so, subject to the following conditions:
 #
 # The above copyright notice and this permission notice shall be included in
 # all copies or substantial portions of the Software.
 #
 # THE SOFTWARE IS PROVIDED "AS IS", WITHOUT WARRANTY OF ANY KIND, EXPRESS OR
 # IMPLIED, INCLUDING BUT NOT LIMITED TO THE WARRANTIES OF MERCHANTABILITY,
 # FITNESS FOR A PARTICULAR PURPOSE AND NONINFRINGEMENT. IN NO EVENT SHALL THE
 # AUTHORS OR COPYRIGHT HOLDERS BE LIABLE FOR ANY CLAIM, DAMAGES OR OTHER
 # LIABILITY, WHETHER IN AN ACTION OF CONTRACT, TORT OR OTHERWISE, ARISING FROM,
 # OUT OF OR IN CONNECTION WITH THE SOFTWARE OR THE USE OR OTHER DEALINGS IN THE
 # SOFTWARE.
 # @endlicense
 #
 # @brief CMake configuration file for scai_kregistry tests
 # @author Thomas Brandes
 # @date 16.06.2015
###

set ( CXX_SOURCES
      ContextTest.cpp  
      KernelInterfaceTest.cpp
      ReplaceTest.cpp  
      SimpleTest.cpp  
      TraitTest.cpp  
)

message ( STATUS "boost inc: ${Boost_INCLUDE_DIR}" )
message ( STATUS "boost lib: ${Boost_UNIT_TEST_FRAMEWORK_LIBRARY}" )
message ( STATUS "boost lib: ${Boost_unit_test_framework_LIBRARY}" )

include_directories ( ${Boost_INCLUDE_DIR} )

add_executable ( KernelInterfaceTest ${CXX_SOURCES} )

<<<<<<< HEAD
target_link_libraries ( KernelInterfaceTest ${Boost_UNIT_TEST_FRAMEWORK_LIBRARY} scai_kregistry )
=======
    include_directories ( ${Boost_INCLUDE_DIR} )

    add_executable ( KernelInterfaceTest ${CXX_SOURCES} )

    target_link_libraries ( KernelInterfaceTest 
        ${Boost_UNIT_TEST_FRAMEWORK_LIBRARY}
        scai_kregistry
        )
        
    if ( USE_CODE_COVERAGE )
        configure_file( "${CMAKE_CURRENT_SOURCE_DIR}/code_coverage.sh.in" "${CMAKE_CURRENT_BINARY_DIR}/code_coverage.sh" @ONLY)
    endif ( USE_CODE_COVERAGE )
    
    ### Copy the xmltest.sh file in build directory ### 
    file ( COPY xmltest.sh DESTINATION ${CMAKE_CURRENT_BINARY_DIR} ) 

endif ( Boost_UNIT_TEST_FRAMEWORK_FOUND )
>>>>>>> 24953aef
<|MERGE_RESOLUTION|>--- conflicted
+++ resolved
@@ -38,32 +38,17 @@
       TraitTest.cpp  
 )
 
-message ( STATUS "boost inc: ${Boost_INCLUDE_DIR}" )
-message ( STATUS "boost lib: ${Boost_UNIT_TEST_FRAMEWORK_LIBRARY}" )
-message ( STATUS "boost lib: ${Boost_unit_test_framework_LIBRARY}" )
-
 include_directories ( ${Boost_INCLUDE_DIR} )
 
 add_executable ( KernelInterfaceTest ${CXX_SOURCES} )
 
-<<<<<<< HEAD
 target_link_libraries ( KernelInterfaceTest ${Boost_UNIT_TEST_FRAMEWORK_LIBRARY} scai_kregistry )
-=======
-    include_directories ( ${Boost_INCLUDE_DIR} )
+        
+if ( USE_CODE_COVERAGE )
+    configure_file( "${CMAKE_CURRENT_SOURCE_DIR}/code_coverage.sh.in" "${CMAKE_CURRENT_BINARY_DIR}/code_coverage.sh" @ONLY)
+endif ( USE_CODE_COVERAGE )
+    
+### Copy the xmltest.sh file in build directory ### 
+file ( COPY xmltest.sh DESTINATION ${CMAKE_CURRENT_BINARY_DIR} ) 
 
-    add_executable ( KernelInterfaceTest ${CXX_SOURCES} )
-
-    target_link_libraries ( KernelInterfaceTest 
-        ${Boost_UNIT_TEST_FRAMEWORK_LIBRARY}
-        scai_kregistry
-        )
-        
-    if ( USE_CODE_COVERAGE )
-        configure_file( "${CMAKE_CURRENT_SOURCE_DIR}/code_coverage.sh.in" "${CMAKE_CURRENT_BINARY_DIR}/code_coverage.sh" @ONLY)
-    endif ( USE_CODE_COVERAGE )
-    
-    ### Copy the xmltest.sh file in build directory ### 
-    file ( COPY xmltest.sh DESTINATION ${CMAKE_CURRENT_BINARY_DIR} ) 
-
-endif ( Boost_UNIT_TEST_FRAMEWORK_FOUND )
->>>>>>> 24953aef
+target_link_libraries ( KernelInterfaceTest ${Boost_UNIT_TEST_FRAMEWORK_LIBRARY} scai_kregistry )