--- conflicted
+++ resolved
@@ -45,10 +45,7 @@
 
 using std::shared_ptr;
 using std::bind;
-<<<<<<< HEAD
 using std::ref;
-=======
->>>>>>> b91ca0e0
 
 /** Maximal number of threads in the pool. */
 
