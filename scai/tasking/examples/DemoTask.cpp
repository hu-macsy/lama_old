--- conflicted
+++ resolved
@@ -39,12 +39,6 @@
 
 #include <functional>
 
-<<<<<<< HEAD
-using std::bind;
-
-using namespace scai::common;
-=======
->>>>>>> 629ae40f
 using namespace scai::tasking;
 using scai::common::Walltime;
 using scai::common::Settings;
