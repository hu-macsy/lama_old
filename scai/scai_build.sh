--- conflicted
+++ resolved
@@ -21,11 +21,7 @@
    exit 1
 fi
 
-<<<<<<< HEAD
-PROJECTS="common logging tracing tasking kregistry hmemo blaskernel lama solver"
-=======
-PROJECTS="common logging tracing tasking hmemo kregistry blaskernel lama"
->>>>>>> a427e547
+PROJECTS="common logging tracing tasking hmemo kregistry blaskernel lama solver"
 
 if [ "$1" == "clean" ]; then
     for project in $PROJECTS
