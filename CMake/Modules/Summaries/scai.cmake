--- conflicted
+++ resolved
@@ -244,28 +244,17 @@
                        "BUILD_DOC"
                        "DOC"
                        "" )
-<<<<<<< HEAD
-                                     
-=======
     # Sphinx                               
->>>>>>> b00a008c
     scai_summary_message ( "FOUND"
                            "SPHINX_FOUND"
                            "Sphinx"
                            "Version ${Sphinx_VERSION_STRING} at ${Sphinx-build_EXECUTABLE}: 'make doc' to build user documentation" )
 
-<<<<<<< HEAD
-    scai_summary_message ( "FOUND"
-                           "DOXYGEN_FOUND"
-                           "DOXYGEN "
-                           "Version ${DOXYGEN_VERSION} at ${DOXYGEN_EXECUTABLE}: 'make doxygendoc' to build system documentation" )
-=======
     # DOXYGEN
     scai_summary_message( "FOUND"
                           "DOXYGEN_FOUND"
                           "Doxygen"
                           "Version ${DOXYGEN_VERSION} at ${DOXYGEN_EXECUTABLE}: 'make doxygendoc' to build system documentation" )
->>>>>>> b00a008c
 
 message ( STATUS "" )
 
