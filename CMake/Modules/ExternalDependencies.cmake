--- conflicted
+++ resolved
@@ -41,11 +41,7 @@
 set ( SCAI_HMEMO_EXTERNAL_DEPS                         CUDA MIC ) # 5
 set ( SCAI_KREGISTRY_EXTERNAL_DEPS ) # 6
 set ( SCAI_BLASKERNEL_EXTERNAL_DEPS             OpenMP CUDA MIC SCAI_BLAS ) # 7
-<<<<<<< HEAD
-set ( SCAI_DMEMO_EXTERNAL_DEPS                  OpenMP CUDA               MPI GPI2 GraphPartitioning ) # 8
-=======
 set ( SCAI_DMEMO_EXTERNAL_DEPS                  OpenMP                    MPI GPI GraphPartitioning ) # 8
->>>>>>> b00a008c
 set ( SCAI_LAMA_EXTERNAL_DEPS                   OpenMP CUDA MIC SCAI_BLAS ) # 9
 set ( SCAI_SOLVER_EXTERNAL_DEPS                                 SCAI_BLAS ) # 10
 
