###
 # @file ExternalDependencies.cmake
 #
 # @license
 # Copyright (c) 2009-2015
 # Fraunhofer Institute for Algorithms and Scientific Computing SCAI
 # for Fraunhofer-Gesellschaft
 #
 # Permission is hereby granted, free of charge, to any person obtaining a copy
 # of this software and associated documentation files (the "Software"), to deal
 # in the Software without restriction, including without limitation the rights
 # to use, copy, modify, merge, publish, distribute, sublicense, and/or sell
 # copies of the Software, and to permit persons to whom the Software is
 # furnished to do so, subject to the following conditions:
 #
 # The above copyright notice and this permission notice shall be included in
 # all copies or substantial portions of the Software.
 #
 # THE SOFTWARE IS PROVIDED "AS IS", WITHOUT WARRANTY OF ANY KIND, EXPRESS OR
 # IMPLIED, INCLUDING BUT NOT LIMITED TO THE WARRANTIES OF MERCHANTABILITY,
 # FITNESS FOR A PARTICULAR PURPOSE AND NONINFRINGEMENT. IN NO EVENT SHALL THE
 # AUTHORS OR COPYRIGHT HOLDERS BE LIABLE FOR ANY CLAIM, DAMAGES OR OTHER
 # LIABILITY, WHETHER IN AN ACTION OF CONTRACT, TORT OR OTHERWISE, ARISING FROM,
 # OUT OF OR IN CONNECTION WITH THE SOFTWARE OR THE USE OR OTHER DEALINGS IN THE
 # SOFTWARE.
 # @endlicense
 #
 # @brief Central defenition of external dependencies between sub projects
 # @author Lauretta Schubert
 # @date 17.08.2015
 # @since 2.0.0
###

## attention OpenMP should be before SCAI_BLAS !!!
## need to get rid of boost for boost_repeat in lama

<<<<<<< HEAD
set ( SCAI_COMMON_EXTERNAL_DEPS     Thread OpenMP CUDA )
=======
set ( SCAI_COMMON_EXTERNAL_DEPS Thread OpenMP CUDA Boost )
>>>>>>> bad28767
set ( SCAI_LOGGING_EXTERNAL_DEPS )
set ( SCAI_TRACING_EXTERNAL_DEPS )
set ( SCAI_TASKING_EXTERNAL_DEPS )
set ( SCAI_KREGISTRY_EXTERNAL_DEPS )
<<<<<<< HEAD
set ( SCAI_BLASKERNEL_EXTERNAL_DEPS        OpenMP CUDA MIC                            SCAI_BLAS )
set ( SCAI_HMEMO_EXTERNAL_DEPS                    CUDA MIC )
set ( SCAI_LAMA_EXTERNAL_DEPS              OpenMP CUDA MIC MPI GPI2 GraphPartitioning SCAI_BLAS Boost )
set ( SCAI_SOLVER_EXTERNAL_DEPS                                                       SCAI_BLAS )
=======
set ( SCAI_BLASKERNEL_EXTERNAL_DEPS     OpenMP CUDA MIC                            SCAI_BLAS )
set ( SCAI_HMEMO_EXTERNAL_DEPS                 CUDA MIC )
set ( SCAI_LAMA_EXTERNAL_DEPS           OpenMP CUDA MIC MPI GPI2 GraphPartitioning SCAI_BLAS )
>>>>>>> bad28767

set ( SCAI_EXTERNAL_DEPS ${SCAI_COMMON_EXTERNAL_DEPS} ${SCAI_LOGGING_EXTERNAL_DEPS} ${SCAI_TRACING_EXTERNAL_DEPS}
						 ${SCAI_TASKING_EXTERNAL_DEPS} ${SCAI_KREGISTRY_EXTERNAL_DEPS} ${SCAI_BLASKERNEL_EXTERNAL_DEPS}
						 ${SCAI_HMEMO_EXTERNAL_DEPS} ${SCAI_LAMA_EXTERNAL_DEPS} ${SCAI_SOLVER_EXTERNAL_DEPS}
                         ${SCAI_LAMA_EXTERNAL_DEPS} )

list ( REMOVE_DUPLICATES SCAI_EXTERNAL_DEPS )<|MERGE_RESOLUTION|>--- conflicted
+++ resolved
@@ -34,25 +34,15 @@
 ## attention OpenMP should be before SCAI_BLAS !!!
 ## need to get rid of boost for boost_repeat in lama
 
-<<<<<<< HEAD
-set ( SCAI_COMMON_EXTERNAL_DEPS     Thread OpenMP CUDA )
-=======
-set ( SCAI_COMMON_EXTERNAL_DEPS Thread OpenMP CUDA Boost )
->>>>>>> bad28767
+set ( SCAI_COMMON_EXTERNAL_DEPS     Thread OpenMP CUDA Boost )
 set ( SCAI_LOGGING_EXTERNAL_DEPS )
 set ( SCAI_TRACING_EXTERNAL_DEPS )
 set ( SCAI_TASKING_EXTERNAL_DEPS )
 set ( SCAI_KREGISTRY_EXTERNAL_DEPS )
-<<<<<<< HEAD
-set ( SCAI_BLASKERNEL_EXTERNAL_DEPS        OpenMP CUDA MIC                            SCAI_BLAS )
-set ( SCAI_HMEMO_EXTERNAL_DEPS                    CUDA MIC )
-set ( SCAI_LAMA_EXTERNAL_DEPS              OpenMP CUDA MIC MPI GPI2 GraphPartitioning SCAI_BLAS Boost )
-set ( SCAI_SOLVER_EXTERNAL_DEPS                                                       SCAI_BLAS )
-=======
-set ( SCAI_BLASKERNEL_EXTERNAL_DEPS     OpenMP CUDA MIC                            SCAI_BLAS )
-set ( SCAI_HMEMO_EXTERNAL_DEPS                 CUDA MIC )
-set ( SCAI_LAMA_EXTERNAL_DEPS           OpenMP CUDA MIC MPI GPI2 GraphPartitioning SCAI_BLAS )
->>>>>>> bad28767
+set ( SCAI_BLASKERNEL_EXTERNAL_DEPS        OpenMP CUDA       MIC                            SCAI_BLAS )
+set ( SCAI_HMEMO_EXTERNAL_DEPS                    CUDA       MIC )
+set ( SCAI_LAMA_EXTERNAL_DEPS              OpenMP CUDA       MIC MPI GPI2 GraphPartitioning SCAI_BLAS )
+set ( SCAI_SOLVER_EXTERNAL_DEPS                                                             SCAI_BLAS )
 
 set ( SCAI_EXTERNAL_DEPS ${SCAI_COMMON_EXTERNAL_DEPS} ${SCAI_LOGGING_EXTERNAL_DEPS} ${SCAI_TRACING_EXTERNAL_DEPS}
 						 ${SCAI_TASKING_EXTERNAL_DEPS} ${SCAI_KREGISTRY_EXTERNAL_DEPS} ${SCAI_BLASKERNEL_EXTERNAL_DEPS}
