--- conflicted
+++ resolved
@@ -34,29 +34,18 @@
 ## attention OpenMP should be before SCAI_BLAS !!!
 ## need to get rid of boost for boost_repeat in lama
 
-<<<<<<< HEAD
-set ( SCAI_COMMON_EXTERNAL_DEPS dl Thread OpenMP CUDA Boost )
-=======
-set ( SCAI_COMMON_EXTERNAL_DEPS     Thread OpenMP CUDA Boost )
->>>>>>> faaa224d
+set ( SCAI_COMMON_EXTERNAL_DEPS dl Thread Boost OpenMP CUDA )
 set ( SCAI_LOGGING_EXTERNAL_DEPS )
 set ( SCAI_TRACING_EXTERNAL_DEPS )
 set ( SCAI_TASKING_EXTERNAL_DEPS )
+set ( SCAI_HMEMO_EXTERNAL_DEPS                         CUDA MIC )
 set ( SCAI_KREGISTRY_EXTERNAL_DEPS )
-<<<<<<< HEAD
-set ( SCAI_BLASKERNEL_EXTERNAL_DEPS       OpenMP CUDA MIC                            SCAI_BLAS )
-set ( SCAI_HMEMO_EXTERNAL_DEPS                   CUDA MIC )
-set ( SCAI_LAMA_EXTERNAL_DEPS             OpenMP CUDA MIC MPI GPI2 GraphPartitioning SCAI_BLAS )
-=======
-set ( SCAI_BLASKERNEL_EXTERNAL_DEPS        OpenMP CUDA       MIC                            SCAI_BLAS )
-set ( SCAI_HMEMO_EXTERNAL_DEPS                    CUDA       MIC )
-set ( SCAI_LAMA_EXTERNAL_DEPS              OpenMP CUDA       MIC MPI GPI2 GraphPartitioning SCAI_BLAS )
-set ( SCAI_SOLVER_EXTERNAL_DEPS                   CUDA                                      SCAI_BLAS )
->>>>>>> faaa224d
+set ( SCAI_BLASKERNEL_EXTERNAL_DEPS             OpenMP CUDA MIC                            SCAI_BLAS )
+set ( SCAI_LAMA_EXTERNAL_DEPS                   OpenMP CUDA MIC MPI GPI2 GraphPartitioning SCAI_BLAS )
+set ( SCAI_SOLVER_EXTERNAL_DEPS                        CUDA                                SCAI_BLAS )
 
 set ( SCAI_EXTERNAL_DEPS ${SCAI_COMMON_EXTERNAL_DEPS} ${SCAI_LOGGING_EXTERNAL_DEPS} ${SCAI_TRACING_EXTERNAL_DEPS}
-						 ${SCAI_TASKING_EXTERNAL_DEPS} ${SCAI_KREGISTRY_EXTERNAL_DEPS} ${SCAI_BLASKERNEL_EXTERNAL_DEPS}
-						 ${SCAI_HMEMO_EXTERNAL_DEPS} ${SCAI_LAMA_EXTERNAL_DEPS} ${SCAI_SOLVER_EXTERNAL_DEPS}
-                         ${SCAI_LAMA_EXTERNAL_DEPS} )
+						 ${SCAI_TASKING_EXTERNAL_DEPS} ${SCAI_HMEMO_EXTERNAL_DEPS} ${SCAI_KREGISTRY_EXTERNAL_DEPS}
+						 ${SCAI_BLASKERNEL_EXTERNAL_DEPS} ${SCAI_LAMA_EXTERNAL_DEPS} ${SCAI_SOLVER_EXTERNAL_DEPS} )
 
 list ( REMOVE_DUPLICATES SCAI_EXTERNAL_DEPS )