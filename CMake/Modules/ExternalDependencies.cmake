###
 # @file ExternalDependencies.cmake
 #
 # @license
 # Copyright (c) 2009-2015
 # Fraunhofer Institute for Algorithms and Scientific Computing SCAI
 # for Fraunhofer-Gesellschaft
 #
 # Permission is hereby granted, free of charge, to any person obtaining a copy
 # of this software and associated documentation files (the "Software"), to deal
 # in the Software without restriction, including without limitation the rights
 # to use, copy, modify, merge, publish, distribute, sublicense, and/or sell
 # copies of the Software, and to permit persons to whom the Software is
 # furnished to do so, subject to the following conditions:
 #
 # The above copyright notice and this permission notice shall be included in
 # all copies or substantial portions of the Software.
 #
 # THE SOFTWARE IS PROVIDED "AS IS", WITHOUT WARRANTY OF ANY KIND, EXPRESS OR
 # IMPLIED, INCLUDING BUT NOT LIMITED TO THE WARRANTIES OF MERCHANTABILITY,
 # FITNESS FOR A PARTICULAR PURPOSE AND NONINFRINGEMENT. IN NO EVENT SHALL THE
 # AUTHORS OR COPYRIGHT HOLDERS BE LIABLE FOR ANY CLAIM, DAMAGES OR OTHER
 # LIABILITY, WHETHER IN AN ACTION OF CONTRACT, TORT OR OTHERWISE, ARISING FROM,
 # OUT OF OR IN CONNECTION WITH THE SOFTWARE OR THE USE OR OTHER DEALINGS IN THE
 # SOFTWARE.
 # @endlicense
 #
 # @brief Central defenition of external dependencies between sub projects
 # @author Lauretta Schubert
 # @date 17.08.2015
 # @since 2.0.0
###

## attention OpenMP should be before SCAI_BLAS !!!

set ( SCAI_COMMON_EXTERNAL_DEPS     OpenMP CUDA Thread )
set ( SCAI_LOGGING_EXTERNAL_DEPS )
set ( SCAI_TRACING_EXTERNAL_DEPS )
set ( SCAI_TASKING_EXTERNAL_DEPS                Thread )
<<<<<<< HEAD
set ( SCAI_KREGISTRY_EXTERNAL_DEPS Boost )
set ( SCAI_BLASKERNEL_EXTERNAL_DEPS OpenMP CUDA MIC Boost                            SCAI_BLAS )
set ( SCAI_HMEMO_EXTERNAL_DEPS             CUDA MIC Boost )
set ( SCAI_LAMA_EXTERNAL_DEPS       OpenMP CUDA MIC Boost MPI GPI2 GraphPartitioning SCAI_BLAS )
set ( SCAI_SOLVER_EXTERNAL_DEPS Boost )
=======
set ( SCAI_KREGISTRY_EXTERNAL_DEPS )
set ( SCAI_BLASKERNEL_EXTERNAL_DEPS OpenMP CUDA MIC                            SCAI_BLAS )
set ( SCAI_HMEMO_EXTERNAL_DEPS             CUDA MIC )
set ( SCAI_LAMA_EXTERNAL_DEPS       OpenMP CUDA MIC MPI GPI2 GraphPartitioning SCAI_BLAS )
>>>>>>> a427e547

set ( SCAI_EXTERNAL_DEPS ${SCAI_COMMON_EXTERNAL_DEPS} ${SCAI_LOGGING_EXTERNAL_DEPS} ${SCAI_TRACING_EXTERNAL_DEPS}
						 ${SCAI_TASKING_EXTERNAL_DEPS} ${SCAI_KREGISTRY_EXTERNAL_DEPS} ${SCAI_BLASKERNEL_EXTERNAL_DEPS}
						 ${SCAI_HMEMO_EXTERNAL_DEPS} ${SCAI_LAMA_EXTERNAL_DEPS} ${SCAI_SOLVER_EXTERNAL_DEPS}
	${SCAI_LAMA_EXTERNAL_DEPS} )

list ( REMOVE_DUPLICATES SCAI_EXTERNAL_DEPS )<|MERGE_RESOLUTION|>--- conflicted
+++ resolved
@@ -37,18 +37,10 @@
 set ( SCAI_LOGGING_EXTERNAL_DEPS )
 set ( SCAI_TRACING_EXTERNAL_DEPS )
 set ( SCAI_TASKING_EXTERNAL_DEPS                Thread )
-<<<<<<< HEAD
-set ( SCAI_KREGISTRY_EXTERNAL_DEPS Boost )
-set ( SCAI_BLASKERNEL_EXTERNAL_DEPS OpenMP CUDA MIC Boost                            SCAI_BLAS )
-set ( SCAI_HMEMO_EXTERNAL_DEPS             CUDA MIC Boost )
-set ( SCAI_LAMA_EXTERNAL_DEPS       OpenMP CUDA MIC Boost MPI GPI2 GraphPartitioning SCAI_BLAS )
-set ( SCAI_SOLVER_EXTERNAL_DEPS Boost )
-=======
 set ( SCAI_KREGISTRY_EXTERNAL_DEPS )
 set ( SCAI_BLASKERNEL_EXTERNAL_DEPS OpenMP CUDA MIC                            SCAI_BLAS )
 set ( SCAI_HMEMO_EXTERNAL_DEPS             CUDA MIC )
 set ( SCAI_LAMA_EXTERNAL_DEPS       OpenMP CUDA MIC MPI GPI2 GraphPartitioning SCAI_BLAS )
->>>>>>> a427e547
 
 set ( SCAI_EXTERNAL_DEPS ${SCAI_COMMON_EXTERNAL_DEPS} ${SCAI_LOGGING_EXTERNAL_DEPS} ${SCAI_TRACING_EXTERNAL_DEPS}
 						 ${SCAI_TASKING_EXTERNAL_DEPS} ${SCAI_KREGISTRY_EXTERNAL_DEPS} ${SCAI_BLASKERNEL_EXTERNAL_DEPS}
