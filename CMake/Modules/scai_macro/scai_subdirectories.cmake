--- conflicted
+++ resolved
@@ -42,11 +42,7 @@
 
     ## Note: no need to check if dir exists as CMake will give error message
 
-<<<<<<< HEAD
-    set ( options TEST CUDA MIC EXAMPLES BENCHMARK )
-=======
-    set ( options TEST CUDA EXAMPLES )
->>>>>>> fb1f276c
+    set ( options TEST CUDA EXAMPLES BENCHMARK )
     set ( oneValueArgs )
     set ( multiValueArgs )
 
