--- conflicted
+++ resolved
@@ -37,14 +37,7 @@
 if    ( CMAKE_CXX_COMPILER_ID MATCHES Intel )
 	set ( MIC_NO_OFFLOAD_FLAG "-no-offload" )
 
-<<<<<<< HEAD
-	message ( STATUS "version: ${IntelCXX_COMPILER_VERSION}" )
-	if    ( IntelCXX_COMPILER_VERSION VERSION_GREATER 14 )
-		set ( MIC_NO_OFFLOAD_FLAG "-qno-offload" )
-	endif ( IntelCXX_COMPILER_VERSION VERSION_GREATER 14 )	
-=======
 	if    ( IntelCXX_COMPILER_VERSION VERSION_GREATER 14 )
 		set ( MIC_NO_OFFLOAD_FLAG "-qno-offload" )
 	endif ( IntelCXX_COMPILER_VERSION VERSION_GREATER 14 )
->>>>>>> 463c3bd9
 endif ( CMAKE_CXX_COMPILER_ID MATCHES Intel )