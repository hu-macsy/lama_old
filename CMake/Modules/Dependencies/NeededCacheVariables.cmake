###
 # @file LAMAdefines.cmake
 #
 # @license
 # Copyright (c) 2009-2013
 # Fraunhofer Institute for Algorithms and Scientific Computing SCAI
 # for Fraunhofer-Gesellschaft
 #
 # Permission is hereby granted, free of charge, to any person obtaining a copy
 # of this software and associated documentation files (the "Software"), to deal
 # in the Software without restriction, including without limitation the rights
 # to use, copy, modify, merge, publish, distribute, sublicense, and/or sell
 # copies of the Software, and to permit persons to whom the Software is
 # furnished to do so, subject to the following conditions:
 #
 # The above copyright notice and this permission notice shall be included in
 # all copies or substantial portions of the Software.
 #
 # THE SOFTWARE IS PROVIDED "AS IS", WITHOUT WARRANTY OF ANY KIND, EXPRESS OR
 # IMPLIED, INCLUDING BUT NOT LIMITED TO THE WARRANTIES OF MERCHANTABILITY,
 # FITNESS FOR A PARTICULAR PURPOSE AND NONINFRINGEMENT. IN NO EVENT SHALL THE
 # AUTHORS OR COPYRIGHT HOLDERS BE LIABLE FOR ANY CLAIM, DAMAGES OR OTHER
 # LIABILITY, WHETHER IN AN ACTION OF CONTRACT, TORT OR OTHERWISE, ARISING FROM,
 # OUT OF OR IN CONNECTION WITH THE SOFTWARE OR THE USE OR OTHER DEALINGS IN THE
 # SOFTWARE.
 # @endlicense
 #
 # @brief Whitelist ( Cache Variables that should be passed to subprojects )
 # @author Lauretta Schubert
 # @date 17.08.2015
 # @since 2.0.0
###

set ( WHITELIST
<<<<<<< HEAD
		# FLAGS
		ADDITIONAL_CXX_FLAGS
		ADDITIONAL_CXX_FLAGS_CODE_COVERAGE
		ADDITIONAL_CXX_FLAGS_DEBUG
		ADDITIONAL_CXX_FLAGS_NO_OFFLOAD
		ADDITIONAL_CXX_FLAGS_RELEASE
		ADDITIONAL_LINKER_FLAGS
		ADDITIONAL_WARNING_FLAGS
		# EXAMPLES
		BUILD_EXAMPLES
		# TEST
		BUILD_TEST
		# DOC
		BUILD_DOC
		SCAI_DOC_TYPE
		Sphinx-apidoc_EXECUTABLE
		Sphinx-build_EXECUTABLE
		Sphinx_DIR
		PYTHON_EXECUTABLE
		# C++11
		CXX_SUPPORTS_C11
		# CMAKE
		CMAKE_BUILD_TYPE
=======
        # FLAGS
        ADDITIONAL_CXX_FLAGS
        ADDITIONAL_CXX_FLAGS_CODE_COVERAGE
        ADDITIONAL_CXX_FLAGS_DEBUG
        ADDITIONAL_CXX_FLAGS_NO_OFFLOAD
        ADDITIONAL_CXX_FLAGS_RELEASE
        ADDITIONAL_LINKER_FLAGS
        ADDITIONAL_WARNING_FLAGS
        # EXAMPLES
        BUILD_EXAMPLES
        # TEST
        BUILD_TEST
        # DOC
        BUILD_DOC
        SCAI_DOC_TYPE
        Sphinx-apidoc_EXECUTABLE
        Sphinx-build_EXECUTABLE
        Sphinx_DIR
        # C++11
        CXX_SUPPORTS_C11
        # CMAKE
        CMAKE_BUILD_TYPE
>>>>>>> 616a4324
        CMAKE_INSTALL_PREFIX
        CMAKE_CXX_COMPILER
        CMAKE_C_COMPILER # may be unused
        CMAKE_SKIP_INSTALL_RPATH
        CMAKE_SKIP_RPATH
        # SCAI
        SCAI_ASSERT_LEVEL
        SCAI_CMAKE_VERBOSE
        SCAI_LIBRARY_TYPE
        SCAI_LOGGING_LEVEL
        SCAI_TRACING
        # USE
        USE_CODE_COVERAGE
    )
    
set ( BOOST_WHITELIST
<<<<<<< HEAD
		Boost_INCLUDE_DIR
		Boost_LIBRARY_DIRS
		Boost_NO_BOOST_CMAKE
		Boost_REGEX_LIBRARY
		Boost_REGEX_LIBRARY_DEBUG
		Boost_REGEX_LIBRARY_RELEASE
		Boost_UNIT_TEST_FRAMEWORK_LIBRARY
		Boost_UNIT_TEST_FRAMEWORK_LIBRARY_DEBUG
		Boost_UNIT_TEST_FRAMEWORK_LIBRARY_RELEASE
	)
=======
        Boost_DIR
        Boost_INCLUDE_DIR
        Boost_LIBRARY_DIRS
        Boost_NO_BOOST_CMAKE
        Boost_REGEX_LIBRARY
        Boost_REGEX_LIBRARY_DEBUG
        Boost_REGEX_LIBRARY_RELEASE
        Boost_UNIT_TEST_FRAMEWORK_LIBRARY
        Boost_UNIT_TEST_FRAMEWORK_LIBRARY_DEBUG
        Boost_UNIT_TEST_FRAMEWORK_LIBRARY_RELEASE
    )
>>>>>>> 616a4324

set ( CUDA_WHITELIST
        ADDITIONAL_NVCC_FLAGS
        ADDITIONAL_NVCC_FLAGS_DEBUG
        ADDITIONAL_NVCC_RELEASE_FLAGS
        CUDA_64_BIT_DEVICE_CODE
        #CUDA_ATTACH_VS_BUILD_RULE_TO_CUDA_FILE
        #CUDA_BUILD_CUBIN
        #CUDA_BUILD_EMULATION
        CUDA_COMPUTE_CAPABILITY
        CUDA_CUDART_LIBRARY
        CUDA_CUDA_LIBRARY
        CUDA_GENERATE_CODE
        CUDA_HAVE_GPU
        CUDA_HOST_COMPILATION_CPP
        CUDA_HOST_COMPILER
        CUDA_NVCC_EXECUTABLE
        #CUDA_NVCC_FLAGS
        #CUDA_NVCC_FLAGS_DEBUG
        #CUDA_NVCC_FLAGS_RELEASE
        CUDA_PROPAGATE_HOST_FLAGS
        CUDA_SEPARABLE_COMPILATION
        #CUDA_TARGET_CPU_ARCH
        CUDA_TOOLKIT_INCLUDE
        CUDA_TOOLKIT_ROOT_DIR
        #CUDA_TOOLKIT_TARGET_DIR
        CUDA_VERBOSE_BUILD
        CUDA_VERSION
        CUDA_cublas_LIBRARY
        #CUDA_cufft_LIBRARY
        #CUDA_cupti_LIBRARY
        #CUDA_curand_LIBRARY
        CUDA_cusparse_LIBRARY
        #CUDA_nppc_LIBRARY
        #CUDA_nppi_LIBRARY
        #CUDA_npps_LIBRARY
        USE_CUDA
        USE_CUSPARSE
    )

set ( GPI_WHITELIST
        USE_GPI
        GPI2_ROOT
        IBVERBS_ROOT
    )

set ( GRAPHPARTITIONING_WHITELIST
        GRAPHPARTITIONING_INCLUDE_DIR
        METIS_INCLUDE_DIR
        METIS_LIBRARY
        METIS_ROOT
        PARMETIS_INCLUDE_DIR
        PARMETIS_LIBRARY
        PARMETIS_ROOT
        SCAI_GRAPHPARTITIONING_LIBRARIES
        USE_GRAPHPARTIONING
    )
    
set ( MIC_WHITELIST 
        USE_MIC
    )

set ( MPI_WHITELIST 
        MPIEXEC
        MPIEXEC_MAX_NUMPROCS
        MPIEXEC_NUMPROC_FLAG
        MPI_CXX_COMPILER
        MPI_CXX_INCLUDE_PATH
        MPI_CXX_LIBRARIES
        MPI_CXX_LINK_FLAGS
        MPI_C_COMPILER
        MPI_C_INCLUDE_PATH
        MPI_C_LIBRARIES
        MPI_C_LINK_FLAGS
        MPI_EXTRA_LIBRARY
        MPI_LIBRARY
        USE_MPI
    )

set ( OPENMP_WHITELIST
        OpenMP_CXX_FLAGS
        USE_OPENMP
    )
    
set ( SCAI_BLAS_WHITELIST
        BLAS_blas_LIBRARY
        BLAS_goto2_LIBRARY
        #GFORTRAN_LIBRARY
        MKL_Is64
        MKL_LIBRARY_CORE
        MKL_LIBRARY_GNU
        MKL_LIBRARY_INTEL
        MKL_LIBRARY_LP64
        LAPACK_goto2_LIBRARY
        LAPACK_lapack_LIBRARY
        SCAI_BLAS_LIBRARY
        USE_BLAS
        USE_LAPACK
        USE_MKL
        USE_SCALAPACK
    )

set ( JAVA_WHITELIST
<<<<<<< HEAD
		Java_JAVAC_EXECUTABLE
	)
	
=======
        Java_JAR_EXECUTABLE
        Java_JAVAC_EXECUTABLE
        Java_JAVADOC_EXECUTABLE
        Java_JAVAH_EXECUTABLE
        Java_JAVA_EXECUTABLE
    )
    
>>>>>>> 616a4324
#set ( THREAD_WHITELIST
#    )<|MERGE_RESOLUTION|>--- conflicted
+++ resolved
@@ -32,31 +32,6 @@
 ###
 
 set ( WHITELIST
-<<<<<<< HEAD
-		# FLAGS
-		ADDITIONAL_CXX_FLAGS
-		ADDITIONAL_CXX_FLAGS_CODE_COVERAGE
-		ADDITIONAL_CXX_FLAGS_DEBUG
-		ADDITIONAL_CXX_FLAGS_NO_OFFLOAD
-		ADDITIONAL_CXX_FLAGS_RELEASE
-		ADDITIONAL_LINKER_FLAGS
-		ADDITIONAL_WARNING_FLAGS
-		# EXAMPLES
-		BUILD_EXAMPLES
-		# TEST
-		BUILD_TEST
-		# DOC
-		BUILD_DOC
-		SCAI_DOC_TYPE
-		Sphinx-apidoc_EXECUTABLE
-		Sphinx-build_EXECUTABLE
-		Sphinx_DIR
-		PYTHON_EXECUTABLE
-		# C++11
-		CXX_SUPPORTS_C11
-		# CMAKE
-		CMAKE_BUILD_TYPE
-=======
         # FLAGS
         ADDITIONAL_CXX_FLAGS
         ADDITIONAL_CXX_FLAGS_CODE_COVERAGE
@@ -75,11 +50,11 @@
         Sphinx-apidoc_EXECUTABLE
         Sphinx-build_EXECUTABLE
         Sphinx_DIR
+        PYTHON_EXECUTABLE
         # C++11
         CXX_SUPPORTS_C11
         # CMAKE
         CMAKE_BUILD_TYPE
->>>>>>> 616a4324
         CMAKE_INSTALL_PREFIX
         CMAKE_CXX_COMPILER
         CMAKE_C_COMPILER # may be unused
@@ -96,19 +71,6 @@
     )
     
 set ( BOOST_WHITELIST
-<<<<<<< HEAD
-		Boost_INCLUDE_DIR
-		Boost_LIBRARY_DIRS
-		Boost_NO_BOOST_CMAKE
-		Boost_REGEX_LIBRARY
-		Boost_REGEX_LIBRARY_DEBUG
-		Boost_REGEX_LIBRARY_RELEASE
-		Boost_UNIT_TEST_FRAMEWORK_LIBRARY
-		Boost_UNIT_TEST_FRAMEWORK_LIBRARY_DEBUG
-		Boost_UNIT_TEST_FRAMEWORK_LIBRARY_RELEASE
-	)
-=======
-        Boost_DIR
         Boost_INCLUDE_DIR
         Boost_LIBRARY_DIRS
         Boost_NO_BOOST_CMAKE
@@ -119,7 +81,6 @@
         Boost_UNIT_TEST_FRAMEWORK_LIBRARY_DEBUG
         Boost_UNIT_TEST_FRAMEWORK_LIBRARY_RELEASE
     )
->>>>>>> 616a4324
 
 set ( CUDA_WHITELIST
         ADDITIONAL_NVCC_FLAGS
@@ -223,18 +184,8 @@
     )
 
 set ( JAVA_WHITELIST
-<<<<<<< HEAD
 		Java_JAVAC_EXECUTABLE
 	)
-	
-=======
-        Java_JAR_EXECUTABLE
-        Java_JAVAC_EXECUTABLE
-        Java_JAVADOC_EXECUTABLE
-        Java_JAVAH_EXECUTABLE
-        Java_JAVA_EXECUTABLE
-    )
     
->>>>>>> 616a4324
 #set ( THREAD_WHITELIST
 #    )